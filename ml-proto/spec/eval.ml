open Values
open Types
open Ast
open Source


(* Module Instances *)

type 'a stack = 'a list
type value = Values.value
type import = value stack -> value stack

module Map = Map.Make(String)
type 'a map = 'a Map.t

type instance =
{
  module_ : module_;
<<<<<<< HEAD
  imports : (int * import) list;
  exports : int map;
  memory : Memory.t option
=======
  imports : import list;
  exports : export_map;
  table : Table.t option;
  memory : Memory.t option;
  globals : value ref list;
>>>>>>> dfccff30
}


(* Errors *)

module Trap = Error.Make ()
module Crash = Error.Make ()

exception Trap = Trap.Error
exception Crash = Crash.Error (* failure that cannot happen in valid code *)

let memory_error at = function
  | Memory.Bounds -> Trap.error at "out of bounds memory access"
  | Memory.SizeOverflow -> Trap.error at "memory size overflow"
  | exn -> raise exn

let numeric_error at = function
  | Eval_numeric.TypeError (i, v, t) ->
    Crash.error at
      ("type error, expected " ^ Types.string_of_value_type t ^ " as operand " ^
       string_of_int i ^ ", got " ^ Types.string_of_value_type (type_of v))
  | Numeric_error.IntegerOverflow ->
    Trap.error at "integer overflow"
  | Numeric_error.IntegerDivideByZero ->
    Trap.error at "integer divide by zero"
  | Numeric_error.InvalidConversionToInteger ->
    Trap.error at "invalid conversion to integer"
  | exn -> raise exn


(* Configurations *)

type config =
{
  instance : instance;
  locals : value ref list;
  resources : int;
}

let resource_limit = 1000

let lookup category list x =
  try List.nth list x.it with Failure _ ->
    Crash.error x.at ("undefined " ^ category ^ " " ^ string_of_int x.it)

<<<<<<< HEAD
let type_ inst x = lookup "type" inst.module_.it.types x
let func inst x = lookup "function" inst.module_.it.funcs x
let import inst x = lookup "import" inst.imports x
=======
let type_ c x = lookup "type" c.instance.module_.it.types x
let func c x = lookup "function" c.instance.module_.it.funcs x
let import c x = lookup "import" c.instance.imports x
let global c x = lookup "global" c.instance.globals x
>>>>>>> dfccff30
let local c x = lookup "local" c.locals x

let export m name =
  try Map.find name.it m.exports with Not_found ->
    Crash.error name.at ("undefined export \"" ^ name.it ^ "\"")

<<<<<<< HEAD
let table_elem inst i at =
  try
    let j = Int32.to_int i in
    if i < 0l || i <> Int32.of_int j then raise (Failure "");
    List.nth inst.module_.it.table j
  with Failure _ ->
    Trap.error at ("undefined table index " ^ Int32.to_string i)
=======
let elem c i t at =
  match c.instance.table with
  | None -> Crash.error at "no table"
  | Some tab ->
  match Table.load tab i t with
  | Some j -> j
  | None ->
    Trap.error at ("undefined element " ^ Int32.to_string i)
  | exception Table.Bounds ->
    Trap.error at ("undefined element " ^ Int32.to_string i)
>>>>>>> dfccff30


(* Type conversions *)

<<<<<<< HEAD
=======
let some v at =
  match v with
  | Some v -> v
  | None -> Crash.error at "type error, expression produced no value"

let int32 v at =
  match some v at with
  | Int32 i -> i
  | v -> type_error at v Int32Type

let int64 v at =
  match some v at with
  | Int64 i -> i
  | v -> type_error at v Int64Type

let address32 v at =
  Int64.logand (Int64.of_int32 (int32 v at)) 0xffffffffL

>>>>>>> dfccff30
let memory c at =
  match c.instance.memory with
  | Some m -> m
  | _ -> Trap.error at "memory operation with no memory"


(* Evaluation *)

(*
 * Conventions:
 *   c  : config
 *   e  : expr
 *   v  : value
 *   es : expr list
 *   vs : value list
 *)

<<<<<<< HEAD
let length32 xs = Int32.of_int (List.length xs)
=======
let rec eval_expr (c : config) (e : expr) : value option =
  match e.it with
  | Nop ->
    None
>>>>>>> dfccff30

let keep n (vs : value stack) at =
  try Lib.List.take n vs with Failure _ ->
    Crash.error at "stack underflow"

let drop n (vs : value stack) at =
  try Lib.List.drop n vs with Failure _ ->
    Crash.error at "stack underflow"

<<<<<<< HEAD
let rec step_expr (c : config) (vs : value stack) (e : expr)
  : value stack * expr list =
  match e.it, vs with
  | Unreachable, vs ->
    vs, [Trapping "unreachable executed" @@ e.at]
=======
  | Block (es, e) ->
    let module L = MakeLabel () in
    let c' = {c with labels = L.label :: c.labels} in
    (try
      List.iter (fun eI -> ignore (eval_expr c' eI)) es;
      eval_expr c' e
    with L.Label vo -> vo)

  | Loop e1 ->
    let module L = MakeLabel () in
    let c' = {c with labels = L.label :: c.labels} in
    (try eval_expr c' e1 with L.Label _ -> eval_expr c e)

  | Break (x, eo) ->
    raise (label c x (eval_expr_opt c eo))

  | BreakIf (x, eo, e) ->
    let v = eval_expr_opt c eo in
    let i = int32 (eval_expr c e) e.at in
    if i <> 0l then raise (label c x v) else None

  | BreakTable (xs, x, eo, e) ->
    let v = eval_expr_opt c eo in
    let i = int32 (eval_expr c e) e.at in
    if I32.lt_u i (Int32.of_int (List.length xs))
    then raise (label c (List.nth xs (Int32.to_int i)) v)
    else raise (label c x v)

  | If (e1, e2, e3) ->
    let i = int32 (eval_expr c e1) e1.at in
    eval_expr c (if i <> 0l then e2 else e3)

  | Select (e1, e2, e3) ->
    let v1 = some (eval_expr c e1) e1.at in
    let v2 = some (eval_expr c e2) e2.at in
    let cond = int32 (eval_expr c e3) e3.at in
    Some (if cond <> 0l then v1 else v2)

  | Call (x, es) ->
    let vs = List.map (fun vo -> some (eval_expr c vo) vo.at) es in
    eval_func c.instance (func c x) vs

  | CallImport (x, es) ->
    let vs = List.map (fun ev -> some (eval_expr c ev) ev.at) es in
    (try (import c x) vs with Crash (_, msg) -> Crash.error e.at msg)

  | CallIndirect (x, e1, es) ->
    let i = int32 (eval_expr c e1) e1.at in
    let vs = List.map (fun vo -> some (eval_expr c vo) vo.at) es in
    let f = func c (elem c i AnyFuncType e1.at @@ e1.at) in
    if type_ c x <> type_ c f.it.ftype then
      Trap.error e1.at "indirect call signature mismatch";
    eval_func c.instance f vs

  | GetLocal x ->
    Some !(local c x)

  | SetLocal (x, e1) ->
    let v1 = some (eval_expr c e1) e1.at in
    local c x := v1;
    None

  | TeeLocal (x, e1) ->
    let v1 = some (eval_expr c e1) e1.at in
    local c x := v1;
    Some v1

  | GetGlobal x ->
    Some !(global c x)

  | SetGlobal (x, e1) ->
    let v1 = some (eval_expr c e1) e1.at in
    global c x := v1;
    None

  | Load ({ty; offset; align = _}, e1) ->
    let mem = memory c e.at in
    let v1 = address32 (eval_expr c e1) e1.at in
    (try Some (Memory.load mem v1 offset ty)
      with exn -> memory_error e.at exn)
>>>>>>> dfccff30

  | Nop, vs ->
    vs, []

  | Drop, v :: vs' ->
    vs', []

  | Block es, vs ->
    vs, [Label ([], [], es) @@ e.at]

  | Loop es, vs ->
    vs, [Label ([e], [], es) @@ e.at]

  | Br (n, x), vs ->
    assert false  (* abrupt *)

  | BrIf (n, x), I32 0l :: vs' ->
    drop n vs' e.at, []

  | BrIf (n, x), I32 i :: vs' ->
    vs', [Br (n, x) @@ e.at]

  | BrTable (n, xs, x), I32 i :: vs' when I32.ge_u i (length32 xs) ->
    vs', [Br (n, x) @@ e.at]

  | BrTable (n, xs, x), I32 i :: vs' ->
    vs', [Br (n, List.nth xs (Int32.to_int i)) @@ e.at]

  | Return, vs ->
    assert false  (* abrupt *)

  | If (es1, es2), I32 0l :: vs' ->
    vs', [Block es2 @@ e.at]

  | If (es1, es2), I32 i :: vs' ->
    vs', [Block es1 @@ e.at]

  | Select, I32 0l :: v2 :: v1 :: vs' ->
    v2 :: vs', []

  | Select, I32 i :: v2 :: v1 :: vs' ->
    v1 :: vs', []

  | Call x, vs ->
    if c.resources = 0 then Trap.error e.at "call stack exhausted";
    let f = func c.instance x in
    let FuncType (ins, out) = type_ c.instance f.it.ftype in
    let n = List.length ins in
    let m = List.length out in
    let args = List.rev (keep n vs e.at) in
    let locals = List.map default_value f.it.locals in
    drop n vs e.at, [Local (m, args @ locals, [], f.it.body) @@ e.at]

  | CallImport x, vs ->
    let x, f = import c.instance x in
    let FuncType (ins, out) = type_ c.instance (x @@ e.at) in
    let n = List.length ins in
    (try
      let vs' = List.rev (f (List.rev (keep n vs e.at))) in
      drop n vs e.at @ vs', []
    with Crash (_, msg) -> Crash.error e.at msg)

  | CallIndirect x, I32 i :: vs ->
    let f = func c.instance (table_elem c.instance i e.at) in
    if x.it <> f.it.ftype.it then
      Trap.error e.at "indirect call signature mismatch";
    vs, [Call (table_elem c.instance i e.at) @@ e.at]

  | GetLocal x, vs ->
    !(local c x) :: vs, []

  | SetLocal x, v :: vs' ->
    local c x := v;
    vs', []

  | TeeLocal x, v :: vs' ->
    local c x := v;
    v :: vs', []

  | Load {offset; ty; _}, I32 i :: vs' ->
    let addr = I64_convert.extend_u_i32 i in
    (try Memory.load (memory c e.at) addr offset ty :: vs', []
    with exn -> memory_error e.at exn)

  | Store {offset; _}, v :: I32 i :: vs' ->
    let addr = I64_convert.extend_u_i32 i in
    (try Memory.store (memory c e.at) addr offset v
    with exn -> memory_error e.at exn);
    vs', []

  | LoadPacked {memop = {offset; ty; _}; sz; ext}, I32 i :: vs' ->
    let addr = I64_convert.extend_u_i32 i in
    (try Memory.load_packed (memory c e.at) addr offset sz ext ty :: vs', []
    with exn -> memory_error e.at exn)

  | StorePacked {memop = {offset; _}; sz}, v :: I32 i :: vs' ->
    let addr = I64_convert.extend_u_i32 i in
    (try Memory.store_packed (memory c e.at) addr offset sz v
    with exn -> memory_error e.at exn);
    vs', []

  | Const v, vs ->
    v.it :: vs, []

  | Unary unop, v :: vs' ->
    (try Eval_numeric.eval_unop unop v :: vs', []
    with exn -> numeric_error e.at exn)

  | Binary binop, v2 :: v1 :: vs' ->
    (try Eval_numeric.eval_binop binop v1 v2 :: vs', []
    with exn -> numeric_error e.at exn)

  | Test testop, v :: vs' ->
    (try value_of_bool (Eval_numeric.eval_testop testop v) :: vs', []
    with exn -> numeric_error e.at exn)

  | Compare relop, v2 :: v1 :: vs' ->
    (try value_of_bool (Eval_numeric.eval_relop relop v1 v2) :: vs', []
    with exn -> numeric_error e.at exn)

  | Convert cvtop, v :: vs' ->
    (try Eval_numeric.eval_cvtop cvtop v :: vs', []
    with exn -> numeric_error e.at exn)

  | CurrentMemory, vs ->
    let size = Memory.size (memory c e.at) in
    I32 (Int64.to_int32 size) :: vs, []

  | GrowMemory, I32 i :: vs' ->
    let mem = memory c e.at in
    let delta = I64_convert.extend_u_i32 i in
    let old_size = Memory.size mem in
    let new_size = Int64.add old_size delta in
    if I64.lt_u new_size old_size then
      Trap.error e.at "memory size overflow";
    (* Test whether the new size overflows the memory type.
     * Since we currently only support i32, just test that. *)
    if I64.gt_u new_size (Int64.of_int32 Int32.max_int) then
<<<<<<< HEAD
      Trap.error e.at "memory size exceeds implementation limit";
    Memory.grow mem delta;
    I32 (Int64.to_int32 old_size) :: vs', []

  | Trapping msg, vs ->
    assert false (* abrupt *)

  | Label (es_cont, vs', []), vs ->
    vs' @ vs, []

  | Label (es_cont, vs', {it = Br (n, i); _} :: es), vs when i.it = 0 ->
    keep n vs' e.at @ vs, es_cont

  | Label (es_cont, vs', {it = Br (n, i); at} :: es), vs ->
    vs', [Br (n, (i.it - 1) @@ i.at) @@ e.at]

  | Label (es_cont, vs', {it = Return; at} :: es), vs ->
    vs', [Return @@ at]

  | Label (es_cont, vs', {it = Trapping msg; at} :: es), vs ->
    [], [Trapping msg @@ at]

  | Label (es_cont, vs', e :: es), vs ->
    let vs'', es' = step_expr c vs' e in
    vs, [Label (es_cont, vs'', es' @ es) @@ e.at]

  | Local (n, vs_local, vs', []), vs ->
    vs' @ vs, []

  | Local (n, vs_local, vs', {it = Br (n', i); at} :: es), vs when i.it = 0 ->
    if n <> n' then Crash.error at "inconsistent result arity";
    keep n vs' at @ vs, []

  | Local (n, vs_local, vs', {it = Return; at} :: es), vs ->
    keep n vs' at @ vs, []

  | Local (n, vs_local, vs', {it = Trapping msg; at} :: es), vs ->
    [], [Trapping msg @@ at]

  | Local (n, vs_local, vs', e :: es), vs ->
    let c' = {c with locals = List.map ref vs_local; resources = c.resources - 1} in
    let vs'', es' = step_expr c' vs' e in
    vs, [Local (n, List.map (!) c'.locals, vs'', es' @ es) @@ e.at]
=======
      Trap.error at "memory size exceeds implementation limit";
    let result =
      try Memory.grow mem delta; Int64.to_int32 old_size
      with Memory.SizeOverflow | Memory.SizeLimit -> -1l
    in Some (Int32 result)
>>>>>>> dfccff30

  | _, _ ->
    Crash.error e.at "type error: missing or ill-typed operand on stack"


(* Functions *)

let eval_func (inst : instance) (vs : value list) (x : var) : value list =
  let c = {instance = inst; locals = []; resources = resource_limit} in
  let rec loop vs es =
    match es with
    | [] -> vs
    | [{it = Trapping msg; at}] -> Trap.error at msg
    | e :: es ->
      let vs', es' = step_expr c vs e in
      loop vs' (es' @ es)
  in List.rev (loop (List.rev vs) [Call x @@ x.at])


(* Modules *)

let const m e =
  (* TODO: allow referring to earlier glboals *)
  let inst =
    { module_ = m; imports = []; exports = ExportMap.empty;
      table = None; memory = None; globals = [] }
  in some (eval_expr {instance = inst; locals = []; labels = []} e) e.at

let offset m seg =
  int32 (Some (const m seg.it.offset)) seg.it.offset.at

let init_table m elems table =
  let {tlimits = lim; _} = table.it in
  let tab = Table.create lim.it.min lim.it.max in
  let entries xs = List.map (fun x -> Some x.it) xs in
  List.iter
    (fun seg -> Table.blit tab (offset m seg) (entries seg.it.init))
    elems;
  tab

let init_memory m data memory =
  let {mlimits = lim} = memory.it in
  let mem = Memory.create lim.it.min lim.it.max in
  List.iter
    (fun seg -> Memory.blit mem (Int64.of_int32 (offset m seg)) seg.it.init)
    data;
  mem

<<<<<<< HEAD
let add_export ex =
=======
let init_global inst ref global =
  let {value = e; _} = global.it in
  let c = {instance = inst; locals = []; labels = []} in
  ref := some (eval_expr c e) e.at

let add_export funcs ex =
>>>>>>> dfccff30
  let {name; kind} = ex.it in
  match kind with
  | `Func x -> Map.add name x.it
  | `Memory -> fun x -> x

<<<<<<< HEAD
let init (m : module_) imports =
  if (List.length m.it.imports <> List.length imports) then
    Crash.error m.at "mismatch in number of imports";
  let {memory; funcs; exports; start; _} = m.it in
  let inst =
    {module_ = m;
     imports = List.combine (List.map (fun imp -> imp.it.itype.it) m.it.imports) imports;
     exports = List.fold_right add_export exports Map.empty;
     memory = Lib.Option.map init_memory memory}
  in
  Lib.Option.app (fun x -> ignore (eval_func inst [] x)) start;
  inst

let invoke (inst : instance) name (vs : value list) : value list =
  eval_func inst vs (export inst (name @@ no_region) @@ no_region)
=======
let init m imports =
  assert (List.length imports = List.length m.it.Kernel.imports);
  let {table; memory; globals; funcs; exports; elems; data; start; _} = m.it in
  let inst =
    { module_ = m;
      imports;
      exports = List.fold_right (add_export funcs) exports ExportMap.empty;
      table = Lib.Option.map (init_table m elems) table;
      memory = Lib.Option.map (init_memory m data) memory;
      globals = List.map (fun g -> ref (default_value g.it.gtype)) globals;
    }
  in
  List.iter2 (init_global inst) inst.globals globals;
  Lib.Option.app
    (fun x -> ignore (eval_func inst (lookup "function" funcs x) [])) start;
  inst

let invoke inst name vs =
  try
    eval_func inst (export inst (name @@ no_region)) vs
  with Stack_overflow -> Trap.error Source.no_region "call stack exhausted"
>>>>>>> dfccff30
<|MERGE_RESOLUTION|>--- conflicted
+++ resolved
@@ -16,17 +16,11 @@
 type instance =
 {
   module_ : module_;
-<<<<<<< HEAD
   imports : (int * import) list;
   exports : int map;
-  memory : Memory.t option
-=======
-  imports : import list;
-  exports : export_map;
   table : Table.t option;
   memory : Memory.t option;
   globals : value ref list;
->>>>>>> dfccff30
 }
 
 
@@ -41,6 +35,8 @@
 let memory_error at = function
   | Memory.Bounds -> Trap.error at "out of bounds memory access"
   | Memory.SizeOverflow -> Trap.error at "memory size overflow"
+  | Memory.SizeLimit -> Trap.error at "memory size limit reached"
+  | Memory.Type -> Crash.error at "type mismatch at memory access"
   | exn -> raise exn
 
 let numeric_error at = function
@@ -72,71 +68,33 @@
   try List.nth list x.it with Failure _ ->
     Crash.error x.at ("undefined " ^ category ^ " " ^ string_of_int x.it)
 
-<<<<<<< HEAD
-let type_ inst x = lookup "type" inst.module_.it.types x
-let func inst x = lookup "function" inst.module_.it.funcs x
-let import inst x = lookup "import" inst.imports x
-=======
 let type_ c x = lookup "type" c.instance.module_.it.types x
 let func c x = lookup "function" c.instance.module_.it.funcs x
 let import c x = lookup "import" c.instance.imports x
 let global c x = lookup "global" c.instance.globals x
->>>>>>> dfccff30
 let local c x = lookup "local" c.locals x
 
-let export m name =
-  try Map.find name.it m.exports with Not_found ->
+let export inst name =
+  try Map.find name.it inst.exports with Not_found ->
     Crash.error name.at ("undefined export \"" ^ name.it ^ "\"")
 
-<<<<<<< HEAD
-let table_elem inst i at =
-  try
-    let j = Int32.to_int i in
-    if i < 0l || i <> Int32.of_int j then raise (Failure "");
-    List.nth inst.module_.it.table j
-  with Failure _ ->
-    Trap.error at ("undefined table index " ^ Int32.to_string i)
-=======
+let table c at =
+  match c.instance.table with
+  | Some tab -> tab
+  | _ -> Crash.error at "no table"
+
+let memory c at =
+  match c.instance.memory with
+  | Some mem -> mem
+  | _ -> Crash.error at "no memory"
+
 let elem c i t at =
-  match c.instance.table with
-  | None -> Crash.error at "no table"
-  | Some tab ->
-  match Table.load tab i t with
+  match Table.load (table c at) i t with
   | Some j -> j
   | None ->
     Trap.error at ("undefined element " ^ Int32.to_string i)
   | exception Table.Bounds ->
     Trap.error at ("undefined element " ^ Int32.to_string i)
->>>>>>> dfccff30
-
-
-(* Type conversions *)
-
-<<<<<<< HEAD
-=======
-let some v at =
-  match v with
-  | Some v -> v
-  | None -> Crash.error at "type error, expression produced no value"
-
-let int32 v at =
-  match some v at with
-  | Int32 i -> i
-  | v -> type_error at v Int32Type
-
-let int64 v at =
-  match some v at with
-  | Int64 i -> i
-  | v -> type_error at v Int64Type
-
-let address32 v at =
-  Int64.logand (Int64.of_int32 (int32 v at)) 0xffffffffL
-
->>>>>>> dfccff30
-let memory c at =
-  match c.instance.memory with
-  | Some m -> m
-  | _ -> Trap.error at "memory operation with no memory"
 
 
 (* Evaluation *)
@@ -150,14 +108,7 @@
  *   vs : value list
  *)
 
-<<<<<<< HEAD
 let length32 xs = Int32.of_int (List.length xs)
-=======
-let rec eval_expr (c : config) (e : expr) : value option =
-  match e.it with
-  | Nop ->
-    None
->>>>>>> dfccff30
 
 let keep n (vs : value stack) at =
   try Lib.List.take n vs with Failure _ ->
@@ -167,94 +118,11 @@
   try Lib.List.drop n vs with Failure _ ->
     Crash.error at "stack underflow"
 
-<<<<<<< HEAD
 let rec step_expr (c : config) (vs : value stack) (e : expr)
   : value stack * expr list =
   match e.it, vs with
   | Unreachable, vs ->
     vs, [Trapping "unreachable executed" @@ e.at]
-=======
-  | Block (es, e) ->
-    let module L = MakeLabel () in
-    let c' = {c with labels = L.label :: c.labels} in
-    (try
-      List.iter (fun eI -> ignore (eval_expr c' eI)) es;
-      eval_expr c' e
-    with L.Label vo -> vo)
-
-  | Loop e1 ->
-    let module L = MakeLabel () in
-    let c' = {c with labels = L.label :: c.labels} in
-    (try eval_expr c' e1 with L.Label _ -> eval_expr c e)
-
-  | Break (x, eo) ->
-    raise (label c x (eval_expr_opt c eo))
-
-  | BreakIf (x, eo, e) ->
-    let v = eval_expr_opt c eo in
-    let i = int32 (eval_expr c e) e.at in
-    if i <> 0l then raise (label c x v) else None
-
-  | BreakTable (xs, x, eo, e) ->
-    let v = eval_expr_opt c eo in
-    let i = int32 (eval_expr c e) e.at in
-    if I32.lt_u i (Int32.of_int (List.length xs))
-    then raise (label c (List.nth xs (Int32.to_int i)) v)
-    else raise (label c x v)
-
-  | If (e1, e2, e3) ->
-    let i = int32 (eval_expr c e1) e1.at in
-    eval_expr c (if i <> 0l then e2 else e3)
-
-  | Select (e1, e2, e3) ->
-    let v1 = some (eval_expr c e1) e1.at in
-    let v2 = some (eval_expr c e2) e2.at in
-    let cond = int32 (eval_expr c e3) e3.at in
-    Some (if cond <> 0l then v1 else v2)
-
-  | Call (x, es) ->
-    let vs = List.map (fun vo -> some (eval_expr c vo) vo.at) es in
-    eval_func c.instance (func c x) vs
-
-  | CallImport (x, es) ->
-    let vs = List.map (fun ev -> some (eval_expr c ev) ev.at) es in
-    (try (import c x) vs with Crash (_, msg) -> Crash.error e.at msg)
-
-  | CallIndirect (x, e1, es) ->
-    let i = int32 (eval_expr c e1) e1.at in
-    let vs = List.map (fun vo -> some (eval_expr c vo) vo.at) es in
-    let f = func c (elem c i AnyFuncType e1.at @@ e1.at) in
-    if type_ c x <> type_ c f.it.ftype then
-      Trap.error e1.at "indirect call signature mismatch";
-    eval_func c.instance f vs
-
-  | GetLocal x ->
-    Some !(local c x)
-
-  | SetLocal (x, e1) ->
-    let v1 = some (eval_expr c e1) e1.at in
-    local c x := v1;
-    None
-
-  | TeeLocal (x, e1) ->
-    let v1 = some (eval_expr c e1) e1.at in
-    local c x := v1;
-    Some v1
-
-  | GetGlobal x ->
-    Some !(global c x)
-
-  | SetGlobal (x, e1) ->
-    let v1 = some (eval_expr c e1) e1.at in
-    global c x := v1;
-    None
-
-  | Load ({ty; offset; align = _}, e1) ->
-    let mem = memory c e.at in
-    let v1 = address32 (eval_expr c e1) e1.at in
-    (try Some (Memory.load mem v1 offset ty)
-      with exn -> memory_error e.at exn)
->>>>>>> dfccff30
 
   | Nop, vs ->
     vs, []
@@ -300,8 +168,8 @@
 
   | Call x, vs ->
     if c.resources = 0 then Trap.error e.at "call stack exhausted";
-    let f = func c.instance x in
-    let FuncType (ins, out) = type_ c.instance f.it.ftype in
+    let f = func c x in
+    let FuncType (ins, out) = type_ c f.it.ftype in
     let n = List.length ins in
     let m = List.length out in
     let args = List.rev (keep n vs e.at) in
@@ -309,8 +177,8 @@
     drop n vs e.at, [Local (m, args @ locals, [], f.it.body) @@ e.at]
 
   | CallImport x, vs ->
-    let x, f = import c.instance x in
-    let FuncType (ins, out) = type_ c.instance (x @@ e.at) in
+    let x, f = import c x in
+    let FuncType (ins, out) = type_ c (x @@ e.at) in
     let n = List.length ins in
     (try
       let vs' = List.rev (f (List.rev (keep n vs e.at))) in
@@ -318,10 +186,10 @@
     with Crash (_, msg) -> Crash.error e.at msg)
 
   | CallIndirect x, I32 i :: vs ->
-    let f = func c.instance (table_elem c.instance i e.at) in
-    if x.it <> f.it.ftype.it then
+    let y = elem c i AnyFuncType e.at @@ e.at in
+    if type_ c x <> type_ c (func c y).it.ftype then
       Trap.error e.at "indirect call signature mismatch";
-    vs, [Call (table_elem c.instance i e.at) @@ e.at]
+    vs, [Call y @@ e.at]
 
   | GetLocal x, vs ->
     !(local c x) :: vs, []
@@ -333,6 +201,13 @@
   | TeeLocal x, v :: vs' ->
     local c x := v;
     v :: vs', []
+
+  | GetGlobal x, vs ->
+    !(global c x) :: vs, []
+
+  | SetGlobal x, v :: vs' ->
+    global c x := v;
+    vs', []
 
   | Load {offset; ty; _}, I32 i :: vs' ->
     let addr = I64_convert.extend_u_i32 i in
@@ -393,9 +268,8 @@
     (* Test whether the new size overflows the memory type.
      * Since we currently only support i32, just test that. *)
     if I64.gt_u new_size (Int64.of_int32 Int32.max_int) then
-<<<<<<< HEAD
       Trap.error e.at "memory size exceeds implementation limit";
-    Memory.grow mem delta;
+    (try Memory.grow mem delta with exn -> memory_error e.at exn);
     I32 (Int64.to_int32 old_size) :: vs', []
 
   | Trapping msg, vs ->
@@ -437,43 +311,46 @@
     let c' = {c with locals = List.map ref vs_local; resources = c.resources - 1} in
     let vs'', es' = step_expr c' vs' e in
     vs, [Local (n, List.map (!) c'.locals, vs'', es' @ es) @@ e.at]
-=======
-      Trap.error at "memory size exceeds implementation limit";
-    let result =
-      try Memory.grow mem delta; Int64.to_int32 old_size
-      with Memory.SizeOverflow | Memory.SizeLimit -> -1l
-    in Some (Int32 result)
->>>>>>> dfccff30
 
   | _, _ ->
     Crash.error e.at "type error: missing or ill-typed operand on stack"
 
 
-(* Functions *)
+let rec eval_block (c : config) (vs : value stack) (es : expr list) : value stack =
+  match es with
+  | [] -> vs
+  | [{it = Trapping msg; at}] -> Trap.error at msg
+  | e :: es ->
+    let vs', es' = step_expr c vs e in
+    eval_block c vs' (es' @ es)
+
+
+(* Functions & Constants *)
 
 let eval_func (inst : instance) (vs : value list) (x : var) : value list =
   let c = {instance = inst; locals = []; resources = resource_limit} in
-  let rec loop vs es =
-    match es with
-    | [] -> vs
-    | [{it = Trapping msg; at}] -> Trap.error at msg
-    | e :: es ->
-      let vs', es' = step_expr c vs e in
-      loop vs' (es' @ es)
-  in List.rev (loop (List.rev vs) [Call x @@ x.at])
+  List.rev (eval_block c (List.rev vs) [Call x @@ x.at])
+
+let eval_const inst const =
+  let c = {instance = inst; locals = []; resources = resource_limit} in
+  match eval_block c [] const.it with
+  | [v] -> v
+  | _ -> Crash.error const.at "type error: wrong number of values on stack"
+
+let const (m : module_) const =
+  let inst = 
+    { module_ = m; imports = []; exports = Map.empty;
+      table = None; memory = None; globals = [] }
+  in eval_const inst const
 
 
 (* Modules *)
 
-let const m e =
-  (* TODO: allow referring to earlier glboals *)
-  let inst =
-    { module_ = m; imports = []; exports = ExportMap.empty;
-      table = None; memory = None; globals = [] }
-  in some (eval_expr {instance = inst; locals = []; labels = []} e) e.at
-
 let offset m seg =
-  int32 (Some (const m seg.it.offset)) seg.it.offset.at
+  (* TODO: allow referring to globals *)
+  let {offset; _} = seg.it in
+  try I32Value.of_value (const m offset) with Value _ ->
+    Crash.error offset.at "type error: ill-typed value on stack"
 
 let init_table m elems table =
   let {tlimits = lim; _} = table.it in
@@ -492,57 +369,35 @@
     data;
   mem
 
-<<<<<<< HEAD
+let init_global inst ref global =
+  let {value; _} = global.it in
+  (* TODO: allow referring to earlier globals *)
+  ref := eval_const inst value
+
 let add_export ex =
-=======
-let init_global inst ref global =
-  let {value = e; _} = global.it in
-  let c = {instance = inst; locals = []; labels = []} in
-  ref := some (eval_expr c e) e.at
-
-let add_export funcs ex =
->>>>>>> dfccff30
   let {name; kind} = ex.it in
   match kind with
   | `Func x -> Map.add name x.it
   | `Memory -> fun x -> x
 
-<<<<<<< HEAD
 let init (m : module_) imports =
-  if (List.length m.it.imports <> List.length imports) then
+  if (List.length imports <> List.length m.it.imports) then
     Crash.error m.at "mismatch in number of imports";
-  let {memory; funcs; exports; start; _} = m.it in
-  let inst =
-    {module_ = m;
-     imports = List.combine (List.map (fun imp -> imp.it.itype.it) m.it.imports) imports;
-     exports = List.fold_right add_export exports Map.empty;
-     memory = Lib.Option.map init_memory memory}
-  in
-  Lib.Option.app (fun x -> ignore (eval_func inst [] x)) start;
-  inst
-
-let invoke (inst : instance) name (vs : value list) : value list =
-  eval_func inst vs (export inst (name @@ no_region) @@ no_region)
-=======
-let init m imports =
-  assert (List.length imports = List.length m.it.Kernel.imports);
   let {table; memory; globals; funcs; exports; elems; data; start; _} = m.it in
   let inst =
     { module_ = m;
-      imports;
-      exports = List.fold_right (add_export funcs) exports ExportMap.empty;
+      imports =
+        List.combine (List.map (fun imp -> imp.it.itype.it) m.it.imports)
+          imports;
+      exports = List.fold_right add_export exports Map.empty;
       table = Lib.Option.map (init_table m elems) table;
       memory = Lib.Option.map (init_memory m data) memory;
       globals = List.map (fun g -> ref (default_value g.it.gtype)) globals;
     }
   in
   List.iter2 (init_global inst) inst.globals globals;
-  Lib.Option.app
-    (fun x -> ignore (eval_func inst (lookup "function" funcs x) [])) start;
+  Lib.Option.app (fun x -> ignore (eval_func inst [] x)) start;
   inst
 
-let invoke inst name vs =
-  try
-    eval_func inst (export inst (name @@ no_region)) vs
-  with Stack_overflow -> Trap.error Source.no_region "call stack exhausted"
->>>>>>> dfccff30
+let invoke (inst : instance) name (vs : value list) : value list =
+  eval_func inst vs (export inst (name @@ no_region) @@ no_region)
