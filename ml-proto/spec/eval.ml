(*
 * (c) 2015 Andreas Rossberg
 *)

open Values
open Types
open Ast
open Source


(* Module Instances *)

type value = Values.value
type import = value list -> value option
type host_params = {
  page_size : Memory.size;
  has_feature : string -> bool
}

module ExportMap = Map.Make(String)
type export_map = func ExportMap.t

type instance =
{
  module_ : module_;
  imports : import list;
  exports : export_map;
  memory : Memory.t option;
  host : host_params
}


(* Errors *)

module Trap = Error.Make ()
module Crash = Error.Make ()

exception Trap = Trap.Error
exception Crash = Crash.Error
  (* A crash is an execution failure that cannot legally happen in checked
   * code; it indicates an internal inconsistency in the spec. *)

let memory_error at = function
  | Memory.Bounds -> Trap.error at "out of bounds memory access"
  | Memory.SizeOverflow -> Trap.error at "memory size overflow"
  | exn -> raise exn

let type_error at v t =
  Crash.error at
    ("type error, expected " ^ Types.string_of_value_type t ^
      ", got " ^ Types.string_of_value_type (type_of v))

let arithmetic_error at at_op1 at_op2 = function
  | Arithmetic.TypeError (i, v, t) ->
    type_error (if i = 1 then at_op1 else at_op2) v t
  | Numerics.IntegerOverflow ->
    Trap.error at "integer overflow"
  | Numerics.IntegerDivideByZero ->
    Trap.error at "integer divide by zero"
  | Numerics.InvalidConversionToInteger ->
    Trap.error at "invalid conversion to integer"
  | exn -> raise exn


(* Configurations *)

type label = value option -> exn

type config =
{
  instance : instance;
  locals : value ref list;
  labels : label list
}

let lookup category list x =
  try List.nth list x.it with Failure _ ->
    Crash.error x.at ("undefined " ^ category ^ " " ^ string_of_int x.it)

let type_ c x = lookup "type" c.instance.module_.it.types x
let func c x = lookup "function" c.instance.module_.it.funcs x
let import c x = lookup "import" c.instance.imports x
let local c x = lookup "local" c.locals x
let label c x = lookup "label" c.labels x

let export m name =
  try ExportMap.find name.it m.exports with Not_found ->
    Crash.error name.at ("undefined export \"" ^ name.it ^ "\"")

let table_elem c i at =
  try
    let j = Int32.to_int i in
    if i < 0l || i <> Int32.of_int j then raise (Failure "");
    List.nth c.instance.module_.it.table j
  with Failure _ ->
    Trap.error at ("undefined table index " ^ Int32.to_string i)

module MakeLabel () =
struct
  exception Label of value option
  let label v = Label v
end


(* Type conversions *)

let some v at =
  match v with
  | Some v -> v
  | None -> Crash.error at "type error, expression produced no value"

let int32 v at =
  match some v at with
  | Int32 i -> i
  | v -> type_error at v Int32Type

let address32 v at =
  Int64.logand (Int64.of_int32 (int32 v at)) 0xffffffffL

let memory c at =
  match c.instance.memory with
  | Some m -> m
  | _ -> Trap.error at "memory operation with no memory"


(* Evaluation *)

(*
 * Conventions:
 *   c  : config
 *   e  : expr
 *   eo : expr option
 *   v  : value
 *   vo : value option
 *)

let rec eval_expr (c : config) (e : expr) =
  match e.it with
  | Nop ->
    None

  | Block es ->
    let es', eN = Lib.List.split_last es in
    List.iter (fun eI -> ignore (eval_expr c eI)) es';
    eval_expr c eN

  | If (e1, e2, e3) ->
    let i = int32 (eval_expr c e1) e1.at in
    eval_expr c (if i <> Int32.zero then e2 else e3)

  | Loop e1 ->
    ignore (eval_expr c e1);
    eval_expr c e

  | Label e1 ->
    let module L = MakeLabel () in
    let c' = {c with labels = L.label :: c.labels} in
    (try eval_expr c' e1 with L.Label vo -> vo)

  | Break (x, eo) ->
    raise (label c x (eval_expr_opt c eo))

  | Switch (_t, e1, cs, e2) ->
    let vo = some (eval_expr c e1) e1.at in
    (match List.fold_left (eval_case c vo) `Seek cs with
    | `Seek | `Fallthru -> eval_expr c e2
    | `Done vs -> vs
    )

  | Call (x, es) ->
    let vs = List.map (fun vo -> some (eval_expr c vo) vo.at) es in
    eval_func c.instance (func c x) vs

  | CallImport (x, es) ->
    let vs = List.map (fun ev -> some (eval_expr c ev) ev.at) es in
    (import c x) vs

  | CallIndirect (ftype, e1, es) ->
    let i = int32 (eval_expr c e1) e1.at in
    let vs = List.map (fun vo -> some (eval_expr c vo) vo.at) es in
    let f = func c (table_elem c i e1.at) in
    if ftype.it <> f.it.ftype.it then
      Trap.error e1.at "indirect call signature mismatch";
    eval_func c.instance f vs

  | GetLocal x ->
    Some !(local c x)

  | SetLocal (x, e1) ->
    let v1 = some (eval_expr c e1) e1.at in
    local c x := v1;
    Some v1

  | Load ({ty; offset; align = _}, e1) ->
    let mem = memory c e.at in
    let v1 = address32 (eval_expr c e1) e1.at in
    (try Some (Memory.load mem v1 offset ty)
      with exn -> memory_error e.at exn)

  | Store ({ty = _; offset; align = _}, e1, e2) ->
    let mem = memory c e.at in
    let v1 = address32 (eval_expr c e1) e1.at in
    let v2 = some (eval_expr c e2) e2.at in
    (try Memory.store mem v1 offset v2
      with exn -> memory_error e.at exn);
    Some v2

  | LoadExtend ({memop = {ty; offset; align = _}; sz; ext}, e1) ->
    let mem = memory c e.at in
    let v1 = address32 (eval_expr c e1) e1.at in
    (try Some (Memory.load_extend mem v1 offset sz ext ty)
      with exn -> memory_error e.at exn)

  | StoreWrap ({memop = {ty; offset; align = _}; sz}, e1, e2) ->
    let mem = memory c e.at in
    let v1 = address32 (eval_expr c e1) e1.at in
    let v2 = some (eval_expr c e2) e2.at in
    (try Memory.store_wrap mem v1 offset sz v2
      with exn -> memory_error e.at exn);
    Some v2

  | Const v ->
    Some v.it

  | Unary (unop, e1) ->
    let v1 = some (eval_expr c e1) e1.at in
    (try Some (Arithmetic.eval_unop unop v1)
      with exn -> arithmetic_error e.at e1.at e1.at exn)

  | Binary (binop, e1, e2) ->
    let v1 = some (eval_expr c e1) e1.at in
    let v2 = some (eval_expr c e2) e2.at in
    (try Some (Arithmetic.eval_binop binop v1 v2)
      with exn -> arithmetic_error e.at e1.at e2.at exn)

  | Compare (relop, e1, e2) ->
    let v1 = some (eval_expr c e1) e1.at in
    let v2 = some (eval_expr c e2) e2.at in
    (try Some (Int32 (if Arithmetic.eval_relop relop v1 v2 then 1l else 0l))
      with exn -> arithmetic_error e.at e1.at e2.at exn)

  | Convert (cvt, e1) ->
    let v1 = some (eval_expr c e1) e1.at in
    (try Some (Arithmetic.eval_cvt cvt v1)
      with exn -> arithmetic_error e.at e1.at e1.at exn)

  | Host (hostop, es) ->
    let vs = List.map (eval_expr c) es in
<<<<<<< HEAD
    let mem = memory c e.at in
    eval_hostop c.instance.host mem hostop vs e.at
=======
    let mem_opt = c.instance.memory in
    eval_hostop c.instance.host mem_opt hostop vs e.at
>>>>>>> 83af66d0

and eval_expr_opt c = function
  | Some e -> eval_expr c e
  | None -> None

and eval_case c vo stage case =
  let {value; expr = e; fallthru} = case.it in
  match stage, vo = value.it with
  | `Seek, true | `Fallthru, _ ->
    if fallthru
    then (ignore (eval_expr c e); `Fallthru)
    else `Done (eval_expr c e)
  | `Seek, false | `Done _, _ ->
    stage

and eval_func instance f vs =
  let args = List.map ref vs in
  let vars = List.map (fun t -> ref (default_value t)) f.it.locals in
  let locals = args @ vars in
  let c = {instance; locals; labels = []} in
  coerce (type_ c f.it.ftype).out (eval_expr c f.it.body)

and coerce et vo =
  if et = None then None else vo


(* Host operators *)

and eval_hostop host mem_opt hostop vs at =
  match hostop, vs with
  | PageSize, [] ->
    assert (I64.lt_u host.page_size (Int64.of_int32 Int32.max_int));
    Some (Int32 (Int64.to_int32 host.page_size))

  | MemorySize, [] ->
    let mem = some mem_opt at in
    assert (I64.lt_u (Memory.size mem) (Int64.of_int32 Int32.max_int));
    Some (Int32 (Int64.to_int32 (Memory.size mem)))

  | GrowMemory, [v] ->
<<<<<<< HEAD
    let delta = address32 v at in
=======
    let mem = some mem_opt at in
    let delta = mem_size v at in
>>>>>>> 83af66d0
    if I64.rem_u delta host.page_size <> 0L then
      Trap.error at "growing memory by non-multiple of page size";
    let new_size = Int64.add (Memory.size mem) delta in
    if I64.lt_u new_size (Memory.size mem) then
      Trap.error at "memory size overflow";
    (* Test whether the new size overflows the memory type.
     * Since we currently only support i32, just test that. *)
    if I64.gt_u new_size (Int64.of_int32 Int32.max_int) then
      Trap.error at "memory size exceeds implementation limit";
    Memory.grow mem delta;
    None

  | HasFeature str, [] ->
    Some (Int32 (if host.has_feature str then 1l else 0l))

  | _, _ ->
    Crash.error at "invalid invocation of host operator"


(* Modules *)

let init_memory {it = {initial; segments; _}} =
  let mem = Memory.create initial in
  Memory.init mem (List.map it segments);
  mem

let add_export funcs ex =
  ExportMap.add ex.it.name (List.nth funcs ex.it.func.it)

let init m imports host =
  assert (List.length imports = List.length m.it.Ast.imports);
  assert (host.page_size > 0L);
  assert (Lib.Int64.is_power_of_two host.page_size);
  let {memory; funcs; exports; _} = m.it in
  {module_ = m;
   imports;
   exports = List.fold_right (add_export funcs) exports ExportMap.empty;
   memory = Lib.Option.map init_memory memory;
   host}

let invoke instance name vs =
  try
    eval_func instance (export instance (name @@ no_region)) vs
<<<<<<< HEAD
  with Stack_overflow -> Trap.error Source.no_region "call stack exhausted"
=======
  with Stack_overflow -> callstack_exhaustion no_region
>>>>>>> 83af66d0
<|MERGE_RESOLUTION|>--- conflicted
+++ resolved
@@ -246,13 +246,7 @@
 
   | Host (hostop, es) ->
     let vs = List.map (eval_expr c) es in
-<<<<<<< HEAD
-    let mem = memory c e.at in
-    eval_hostop c.instance.host mem hostop vs e.at
-=======
-    let mem_opt = c.instance.memory in
-    eval_hostop c.instance.host mem_opt hostop vs e.at
->>>>>>> 83af66d0
+    eval_hostop c hostop vs e.at
 
 and eval_expr_opt c = function
   | Some e -> eval_expr c e
@@ -281,24 +275,21 @@
 
 (* Host operators *)
 
-and eval_hostop host mem_opt hostop vs at =
+and eval_hostop c hostop vs at =
+  let host = c.instance.host in
   match hostop, vs with
   | PageSize, [] ->
     assert (I64.lt_u host.page_size (Int64.of_int32 Int32.max_int));
     Some (Int32 (Int64.to_int32 host.page_size))
 
   | MemorySize, [] ->
-    let mem = some mem_opt at in
+    let mem = memory c at in
     assert (I64.lt_u (Memory.size mem) (Int64.of_int32 Int32.max_int));
     Some (Int32 (Int64.to_int32 (Memory.size mem)))
 
   | GrowMemory, [v] ->
-<<<<<<< HEAD
+    let mem = memory c at in
     let delta = address32 v at in
-=======
-    let mem = some mem_opt at in
-    let delta = mem_size v at in
->>>>>>> 83af66d0
     if I64.rem_u delta host.page_size <> 0L then
       Trap.error at "growing memory by non-multiple of page size";
     let new_size = Int64.add (Memory.size mem) delta in
@@ -342,8 +333,4 @@
 let invoke instance name vs =
   try
     eval_func instance (export instance (name @@ no_region)) vs
-<<<<<<< HEAD
-  with Stack_overflow -> Trap.error Source.no_region "call stack exhausted"
-=======
-  with Stack_overflow -> callstack_exhaustion no_region
->>>>>>> 83af66d0
+  with Stack_overflow -> Trap.error Source.no_region "call stack exhausted"