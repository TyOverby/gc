--- conflicted
+++ resolved
@@ -212,13 +212,8 @@
 
 let memop s =
   let align = vu32 s in
-<<<<<<< HEAD
+  require (I32.le_u align 32l) s (pos s - 1) "invalid memop flags";
   let offset = vu32 s in
-  require (I32.lt_u align 32l) s (pos s - 1) "invalid memop flags";
-=======
-  require (I32.le_u align 32l) s (pos s - 1) "invalid memop flags";
-  let offset = vu64 s in
->>>>>>> 2a8878e2
   1 lsl Int32.to_int align, offset
 
 let var s = vu32 s
