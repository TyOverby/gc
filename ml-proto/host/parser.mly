%{
open Source
open Types
open Kernel
open Ast
open Script


(* Error handling *)

let error at msg = raise (Script.Syntax (at, msg))

let parse_error msg = error Source.no_region msg


(* Position handling *)

let position_to_pos position =
  { file = position.Lexing.pos_fname;
    line = position.Lexing.pos_lnum;
    column = position.Lexing.pos_cnum - position.Lexing.pos_bol
  }

let positions_to_region position1 position2 =
  { left = position_to_pos position1;
    right = position_to_pos position2
  }

let at () =
  positions_to_region (Parsing.symbol_start_pos ()) (Parsing.symbol_end_pos ())
let ati i =
  positions_to_region (Parsing.rhs_start_pos i) (Parsing.rhs_end_pos i)


(* Literals *)

let literal f s =
  try f s with Failure _ -> error s.at "constant out of range"

let int s at =
  try int_of_string s with Failure _ -> error at "int constant out of range"

let int32 s at =
  try I32.of_string s with Failure _ -> error at "i32 constant out of range"

let int64 s at =
  try I64.of_string s with Failure _ -> error at "i64 constant out of range"

let int s at =
  try int_of_string s with Failure _ ->
    error at "int constant out of range"

let int32 s at =
  try I32.of_string s with Failure _ ->
    error at "i32 constant out of range"

let int64 s at =
  try I64.of_string s with Failure _ ->
    error at "i64 constant out of range"


(* Symbolic variables *)

module VarMap = Map.Make(String)

type space = {mutable map : int VarMap.t; mutable count : int}
let empty () = {map = VarMap.empty; count = 0}

type types = {mutable tmap : int VarMap.t; mutable tlist : Types.func_type list}
let empty_types () = {tmap = VarMap.empty; tlist = []}

type context =
  {types : types; funcs : space; imports : space;
   locals : space; globals : space; labels : int VarMap.t}

let empty_context () =
  {types = empty_types (); funcs = empty (); imports = empty ();
   locals = empty (); globals = empty (); labels = VarMap.empty}

let enter_func c =
  assert (VarMap.is_empty c.labels);
  {c with labels = VarMap.empty; locals = empty ()}

let type_ c x =
  try VarMap.find x.it c.types.tmap
  with Not_found -> error x.at ("unknown type " ^ x.it)

let lookup category space x =
  try VarMap.find x.it space.map
  with Not_found -> error x.at ("unknown " ^ category ^ " " ^ x.it)

let func c x = lookup "function" c.funcs x
let import c x = lookup "import" c.imports x
let local c x = lookup "local" c.locals x
let global c x = lookup "global" c.globals x
let label c x =
  try VarMap.find x.it c.labels
  with Not_found -> error x.at ("unknown label " ^ x.it)

let bind_type c x ty =
  if VarMap.mem x.it c.types.tmap then
    error x.at ("duplicate type " ^ x.it);
  c.types.tmap <- VarMap.add x.it (List.length c.types.tlist) c.types.tmap;
  c.types.tlist <- c.types.tlist @ [ty]

let bind category space x =
  if VarMap.mem x.it space.map then
    error x.at ("duplicate " ^ category ^ " " ^ x.it);
  space.map <- VarMap.add x.it space.count space.map;
  space.count <- space.count + 1

let bind_func c x = bind "function" c.funcs x
let bind_import c x = bind "import" c.imports x
let bind_local c x = bind "local" c.locals x
let bind_global c x = bind "global" c.globals x
let bind_label c x =
  {c with labels = VarMap.add x.it 0 (VarMap.map ((+) 1) c.labels)}

let anon_type c ty =
  c.types.tlist <- c.types.tlist @ [ty]

let anon space n = space.count <- space.count + n

let anon_func c = anon c.funcs 1
let anon_import c = anon c.imports 1
let anon_locals c ts = anon c.locals (List.length ts)
let anon_global c = anon c.globals 1
let anon_label c = {c with labels = VarMap.map ((+) 1) c.labels}

let empty_type = {ins = []; out = None}

let explicit_decl c name t at =
  let x = name c type_ in
  if
    x.it < List.length c.types.tlist &&
    t <> empty_type &&
    t <> List.nth c.types.tlist x.it
  then
    error at "signature mismatch";
  x

let implicit_decl c t at =
  match Lib.List.index_of t c.types.tlist with
  | None -> let i = List.length c.types.tlist in anon_type c t; i @@ at
  | Some i -> i @@ at

%}

%token NAT INT FLOAT TEXT VAR VALUE_TYPE ANYFUNC LPAR RPAR
%token NOP DROP BLOCK IF THEN ELSE SELECT LOOP BR BR_IF BR_TABLE
%token CALL CALL_IMPORT CALL_INDIRECT RETURN
%token GET_LOCAL SET_LOCAL TEE_LOCAL GET_GLOBAL SET_GLOBAL
%token LOAD STORE OFFSET ALIGN
%token CONST UNARY BINARY COMPARE CONVERT
%token UNREACHABLE CURRENT_MEMORY GROW_MEMORY
%token FUNC START TYPE PARAM RESULT LOCAL GLOBAL
%token MODULE TABLE ELEM MEMORY DATA IMPORT EXPORT TABLE
%token ASSERT_INVALID ASSERT_RETURN ASSERT_RETURN_NAN ASSERT_TRAP INVOKE
%token INPUT OUTPUT
%token EOF

%token<string> NAT
%token<string> INT
%token<string> FLOAT
%token<string> TEXT
%token<string> VAR
%token<Types.value_type> VALUE_TYPE
%token<string Source.phrase -> Ast.expr' * Values.value> CONST
%token<Ast.expr -> Ast.expr'> UNARY
%token<Ast.expr * Ast.expr -> Ast.expr'> BINARY
%token<Ast.expr -> Ast.expr'> TEST
%token<Ast.expr * Ast.expr -> Ast.expr'> COMPARE
%token<Ast.expr -> Ast.expr'> CONVERT
%token<Memory.offset * int option * Ast.expr -> Ast.expr'> LOAD
%token<Memory.offset * int option * Ast.expr * Ast.expr -> Ast.expr'> STORE
%token<Memory.offset> OFFSET
%token<int> ALIGN

%nonassoc LOW
%nonassoc VAR

%start script script1 module1
%type<Script.script> script
%type<Script.script> script1
%type<Script.definition> module1

%%

/* Auxiliaries */

text_list :
  | /* empty */ { "" }
  | text_list TEXT { $1 ^ $2 }
;

/* Types */

value_type_list :
  | /* empty */ { [] }
  | VALUE_TYPE value_type_list { $1 :: $2 }
;

elem_type :
  | ANYFUNC { AnyFuncType }
;

func_type :
  | /* empty */
    { {ins = []; out = None} }
  | LPAR PARAM value_type_list RPAR
    { {ins = $3; out = None} }
  | LPAR PARAM value_type_list RPAR LPAR RESULT VALUE_TYPE RPAR
    { {ins = $3; out = Some $7} }
  | LPAR RESULT VALUE_TYPE RPAR
    { {ins = []; out = Some $3} }
;


/* Expressions */

literal :
  | NAT { $1 @@ at () }
  | INT { $1 @@ at () }
  | FLOAT { $1 @@ at () }
;

var :
  | NAT { let at = at () in fun c lookup -> int $1 at @@ at }
  | VAR { let at = at () in fun c lookup -> lookup c ($1 @@ at) @@ at }
;
var_list :
  | /* empty */ { fun c lookup -> [] }
  | var var_list { fun c lookup -> $1 c lookup :: $2 c lookup }
;
bind_var :
  | VAR { $1 @@ at () }
;

labeling :
  | /* empty */ %prec LOW { fun c -> anon_label c }
  | labeling1 { $1 }
;
labeling1 :
  | bind_var { fun c -> bind_label c $1 }
;

offset :
  | /* empty */ { 0L }
  | OFFSET { $1 }
;
align :
  | /* empty */ { None }
  | ALIGN { Some $1 }
;

expr :
  | LPAR expr1 RPAR { let at = at () in fun c -> $2 c @@ at }
;
expr1 :
  | NOP { fun c -> Nop }
  | UNREACHABLE { fun c -> Unreachable }
  | DROP expr { fun c -> Drop ($2 c) }
  | BLOCK labeling expr_list { fun c -> let c' = $2 c in Block ($3 c') }
  | LOOP labeling expr_list
    { fun c -> let c' = anon_label c in let c'' = $2 c' in Loop ($3 c'') }
  | LOOP labeling1 labeling1 expr_list
    { fun c -> let c' = $2 c in let c'' = $3 c' in Loop ($4 c'') }
  | BR var expr_opt { fun c -> Br ($2 c label, $3 c) }
  | BR_IF var expr { fun c -> Br_if ($2 c label, None, $3 c) }
  | BR_IF var expr expr { fun c -> Br_if ($2 c label, Some ($3 c), $4 c) }
  | BR_TABLE var var_list expr
    { fun c -> let xs, x = Lib.List.split_last ($2 c label :: $3 c label) in
      Br_table (xs, x, None, $4 c) }
  | BR_TABLE var var_list expr expr
    { fun c -> let xs, x = Lib.List.split_last ($2 c label :: $3 c label) in
      Br_table (xs, x, Some ($4 c), $5 c) }
  | RETURN expr_opt { fun c -> Return ($2 c) }
  | IF expr expr { fun c -> let c' = anon_label c in If ($2 c, [$3 c'], []) }
  | IF expr expr expr
    { fun c -> let c' = anon_label c in If ($2 c, [$3 c'], [$4 c']) }
  | IF expr LPAR THEN labeling expr_list RPAR
    { fun c -> let c' = $5 c in If ($2 c, $6 c', []) }
  | IF expr LPAR THEN labeling expr_list RPAR LPAR ELSE labeling expr_list RPAR
    { fun c -> let c1 = $5 c in let c2 = $10 c in If ($2 c, $6 c1, $11 c2) }
  | SELECT expr expr expr { fun c -> Select ($2 c, $3 c, $4 c) }
  | CALL var expr_list { fun c -> Call ($2 c func, $3 c) }
  | CALL_IMPORT var expr_list { fun c -> Call_import ($2 c import, $3 c) }
  | CALL_INDIRECT var expr expr_list
    { fun c -> Call_indirect ($2 c type_, $3 c, $4 c) }
  | GET_LOCAL var { fun c -> Get_local ($2 c local) }
  | SET_LOCAL var expr { fun c -> Set_local ($2 c local, $3 c) }
  | TEE_LOCAL var expr { fun c -> Tee_local ($2 c local, $3 c) }
  | GET_GLOBAL var { fun c -> Get_global ($2 c global) }
  | SET_GLOBAL var expr { fun c -> Set_global ($2 c global, $3 c) }
  | LOAD offset align expr { fun c -> $1 ($2, $3, $4 c) }
  | STORE offset align expr expr { fun c -> $1 ($2, $3, $4 c, $5 c) }
  | CONST literal { fun c -> fst (literal $1 $2) }
  | UNARY expr { fun c -> $1 ($2 c) }
  | BINARY expr expr { fun c -> $1 ($2 c, $3 c) }
  | TEST expr { fun c -> $1 ($2 c) }
  | COMPARE expr expr { fun c -> $1 ($2 c, $3 c) }
  | CONVERT expr { fun c -> $1 ($2 c) }
  | CURRENT_MEMORY { fun c -> Current_memory }
  | GROW_MEMORY expr { fun c -> Grow_memory ($2 c) }
;
expr_opt :
  | /* empty */ { fun c -> None }
  | expr { fun c -> Some ($1 c) }
;
expr_list :
  | /* empty */ { fun c -> [] }
  | expr expr_list { fun c -> $1 c :: $2 c }
;


/* Functions */

func_fields :
  | func_body { $1 }
  | LPAR RESULT VALUE_TYPE RPAR func_body
    { if (fst $5).out <> None then error (at ()) "multiple return types";
      {(fst $5) with out = Some $3},
      fun c -> (snd $5) c }
  | LPAR PARAM value_type_list RPAR func_fields
    { {(fst $5) with ins = $3 @ (fst $5).ins},
      fun c -> anon_locals c $3; (snd $5) c }
  | LPAR PARAM bind_var VALUE_TYPE RPAR func_fields  /* Sugar */
    { {(fst $6) with ins = $4 :: (fst $6).ins},
      fun c -> bind_local c $3; (snd $6) c }
;
func_body :
  | expr_list
    { empty_type,
      fun c -> let c' = anon_label c in
      {ftype = -1 @@ at(); locals = []; body = $1 c'} }
  | LPAR LOCAL value_type_list RPAR func_body
    { fst $5,
      fun c -> anon_locals c $3; let f = (snd $5) c in
        {f with locals = $3 @ f.locals} }
  | LPAR LOCAL bind_var VALUE_TYPE RPAR func_body  /* Sugar */
    { fst $6,
      fun c -> bind_local c $3; let f = (snd $6) c in
        {f with locals = $4 :: f.locals} }
;
type_use :
  | LPAR TYPE var RPAR { $3 }
;
func :
  | LPAR FUNC export_opt type_use func_fields RPAR
    { let at = at () in
      fun c -> anon_func c; let t = explicit_decl c $4 (fst $5) at in
        let exs = $3 c in
        fun () -> {(snd $5 (enter_func c)) with ftype = t} @@ at, exs }
  | LPAR FUNC export_opt bind_var type_use func_fields RPAR  /* Sugar */
    { let at = at () in
      fun c -> bind_func c $4; let t = explicit_decl c $5 (fst $6) at in
        let exs = $3 c in
        fun () -> {(snd $6 (enter_func c)) with ftype = t} @@ at, exs }
  | LPAR FUNC export_opt func_fields RPAR  /* Sugar */
    { let at = at () in
      fun c -> anon_func c; let t = implicit_decl c (fst $4) at in
        let exs = $3 c in
        fun () -> {(snd $4 (enter_func c)) with ftype = t} @@ at, exs }
  | LPAR FUNC export_opt bind_var func_fields RPAR  /* Sugar */
    { let at = at () in
      fun c -> bind_func c $4; let t = implicit_decl c (fst $5) at in
        let exs = $3 c in
        fun () -> {(snd $5 (enter_func c)) with ftype = t} @@ at, exs }
;
export_opt :
  | /* empty */ { fun c -> [] }
  | TEXT
    { let at = at () in
      fun c -> [{name = $1; kind = `Func (c.funcs.count - 1 @@ at)} @@ at] }
;


/* Tables & Memories */

elem :
  | LPAR ELEM expr var_list RPAR
    { let at = at () in
      fun c -> {offset = $3 c; init = $4 c func} @@ at }
;

<<<<<<< HEAD
table_limits :
  | NAT { {min = int32 $1 (ati 1); max = None} @@ at () }
  | NAT NAT
    { {min = int32 $1 (ati 1); max = Some (int32 $2 (ati 2))} @@ at () }
=======
segment :
  | LPAR SEGMENT NAT text_list RPAR
    { {Memory.addr = int64 $3 (ati 3); Memory.data = $4} @@ at () }
>>>>>>> 0d5d56c9
;
table :
  | LPAR TABLE table_limits elem_type RPAR
    { let at = at () in fun c -> {tlimits = $3; etype = $4} @@ at, [] }
  | LPAR TABLE elem_type LPAR ELEM var_list RPAR RPAR  /* Sugar */
    { let at = at () in
      fun c -> let init = $6 c func in
      let size = Int32.of_int (List.length init) in
      {tlimits = {min = size; max = Some size} @@ at; etype = $3} @@ at,
      [{offset = I32_const (0l @@ at) @@ at; init} @@ at] }
;

data :
  | LPAR DATA expr text_list RPAR
    { fun c -> {offset = $3 c; init = $4} @@ at () }
;

memory_limits :
  | NAT { {min = int32 $1 (ati 1); max = None} @@ at () }
  | NAT NAT
    { {min = int32 $1 (ati 1); max = Some (int32 $2 (ati 2))} @@ at () }
;
memory :
<<<<<<< HEAD
  | LPAR MEMORY memory_limits RPAR
    { fun c -> {mlimits = $3} @@ at (), [] }
  | LPAR MEMORY LPAR DATA text_list RPAR RPAR  /* Sugar */
    { let at = at () in
      fun c ->
      let size = Int32.(div (add (of_int (String.length $5)) 65535l) 65536l) in
      {mlimits = {min = size; max = Some size} @@ at} @@ at,
      [{offset = I32_const (0l @@ at) @@ at; init = $5} @@ at] }
=======
  | LPAR MEMORY NAT NAT segment_list RPAR
    { {min = int32 $3 (ati 3); max = int32 $4 (ati 4); segments = $5} @@ at () }
  | LPAR MEMORY NAT segment_list RPAR
    { {min = int32 $3 (ati 3); max = int32 $3 (ati 3); segments = $4} @@ at () }
>>>>>>> 0d5d56c9
;


/* Modules */

type_def :
  | LPAR TYPE LPAR FUNC func_type RPAR RPAR
    { fun c -> anon_type c $5 }
  | LPAR TYPE bind_var LPAR FUNC func_type RPAR RPAR
    { fun c -> bind_type c $3 $6 }
;

import :
  | LPAR IMPORT TEXT TEXT type_use RPAR
    { let at = at () in
      fun c -> anon_import c; let itype = explicit_decl c $5 empty_type at in
        {itype; module_name = $3; func_name = $4} @@ at }
  | LPAR IMPORT bind_var TEXT TEXT type_use RPAR  /* Sugar */
    { let at = at () in
      fun c -> bind_import c $3; let itype = explicit_decl c $6 empty_type at in
        {itype; module_name = $4; func_name = $5} @@ at }
  | LPAR IMPORT TEXT TEXT func_type RPAR  /* Sugar */
    { let at = at () in
      fun c -> anon_import c; let itype = implicit_decl c $5 at in
        {itype; module_name = $3; func_name = $4} @@ at }
  | LPAR IMPORT bind_var TEXT TEXT func_type RPAR  /* Sugar */
    { let at = at () in
      fun c -> bind_import c $3; let itype = implicit_decl c $6 at in
        {itype; module_name = $4; func_name = $5} @@ at }
;

export :
  | LPAR EXPORT TEXT var RPAR
    { let at = at () in fun c -> {name = $3; kind = `Func ($4 c func)} @@ at }
  | LPAR EXPORT TEXT MEMORY RPAR
    { let at = at () in fun c -> {name = $3; kind = `Memory} @@ at }
;

global :
  | LPAR GLOBAL VALUE_TYPE expr RPAR
    { let at = at () in
      fun c -> anon_global c; fun () -> {gtype = $3; value = $4 c} @@ at }
  | LPAR GLOBAL bind_var VALUE_TYPE expr RPAR  /* Sugar */
    { let at = at () in
      fun c -> bind_global c $3; fun () -> {gtype = $4; value = $5 c} @@ at }
;

start :
  | LPAR START var RPAR
    { fun c -> $3 c func }
;

module_fields :
  | /* empty */
    { fun c ->
      {
        types = c.types.tlist;
        globals = [];
        table = None;
        memory = None;
        funcs = [];
        elems = [];
        data = [];
        start = None;
        imports = [];
        exports = []
      } }
  | type_def module_fields
    { fun c -> $1 c; $2 c }
  | global module_fields
    { fun c -> let g = $1 c in let m = $2 c in
      {m with globals = g () :: m.globals} }
  | table module_fields
    { fun c -> let m = $2 c in let tab, elems = $1 c in
      match m.table with
      | Some _ -> error tab.at "multiple table sections"
      | None -> {m with table = Some tab; elems = elems @ m.elems} }
  | memory module_fields
    { fun c -> let m = $2 c in let mem, data = $1 c in
      match m.memory with
      | Some _ -> error mem.at "multiple memory sections"
      | None -> {m with memory = Some mem; data = data @ m.data} }
  | func module_fields
    { fun c -> let f = $1 c in let m = $2 c in let func, exs = f () in
      {m with funcs = func :: m.funcs; exports = exs @ m.exports} }
  | elem module_fields
    { fun c -> let m = $2 c in
      {m with elems = $1 c :: m.elems} }
  | data module_fields
    { fun c -> let m = $2 c in
      {m with data = $1 c :: m.data} }
  | start module_fields
    { fun c -> let m = $2 c in let x = $1 c in
      match m.start with
      | Some _ -> error x.at "multiple start sections"
      | None -> {m with start = Some x} }
  | import module_fields
    { fun c -> let i = $1 c in let m = $2 c in
      {m with imports = i :: m.imports} }
  | export module_fields
    { fun c -> let m = $2 c in
      {m with exports = $1 c :: m.exports} }
;
module_ :
  | LPAR MODULE module_fields RPAR
    { Textual ($3 (empty_context ()) @@ at ()) @@ at() }
  | LPAR MODULE TEXT text_list RPAR { Binary ($3 ^ $4) @@ at() }
;


/* Scripts */

cmd :
  | module_ { Define $1 @@ at () }
  | LPAR INVOKE TEXT const_list RPAR { Invoke ($3, $4) @@ at () }
  | LPAR ASSERT_INVALID module_ TEXT RPAR { AssertInvalid ($3, $4) @@ at () }
  | LPAR ASSERT_RETURN LPAR INVOKE TEXT const_list RPAR const_opt RPAR
    { AssertReturn ($5, $6, $8) @@ at () }
  | LPAR ASSERT_RETURN_NAN LPAR INVOKE TEXT const_list RPAR RPAR
    { AssertReturnNaN ($5, $6) @@ at () }
  | LPAR ASSERT_TRAP LPAR INVOKE TEXT const_list RPAR TEXT RPAR
    { AssertTrap ($5, $6, $8) @@ at () }
  | LPAR INPUT TEXT RPAR { Input $3 @@ at () }
  | LPAR OUTPUT TEXT RPAR { Output (Some $3) @@ at () }
  | LPAR OUTPUT RPAR { Output None @@ at () }
;
cmd_list :
  | /* empty */ { [] }
  | cmd cmd_list { $1 :: $2 }
;

const :
  | LPAR CONST literal RPAR { snd (literal $2 $3) @@ ati 3 }
;
const_opt :
  | /* empty */ { None }
  | const { Some $1 }
;
const_list :
  | /* empty */ { [] }
  | const const_list { $1 :: $2 }
;

script :
  | cmd_list EOF { $1 }
;
script1 :
  | cmd { [$1] }
;
module1 :
  | module_ EOF { $1 }
;
%%<|MERGE_RESOLUTION|>--- conflicted
+++ resolved
@@ -383,16 +383,10 @@
       fun c -> {offset = $3 c; init = $4 c func} @@ at }
 ;
 
-<<<<<<< HEAD
 table_limits :
   | NAT { {min = int32 $1 (ati 1); max = None} @@ at () }
   | NAT NAT
     { {min = int32 $1 (ati 1); max = Some (int32 $2 (ati 2))} @@ at () }
-=======
-segment :
-  | LPAR SEGMENT NAT text_list RPAR
-    { {Memory.addr = int64 $3 (ati 3); Memory.data = $4} @@ at () }
->>>>>>> 0d5d56c9
 ;
 table :
   | LPAR TABLE table_limits elem_type RPAR
@@ -416,7 +410,6 @@
     { {min = int32 $1 (ati 1); max = Some (int32 $2 (ati 2))} @@ at () }
 ;
 memory :
-<<<<<<< HEAD
   | LPAR MEMORY memory_limits RPAR
     { fun c -> {mlimits = $3} @@ at (), [] }
   | LPAR MEMORY LPAR DATA text_list RPAR RPAR  /* Sugar */
@@ -425,12 +418,6 @@
       let size = Int32.(div (add (of_int (String.length $5)) 65535l) 65536l) in
       {mlimits = {min = size; max = Some size} @@ at} @@ at,
       [{offset = I32_const (0l @@ at) @@ at; init = $5} @@ at] }
-=======
-  | LPAR MEMORY NAT NAT segment_list RPAR
-    { {min = int32 $3 (ati 3); max = int32 $4 (ati 4); segments = $5} @@ at () }
-  | LPAR MEMORY NAT segment_list RPAR
-    { {min = int32 $3 (ati 3); max = int32 $3 (ati 3); segments = $4} @@ at () }
->>>>>>> 0d5d56c9
 ;
 
 
