--- conflicted
+++ resolved
@@ -121,7 +121,6 @@
 cvtop: trunc_s | trunc_u | extend_s | extend_u | ...
 
 expr:
-<<<<<<< HEAD
   ( <op> )
   ( <op> <expr>+ )                                                   ;; = <expr>+ (<op>)
   ( block <name>? <instr>* )
@@ -165,36 +164,6 @@
 
 func:    ( func <name>? <func_sig> <local>* <instr>* )
          ( func <name>? ( export <string> ) <func_sig> <local>* <instrr>* ) ;; = (export <string> (func <N>) (func <name>? <func_sig> <local>* <instr>*)
-=======
-  ( nop )
-  ( block <name>? <expr>* )
-  ( loop <name>? <name>? <expr>* )          ;; = (block <name>? (loop <name>? (block <expr>*)))
-  ( select <expr> <expr> <expr> )
-  ( if <expr> ( then <name>? <expr>* ) ( else <name>? <expr>* )? )
-  ( if <expr> <expr> <expr>? )             ;; = (if <expr> (then <expr>) (else <expr>?))
-  ( br <var> <expr>? )
-  ( br_if <var> <expr>? <expr> )
-  ( br_table <var> <var> <expr>? <expr> )
-  ( return <expr>? )                          ;; = (br <current_depth> <expr>?)
-  ( call <var> <expr>* )
-  ( call_import <var> <expr>* )
-  ( call_indirect <var> <expr> <expr>* )
-  ( get_local <var> )
-  ( set_local <var> <expr> )
-  ( <type>.load((8|16|32)_<sign>)? <offset>? <align>? <expr> )
-  ( <type>.store(8|16|32)? <offset>? <align>? <expr> <expr> )
-  ( <type>.const <value> )
-  ( <type>.<unop> <expr> )
-  ( <type>.<binop> <expr> <expr> )
-  ( <type>.<relop> <expr> <expr> )
-  ( <type>.<cvtop>/<type> <expr> )
-  ( unreachable )
-  ( current_memory )
-  ( grow_memory <expr> )
-
-func:    ( func <name>? <func_sig> <local>* <expr>* )
-         ( func <name>? ( export <string> ) <func_sig> <local>* <expr>* )   ;; = (export <string> (func <N>) (func <name>? <func_sig> <local>* <expr>*)
->>>>>>> 2c096801
          ( func <name>? ( import <string> <string> ) <func_sig>)            ;; = (import <name>? <string> <string> (func <func_sig>))
 param:   ( param <type>* ) | ( param <name> <type> )
 result:  ( result <type> )
@@ -212,22 +181,14 @@
          ( table <name>? ( export <string> ) <table_sig> )                  ;; = (export <string> (table <N>)) (table <name>? <table_sig>)
          ( table <name>? ( import <string> <string> ) <table_sig> )         ;; = (import <name>? <string> <string> (table <table_sig>))
          ( table <name>? ( export <string> )? <elem_type> ( elem <var>* ) ) ;; = (table <name>? ( export <string> )? <size> <size> <elem_type>) (elem (i32.const 0) <var>*)
-<<<<<<< HEAD
-elem:    ( elem (offset <instr>* ) <var>* )
-         ( elem <expr> <var>* )                                             ;; = (elem (offset <expr>) <var>*)
-=======
-elem:    ( elem <expr> <var>* )
->>>>>>> 2c096801
+elem:    ( elem <var>? (offset <instr>* ) <var>* )
+         ( elem <var>? <expr> <var>* )                                      ;; = (elem <var>? (offset <expr>) <var>*)
 memory:  ( memory <name>? <memory_sig> )
          ( memory <name>? ( export <string> ) <memory_sig> )                ;; = (export <string> (memory <N>)) (memory <name>? <memory_sig>)
          ( memory <name>? ( import <string> <string> ) <memory_sig> )       ;; = (import <name>? <string> <string> (memory <memory_sig>))
          ( memory <name>? ( export <string> )? ( data <string>* )           ;; = (memory <name>? ( export <string> )? <size> <size>) (data (i32.const 0) <string>*)
-<<<<<<< HEAD
-data:    ( data ( offset <instr>* ) <string>* )
-         ( data <expr> <string>* )                                          ;; = (data (offset <expr>) <string>*)
-=======
-data:    ( data <expr> <string>* )
->>>>>>> 2c096801
+data:    ( data <var>? ( offset <instr>* ) <string>* )
+         ( data <var>? <expr> <string>* )                                   ;; = (data <var>? (offset <expr>) <string>*)
 
 start:   ( start <var> )
 
@@ -281,11 +242,7 @@
   <module>                                  ;; define, validate, and initialize module
   <action>                                  ;; perform action and print results
   ( register <string> <name>? )             ;; register module for imports
-<<<<<<< HEAD
   ( assert_return <action> <expr>* )        ;; assert action has expected results
-=======
-  ( assert_return <action> <expr>? )        ;; assert action has expected results
->>>>>>> 2c096801
   ( assert_return_nan <action> )            ;; assert action results in NaN
   ( assert_trap <action> <failure> )        ;; assert action traps with given failure string
   ( assert_invalid <module> <failure> )     ;; assert module is invalid with given failure string
