--- conflicted
+++ resolved
@@ -23,11 +23,7 @@
         uses: actions/setup-node@v1
         with:
           node-version: 19.x
-<<<<<<< HEAD
-      # TODO: disable node run until it fully implements proposal
-=======
       # TODO: disable node.js run until it fully implements proposal
->>>>>>> 269f18b7
       # - run: cd interpreter && opam exec make JS=node all
       - run: cd interpreter && opam exec make all
 
