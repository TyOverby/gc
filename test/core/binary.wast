--- conflicted
+++ resolved
@@ -1043,11 +1043,7 @@
     "\0a\04\01"                             ;; code section
     "\02\00\0b"                             ;; function body
   )
-<<<<<<< HEAD
   "invalid elements segment kind"
-=======
-  "unexpected end"
->>>>>>> cc2d59bd
 )
 
 ;; 1 elem segment declared, 2 given
