.. index:: ! runtime
.. _syntax-runtime:

Runtime Structure
-----------------

:ref:`Store <store>`, :ref:`stack <stack>`, and other *runtime structure* forming the WebAssembly abstract machine, such as :ref:`values <syntax-val>` or :ref:`module instances <syntax-moduleinst>`, are made precise in terms of additional auxiliary syntax.


.. index:: ! value, number, reference, constant, number type, vector type, reference type, ! host address, value type, integer, floating-point, vector number, ! default value
   pair: abstract syntax; value
.. _syntax-num:
.. _syntax-vecc:
.. _syntax-ref:
.. _syntax-ref.extern:
.. _syntax-val:
.. _syntax-null:

Values
~~~~~~

WebAssembly computations manipulate *values* of either the four basic :ref:`number types <syntax-numtype>`, i.e., :ref:`integers <syntax-int>` and :ref:`floating-point data <syntax-float>` of 32 or 64 bit width each, or :ref:`vectors <syntax-vecnum>` of 128 bit width, or of :ref:`reference type <syntax-reftype>`.

In most places of the semantics, values of different types can occur.
In order to avoid ambiguities, values are therefore represented with an abstract syntax that makes their type explicit.
It is convenient to reuse the same notation as for the |CONST| :ref:`instructions <syntax-const>` and |REFNULL| producing them.

References other than null are represented with additional :ref:`administrative instructions <syntax-instr-admin>`.
They either are *function references*, pointing to a specific :ref:`function address <syntax-funcaddr>`,
or *external references* pointing to an uninterpreted form of :ref:`extern address <syntax-externaddr>` that can be defined by the :ref:`embedder <embedder>` to represent its own objects.

.. math::
   \begin{array}{llcl}
   \production{(number)} & \num &::=&
     \I32.\CONST~\i32 \\&&|&
     \I64.\CONST~\i64 \\&&|&
     \F32.\CONST~\f32 \\&&|&
     \F64.\CONST~\f64 \\
   \production{(vector)} & \vecc &::=&
     \V128.\CONST~\i128 \\
   \production{(reference)} & \reff &::=&
     \REFNULL~t \\&&|&
     \REFFUNCADDR~\funcaddr \\&&|&
     \REFEXTERNADDR~\externaddr \\
   \production{(value)} & \val &::=&
     \num ~|~ \vecc ~|~ \reff \\
   \end{array}

.. note::
   Future versions of WebAssembly may add additional forms of reference.

.. _default-val:

:ref:`Value types <syntax-valtype>` can have an associated *default value*;
it is the respective value :math:`0` for :ref:`number types <syntax-numtype>`, :math:`0` for :ref:`vector types <syntax-vectype>`, and null for nullable :ref:`reference types <syntax-reftype>`.
For other references, no default value is defined, :math:`\default_t` hence is an optional value :math:`\val^?`.

.. math::
   \begin{array}{lcl@{\qquad}l}
   \default_t &=& t{.}\CONST~0 & (\iff t = \numtype) \\
   \default_t &=& t{.}\CONST~0 & (\iff t = \vectype) \\
   \default_t &=& \REFNULL~t & (\iff t = (\REF~\NULL~\heaptype)) \\
   \default_t &=& \epsilon & (\iff t = (\REF~\heaptype)) \\
   \end{array}


Convention
..........

* The meta variable :math:`r` ranges over reference values where clear from context.


.. index:: ! result, value, trap
   pair: abstract syntax; result
.. _syntax-result:

Results
~~~~~~~

A *result* is the outcome of a computation.
It is either a sequence of :ref:`values <syntax-val>` or a :ref:`trap <syntax-trap>`.

.. math::
   \begin{array}{llcl}
   \production{(result)} & \result &::=&
     \val^\ast \\&&|&
     \TRAP
   \end{array}

<<<<<<< HEAD
.. note::
   In the current version of WebAssembly, a result can consist of at most one value.


.. index:: ! store, type instance, function instance, table instance, memory instance, global instance, module, allocation
=======
.. index:: ! store, function instance, table instance, memory instance, global instance, module, allocation
>>>>>>> aaecf06b
   pair: abstract syntax; store
.. _syntax-store:
.. _store:

Store
~~~~~

The *store* represents all global state that can be manipulated by WebAssembly programs.
It consists of the runtime representation of all *instances* of :ref:`types <syntax-typeinst>`, :ref:`functions <syntax-funcinst>`, :ref:`tables <syntax-tableinst>`, :ref:`memories <syntax-meminst>`, and :ref:`globals <syntax-globalinst>`, :ref:`element segments <syntax-eleminst>`, and :ref:`data segments <syntax-datainst>` that have been :ref:`allocated <alloc>` during the life time of the abstract machine. [#gc]_

It is an invariant of the semantics that no element or data instance is :ref:`addressed <syntax-addr>` from anywhere else but the owning module instances.

Syntactically, the store is defined as a :ref:`record <notation-record>` listing the existing instances of each category:

.. math::
   \begin{array}{llll}
   \production{(store)} & \store &::=& \{~
     \begin{array}[t]{l@{~}ll}
     \STYPES & \typeinst^\ast, \\
     \SFUNCS & \funcinst^\ast, \\
     \STABLES & \tableinst^\ast, \\
     \SMEMS & \meminst^\ast, \\
     \SGLOBALS & \globalinst^\ast, \\
     \SELEMS & \eleminst^\ast, \\
     \SDATAS & \datainst^\ast ~\} \\
     \end{array}
   \end{array}

.. [#gc]
   In practice, implementations may apply techniques like garbage collection to remove objects from the store that are no longer referenced.
   However, such techniques are not semantically observable,
   and hence outside the scope of this specification.


Convention
..........

* The meta variable :math:`S` ranges over stores where clear from context.


.. index:: ! address, store, function instance, table instance, memory instance, global instance, element instance, data instance, embedder
   pair: abstract syntax; type address
   pair: abstract syntax; function address
   pair: abstract syntax; table address
   pair: abstract syntax; memory address
   pair: abstract syntax; global address
   pair: abstract syntax; element address
   pair: abstract syntax; data address
   pair: abstract syntax; host address
   pair: type; address
   pair: function; address
   pair: table; address
   pair: memory; address
   pair: global; address
   pair: element; address
   pair: data; address
   pair: host; address
.. _syntax-typeaddr:
.. _syntax-funcaddr:
.. _syntax-tableaddr:
.. _syntax-memaddr:
.. _syntax-globaladdr:
.. _syntax-elemaddr:
.. _syntax-dataaddr:
.. _syntax-externaddr:
.. _syntax-addr:

Addresses
~~~~~~~~~

:ref:`Type instances <syntax-typeinst>`, :ref:`function instances <syntax-funcinst>`, :ref:`table instances <syntax-tableinst>`, :ref:`memory instances <syntax-meminst>`, and :ref:`global instances <syntax-globalinst>`, :ref:`element instances <syntax-eleminst>`, and :ref:`data instances <syntax-datainst>` in the :ref:`store <syntax-store>` are referenced with abstract *addresses*.
These are simply indices into the respective store component.
In addition, an :ref:`embedder <embedder>` may supply an uninterpreted set of *host addresses*.

.. math::
   \begin{array}{llll}
   \production{(address)} & \addr &::=&
     0 ~|~ 1 ~|~ 2 ~|~ \dots \\
   \production{(type address)} & \typeaddr &::=&
     \addr \\
   \production{(function address)} & \funcaddr &::=&
     \addr \\
   \production{(table address)} & \tableaddr &::=&
     \addr \\
   \production{(memory address)} & \memaddr &::=&
     \addr \\
   \production{(global address)} & \globaladdr &::=&
     \addr \\
   \production{(element address)} & \elemaddr &::=&
     \addr \\
   \production{(data address)} & \dataaddr &::=&
     \addr \\
   \production{(extern address)} & \externaddr &::=&
     \addr \\
   \end{array}

An :ref:`embedder <embedder>` may assign identity to :ref:`exported <syntax-export>` store objects corresponding to their addresses,
even where this identity is not observable from within WebAssembly code itself
(such as for :ref:`function instances <syntax-funcinst>` or immutable :ref:`globals <syntax-globalinst>`).

.. note::
   Addresses are *dynamic*, globally unique references to runtime objects,
   in contrast to :ref:`indices <syntax-index>`,
   which are *static*, module-local references to their original definitions.
   A *memory address* |memaddr| denotes the abstract address *of* a memory *instance* in the store,
   not an offset *inside* a memory instance.

   There is no specific limit on the number of allocations of store objects,
   hence logical addresses can be arbitrarily large natural numbers.


.. index:: ! instance, function type, type instance, function instance, table instance, memory instance, global instance, element instance, data instance, export instance, table address, memory address, global address, element address, data address, index, name
   pair: abstract syntax; module instance
   pair: module; instance
.. _syntax-moduleinst:

Module Instances
~~~~~~~~~~~~~~~~

A *module instance* is the runtime representation of a :ref:`module <syntax-module>`.
It is created by :ref:`instantiating <exec-instantiation>` a module,
and collects runtime representations of all entities that are imported, defined, or exported by the module.

.. math::
   \begin{array}{llll}
   \production{(module instance)} & \moduleinst &::=& \{
     \begin{array}[t]{l@{~}ll}
     \MITYPES & \typeaddr^\ast, \\
     \MIFUNCS & \funcaddr^\ast, \\
     \MITABLES & \tableaddr^\ast, \\
     \MIMEMS & \memaddr^\ast, \\
     \MIGLOBALS & \globaladdr^\ast, \\
     \MIELEMS & \elemaddr^\ast, \\
     \MIDATAS & \dataaddr^\ast, \\
     \MIEXPORTS & \exportinst^\ast ~\} \\
     \end{array}
   \end{array}

Each component references runtime instances corresponding to respective declarations from the original module -- whether imported or defined -- in the order of their static :ref:`indices <syntax-index>`.
:ref:`Type instances <syntax-typeinst>`, :ref:`function instances <syntax-funcinst>`, :ref:`table instances <syntax-tableinst>`, :ref:`memory instances <syntax-meminst>`, and :ref:`global instances <syntax-globalinst>` are referenced with an indirection through their respective :ref:`addresses <syntax-addr>` in the :ref:`store <syntax-store>`.

It is an invariant of the semantics that all :ref:`export instances <syntax-exportinst>` in a given module instance have different :ref:`names <syntax-name>`.


.. index:: ! type instance, function type, module
   pair: abstract syntax; function instance
   pair: function; instance
.. _syntax-typeinst:

Type Instances
~~~~~~~~~~~~~~

A *type instance* is the runtime representation of a :ref:`function type <syntax-functype>`.
It is a :ref:`semantic type <syntax-typeid>` equivalent to the respective syntactic type that appeared in the module.

.. math::
   \begin{array}{llll}
   \production{(type instance)} & \typeinst &::=&
     \functype
   \end{array}


.. index:: ! function instance, module instance, function, closure, module, ! host function, invocation
   pair: abstract syntax; function instance
   pair: function; instance
.. _syntax-hostfunc:
.. _syntax-funcinst:

Function Instances
~~~~~~~~~~~~~~~~~~

A *function instance* is the runtime representation of a :ref:`function <syntax-func>`.
It effectively is a *closure* of the original function over the runtime :ref:`module instance <syntax-moduleinst>` of its originating :ref:`module <syntax-module>`.
The module instance is used to resolve references to other definitions during execution of the function.

.. math::
   \begin{array}{llll}
   \production{(function instance)} & \funcinst &::=&
     \{ \FITYPE~\functype, \FIMODULE~\moduleinst, \FICODE~\func \} \\ &&|&
     \{ \FITYPE~\functype, \FIHOSTCODE~\hostfunc \} \\
   \production{(host function)} & \hostfunc &::=& \dots \\
   \end{array}

A *host function* is a function expressed outside WebAssembly but passed to a :ref:`module <syntax-module>` as an :ref:`import <syntax-import>`.
The definition and behavior of host functions are outside the scope of this specification.
For the purpose of this specification, it is assumed that when :ref:`invoked <exec-invoke-host>`,
a host function behaves non-deterministically,
but within certain :ref:`constraints <exec-invoke-host>` that ensure the integrity of the runtime.

.. note::
   Function instances are immutable, and their identity is not observable by WebAssembly code.
   However, the :ref:`embedder <embedder>` might provide implicit or explicit means for distinguishing their :ref:`addresses <syntax-funcaddr>`.


.. index:: ! table instance, table, function address, table type, embedder, element segment
   pair: abstract syntax; table instance
   pair: table; instance
.. _syntax-tableinst:

Table Instances
~~~~~~~~~~~~~~~

A *table instance* is the runtime representation of a :ref:`table <syntax-table>`.
It records its :ref:`type <syntax-tabletype>` and holds a vector of :ref:`reference values <syntax-ref>`.

.. math::
   \begin{array}{llll}
   \production{(table instance)} & \tableinst &::=&
     \{ \TITYPE~\tabletype, \TIELEM~\vec(\reff) \} \\
   \end{array}

Table elements can be mutated through :ref:`table instructions <syntax-instr-table>`, the execution of an active :ref:`element segment <syntax-elem>`, or by external means provided by the :ref:`embedder <embedder>`.

It is an invariant of the semantics that all table elements have a type :ref:`matching <match-reftype>` the element type of :math:`\tabletype`.
It also is an invariant that the length of the element vector never exceeds the maximum size of :math:`\tabletype`, if present.


.. index:: ! memory instance, memory, byte, ! page size, memory type, embedder, data segment, instruction
   pair: abstract syntax; memory instance
   pair: memory; instance
.. _page-size:
.. _syntax-meminst:

Memory Instances
~~~~~~~~~~~~~~~~

A *memory instance* is the runtime representation of a linear :ref:`memory <syntax-mem>`.
It records its :ref:`type <syntax-memtype>` and holds a vector of :ref:`bytes <syntax-byte>`.

.. math::
   \begin{array}{llll}
   \production{(memory instance)} & \meminst &::=&
     \{ \MITYPE~\memtype, \MIDATA~\vec(\byte) \} \\
   \end{array}

The length of the vector always is a multiple of the WebAssembly *page size*, which is defined to be the constant :math:`65536` -- abbreviated :math:`64\,\F{Ki}`.

The bytes can be mutated through :ref:`memory instructions <syntax-instr-memory>`, the execution of an active :ref:`data segment <syntax-data>`, or by external means provided by the :ref:`embedder <embedder>`.

It is an invariant of the semantics that the length of the byte vector, divided by page size, never exceeds the maximum size of :math:`\memtype`, if present.


.. index:: ! global instance, global, value, mutability, instruction, embedder
   pair: abstract syntax; global instance
   pair: global; instance
.. _syntax-globalinst:

Global Instances
~~~~~~~~~~~~~~~~

A *global instance* is the runtime representation of a :ref:`global <syntax-global>` variable.
It records its :ref:`type <syntax-globaltype>` and holds an individual :ref:`value <syntax-val>`.

.. math::
   \begin{array}{llll}
   \production{(global instance)} & \globalinst &::=&
     \{ \GITYPE~\globaltype, \GIVALUE~\val \} \\
   \end{array}

The value of mutable globals can be mutated through :ref:`variable instructions <syntax-instr-variable>` or by external means provided by the :ref:`embedder <embedder>`.

It is an invariant of the semantics that the value has a type :ref:`matching <match-valtype>` the :ref:`value type <syntax-valtype>` of :math:`\globaltype`.


.. index:: ! element instance, element segment, embedder, element expression
   pair: abstract syntax; element instance
   pair: element; instance
.. _syntax-eleminst:

Element Instances
~~~~~~~~~~~~~~~~~

An *element instance* is the runtime representation of an :ref:`element segment <syntax-elem>`.
It holds a vector of references and their common :ref:`type <syntax-reftype>`.

.. math::
  \begin{array}{llll}
  \production{(element instance)} & \eleminst &::=&
    \{ \EITYPE~\reftype, \EIELEM~\vec(\reff) \} \\
  \end{array}


.. index:: ! data instance, data segment, embedder, byte
  pair: abstract syntax; data instance
  pair: data; instance
.. _syntax-datainst:

Data Instances
~~~~~~~~~~~~~~

An *data instance* is the runtime representation of a :ref:`data segment <syntax-data>`.
It holds a vector of :ref:`bytes <syntax-byte>`.

.. math::
  \begin{array}{llll}
  \production{(data instance)} & \datainst &::=&
    \{ \DIDATA~\vec(\byte) \} \\
  \end{array}


.. index:: ! export instance, export, name, external value
   pair: abstract syntax; export instance
   pair: export; instance
.. _syntax-exportinst:

Export Instances
~~~~~~~~~~~~~~~~

An *export instance* is the runtime representation of an :ref:`export <syntax-export>`.
It defines the export's :ref:`name <syntax-name>` and the associated :ref:`external value <syntax-externval>`.

.. math::
   \begin{array}{llll}
   \production{(export instance)} & \exportinst &::=&
     \{ \EINAME~\name, \EIVALUE~\externval \} \\
   \end{array}


.. index:: ! external value, function address, table address, memory address, global address, store, function, table, memory, global
   pair: abstract syntax; external value
   pair: external; value
.. _syntax-externval:

External Values
~~~~~~~~~~~~~~~

An *external value* is the runtime representation of an entity that can be imported or exported.
It is an :ref:`address <syntax-addr>` denoting either a :ref:`function instance <syntax-funcinst>`, :ref:`table instance <syntax-tableinst>`, :ref:`memory instance <syntax-meminst>`, or :ref:`global instances <syntax-globalinst>` in the shared :ref:`store <syntax-store>`.

.. math::
   \begin{array}{llcl}
   \production{(external value)} & \externval &::=&
     \EVFUNC~\funcaddr \\&&|&
     \EVTABLE~\tableaddr \\&&|&
     \EVMEM~\memaddr \\&&|&
     \EVGLOBAL~\globaladdr \\
   \end{array}


Conventions
...........

The following auxiliary notation is defined for sequences of external values.
It filters out entries of a specific kind in an order-preserving fashion:

* :math:`\evfuncs(\externval^\ast) = [\funcaddr ~|~ (\EVFUNC~\funcaddr) \in \externval^\ast]`

* :math:`\evtables(\externval^\ast) = [\tableaddr ~|~ (\EVTABLE~\tableaddr) \in \externval^\ast]`

* :math:`\evmems(\externval^\ast) = [\memaddr ~|~ (\EVMEM~\memaddr) \in \externval^\ast]`

* :math:`\evglobals(\externval^\ast) = [\globaladdr ~|~ (\EVGLOBAL~\globaladdr) \in \externval^\ast]`


.. index:: ! stack, ! frame, ! label, instruction, store, activation, function, call, local, module instance
   pair: abstract syntax; frame
   pair: abstract syntax; label
.. _syntax-frame:
.. _syntax-label:
.. _frame:
.. _label:
.. _stack:

Stack
~~~~~

Besides the :ref:`store <store>`, most :ref:`instructions <syntax-instr>` interact with an implicit *stack*.
The stack contains three kinds of entries:

* *Values*: the *operands* of instructions.

* *Labels*: active :ref:`structured control instructions <syntax-instr-control>` that can be targeted by branches.

* *Activations*: the *call frames* of active :ref:`function <syntax-func>` calls.

These entries can occur on the stack in any order during the execution of a program.
Stack entries are described by abstract syntax as follows.

.. note::
   It is possible to model the WebAssembly semantics using separate stacks for operands, control constructs, and calls.
   However, because the stacks are interdependent, additional book keeping about associated stack heights would be required.
   For the purpose of this specification, an interleaved representation is simpler.

Values
......

Values are represented by :ref:`themselves <syntax-val>`.

Labels
......

Labels carry an argument arity :math:`n` and their associated branch *target*, which is expressed syntactically as an :ref:`instruction <syntax-instr>` sequence:

.. math::
   \begin{array}{llll}
   \production{(label)} & \label &::=&
     \LABEL_n\{\instr^\ast\} \\
   \end{array}

Intuitively, :math:`\instr^\ast` is the *continuation* to execute when the branch is taken, in place of the original control construct.

.. note::
   For example, a loop label has the form

   .. math::
      \LABEL_n\{\LOOP~\dots~\END\}

   When performing a branch to this label, this executes the loop, effectively restarting it from the beginning.
   Conversely, a simple block label has the form

   .. math::
      \LABEL_n\{\epsilon\}

   When branching, the empty continuation ends the targeted block, such that execution can proceed with consecutive instructions.

Activations and Frames
......................

Activation frames carry the return arity :math:`n` of the respective function,
hold the values of its :ref:`locals <syntax-local>` (including arguments) in the order corresponding to their static :ref:`local indices <syntax-localidx>`,
and a reference to the function's own :ref:`module instance <syntax-moduleinst>`:

.. math::
   \begin{array}{llll}
   \production{(activation)} & \X{activation} &::=&
     \FRAME_n\{\frame\} \\
   \production{(frame)} & \frame &::=&
     \{ \ALOCALS~(\val^?)^\ast, \AMODULE~\moduleinst \} \\
   \end{array}

Locals may be uninitialized, in which case they are empty.
Locals are mutated by respective :ref:`variable instructions <syntax-instr-variable>`.


.. _exec-expand:

Conventions
...........

* The meta variable :math:`L` ranges over labels where clear from context.

* The meta variable :math:`F` ranges over frames where clear from context.

* The following auxiliary definition takes a :ref:`block type <syntax-blocktype>` and looks up the :ref:`function type <syntax-functype>` that it denotes in the current frame:

.. math::
   \begin{array}{lll}
   \expand_{S;F}(\typeidx) &=& S.\STYPES[F.\AMODULE.\MITYPES[\typeidx]] \\
   \expand_{S;F}([\valtype^?]) &=& [] \to [\valtype^?] \\
   \end{array}


.. index:: ! administrative instructions, function, function instance, function address, label, frame, instruction, trap, call, memory, memory instance, table, table instance, element, data, segment
   pair:: abstract syntax; administrative instruction
.. _syntax-trap:
.. _syntax-reffuncaddr:
.. _syntax-invoke:
.. _syntax-instr-admin:

Administrative Instructions
~~~~~~~~~~~~~~~~~~~~~~~~~~~

.. note::
   This section is only relevant for the :ref:`formal notation <exec-notation>`.

In order to express the reduction of :ref:`traps <trap>`, :ref:`calls <syntax-call>`, and :ref:`control instructions <syntax-instr-control>`, the syntax of instructions is extended to include the following *administrative instructions*:

.. math::
   \begin{array}{llcl}
   \production{(administrative instruction)} & \instr &::=&
     \dots \\ &&|&
     \TRAP \\ &&|&
     \REFFUNCADDR~\funcaddr \\ &&|&
     \REFEXTERNADDR~\externaddr \\ &&|&
     \INVOKE~\funcaddr \\ &&|&
     \LABEL_n\{\instr^\ast\}~\instr^\ast~\END \\ &&|&
     \FRAME_n\{\frame\}~\instr^\ast~\END \\
   \end{array}

The |TRAP| instruction represents the occurrence of a trap.
Traps are bubbled up through nested instruction sequences, ultimately reducing the entire program to a single |TRAP| instruction, signalling abrupt termination.

The |REFFUNCADDR| instruction represents :ref:`function reference values <syntax-ref.func>`. Similarly, |REFEXTERNADDR| represents :ref:`external references <syntax-ref.extern>`.

The |INVOKE| instruction represents the imminent invocation of a :ref:`function instance <syntax-funcinst>`, identified by its :ref:`address <syntax-funcaddr>`.
It unifies the handling of different forms of calls.

The |LABEL| and |FRAME| instructions model :ref:`labels <syntax-label>` and :ref:`frames <syntax-frame>` :ref:`"on the stack" <exec-notation>`.
Moreover, the administrative syntax maintains the nesting structure of the original :ref:`structured control instruction <syntax-instr-control>` or :ref:`function body <syntax-func>` and their :ref:`instruction sequences <syntax-instr-seq>` with an |END| marker.
That way, the end of the inner instruction sequence is known when part of an outer sequence.

.. note::
   For example, the :ref:`reduction rule <exec-block>` for |BLOCK| is:

   .. math::
      \BLOCK~[t^n]~\instr^\ast~\END \quad\stepto\quad
      \LABEL_n\{\epsilon\}~\instr^\ast~\END

   This replaces the block with a label instruction,
   which can be interpreted as "pushing" the label on the stack.
   When |END| is reached, i.e., the inner instruction sequence has been reduced to the empty sequence -- or rather, a sequence of :math:`n` |CONST| instructions representing the resulting values -- then the |LABEL| instruction is eliminated courtesy of its own :ref:`reduction rule <exec-label>`:

   .. math::
      \LABEL_m\{\instr^\ast\}~\val^n~\END \quad\stepto\quad \val^n

   This can be interpreted as removing the label from the stack and only leaving the locally accumulated operand values.

.. commented out
   Both rules can be seen in concert in the following example:

   .. math::
      \begin{array}{@{}ll}
      & (\F32.\CONST~1)~\BLOCK~[]~(\F32.\CONST~2)~\F32.\NEG~\END~\F32.\ADD \\
      \stepto & (\F32.\CONST~1)~\LABEL_0\{\}~(\F32.\CONST~2)~\F32.\NEG~\END~\F32.\ADD \\
      \stepto & (\F32.\CONST~1)~\LABEL_0\{\}~(\F32.\CONST~{-}2)~\END~\F32.\ADD \\
      \stepto & (\F32.\CONST~1)~(\F32.\CONST~{-}2)~\F32.\ADD \\
      \stepto & (\F32.\CONST~{-}1) \\
      \end{array}


.. index:: ! block context, instruction, branch
.. _syntax-ctxt-block:

Block Contexts
..............

In order to specify the reduction of :ref:`branches <syntax-instr-control>`, the following syntax of *block contexts* is defined, indexed by the count :math:`k` of labels surrounding a *hole* :math:`[\_]` that marks the place where the next step of computation is taking place:

.. math::
   \begin{array}{llll}
   \production{(block contexts)} & \XB^0 &::=&
     \val^\ast~[\_]~\instr^\ast \\
   \production{(block contexts)} & \XB^{k+1} &::=&
     \val^\ast~\LABEL_n\{\instr^\ast\}~\XB^k~\END~\instr^\ast \\
   \end{array}

This definition allows to index active labels surrounding a :ref:`branch <syntax-br>` or :ref:`return <syntax-return>` instruction.

.. note::
   For example, the :ref:`reduction <exec-br>` of a simple branch can be defined as follows:

   .. math::
      \LABEL_0\{\instr^\ast\}~\XB^l[\BR~l]~\END \quad\stepto\quad \instr^\ast

   Here, the hole :math:`[\_]` of the context is instantiated with a branch instruction.
   When a branch occurs,
   this rule replaces the targeted label and associated instruction sequence with the label's continuation.
   The selected label is identified through the :ref:`label index <syntax-labelidx>` :math:`l`, which corresponds to the number of surrounding |LABEL| instructions that must be hopped over -- which is exactly the count encoded in the index of a block context.


.. index:: ! configuration, ! thread, store, frame, instruction, module instruction
.. _syntax-thread:
.. _syntax-config:

Configurations
..............

A *configuration* consists of the current :ref:`store <syntax-store>` and an executing *thread*.

A thread is a computation over :ref:`instructions <syntax-instr>`
that operates relative to a current :ref:`frame <syntax-frame>` referring to the :ref:`module instance <syntax-moduleinst>` in which the computation runs, i.e., where the current function originates from.

.. math::
   \begin{array}{llcl}
   \production{(configuration)} & \config &::=&
     \store; \thread \\
   \production{(thread)} & \thread &::=&
     \frame; \instr^\ast \\
   \end{array}

.. note::
   The current version of WebAssembly is single-threaded,
   but configurations with multiple threads may be supported in the future.


.. index:: ! evaluation context, instruction, trap, label, frame, value
.. _syntax-ctxt-eval:

Evaluation Contexts
...................

Finally, the following definition of *evaluation context* and associated structural rules enable reduction inside instruction sequences and administrative forms as well as the propagation of traps:

.. math::
   \begin{array}{llll}
   \production{(evaluation contexts)} & E &::=&
     [\_] ~|~
     \val^\ast~E~\instr^\ast ~|~
     \LABEL_n\{\instr^\ast\}~E~\END \\
   \end{array}

.. math::
   \begin{array}{rcl}
   S; F; E[\instr^\ast] &\stepto& S'; F'; E[{\instr'}^\ast] \\
     && (\iff S; F; \instr^\ast \stepto S'; F'; {\instr'}^\ast) \\
   S; F; \FRAME_n\{F'\}~\instr^\ast~\END &\stepto& S'; F; \FRAME_n\{F''\}~\instr'^\ast~\END \\
     && (\iff S; F'; \instr^\ast \stepto S'; F''; {\instr'}^\ast) \\[1ex]
   S; F; E[\TRAP] &\stepto& S; F; \TRAP
     \qquad (\iff E \neq [\_]) \\
   S; F; \FRAME_n\{F'\}~\TRAP~\END &\stepto& S; F; \TRAP \\
   \end{array}

Reduction terminates when a thread's instruction sequence has been reduced to a :ref:`result <syntax-result>`,
that is, either a sequence of :ref:`values <syntax-val>` or to a |TRAP|.

.. note::
   The restriction on evaluation contexts rules out contexts like :math:`[\_]` and :math:`\epsilon~[\_]~\epsilon` for which :math:`E[\TRAP] = \TRAP`.

   For an example of reduction under evaluation contexts, consider the following instruction sequence.

   .. math::
       (\F64.\CONST~x_1)~(\F64.\CONST~x_2)~\F64.\NEG~(\F64.\CONST~x_3)~\F64.\ADD~\F64.\MUL

   This can be decomposed into :math:`E[(\F64.\CONST~x_2)~\F64.\NEG]` where

   .. math::
      E = (\F64.\CONST~x_1)~[\_]~(\F64.\CONST~x_3)~\F64.\ADD~\F64.\MUL

   Moreover, this is the *only* possible choice of evaluation context where the contents of the hole matches the left-hand side of a reduction rule.<|MERGE_RESOLUTION|>--- conflicted
+++ resolved
@@ -87,15 +87,8 @@
      \TRAP
    \end{array}
 
-<<<<<<< HEAD
-.. note::
-   In the current version of WebAssembly, a result can consist of at most one value.
-
 
 .. index:: ! store, type instance, function instance, table instance, memory instance, global instance, module, allocation
-=======
-.. index:: ! store, function instance, table instance, memory instance, global instance, module, allocation
->>>>>>> aaecf06b
    pair: abstract syntax; store
 .. _syntax-store:
 .. _store:
