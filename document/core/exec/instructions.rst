.. index:: instruction, function type, store, validation
.. _exec-instr:

Instructions
------------

WebAssembly computation is performed by executing individual :ref:`instructions <syntax-instr>`.


.. index:: numeric instruction, determinism, trap, NaN, value, value type
   pair: execution; instruction
   single: abstract syntax; instruction
.. _exec-instr-numeric:

Numeric Instructions
~~~~~~~~~~~~~~~~~~~~

Numeric instructions are defined in terms of the generic :ref:`numeric operators <exec-numeric>`.
The mapping of numeric instructions to their underlying operators is expressed by the following definition:

.. math::
   \begin{array}{lll@{\qquad}l}
   \X{op}_{\K{i}N}(n_1,\dots,n_k) &=& \F{i}\X{op}_N(n_1,\dots,n_k) \\
   \X{op}_{\K{f}N}(z_1,\dots,z_k) &=& \F{f}\X{op}_N(z_1,\dots,z_k) \\
   \end{array}

And for :ref:`conversion operators <exec-cvtop>`:

.. math::
   \begin{array}{lll@{\qquad}l}
   \X{cvtop}^{\sx^?}_{t_1,t_2}(c) &=& \X{cvtop}^{\sx^?}_{|t_1|,|t_2|}(c) \\
   \end{array}

Where the underlying operators are partial, the corresponding instruction will :ref:`trap <trap>` when the result is not defined.
Where the underlying operators are non-deterministic, because they may return one of multiple possible :ref:`NaN <syntax-nan>` values, so are the corresponding instructions.

.. note::
   For example, the result of instruction :math:`\I32.\ADD` applied to operands :math:`i_1, i_2`
   invokes :math:`\ADD_{\I32}(i_1, i_2)`,
   which maps to the generic :math:`\iadd_{32}(i_1, i_2)` via the above definition.
   Similarly, :math:`\I64.\TRUNC\K{\_}\F32\K{\_s}` applied to :math:`z`
   invokes :math:`\TRUNC^{\K{s}}_{\F32,\I64}(z)`,
   which maps to the generic :math:`\truncs_{32,64}(z)`.


.. _exec-const:

:math:`t\K{.}\CONST~c`
......................

1. Push the value :math:`t.\CONST~c` to the stack.

.. note::
   No formal reduction rule is required for this instruction, since |CONST| instructions already are :ref:`values <syntax-val>`.


.. _exec-unop:

:math:`t\K{.}\unop`
...................

1. Assert: due to :ref:`validation <valid-unop>`, a value of :ref:`value type <syntax-valtype>` :math:`t` is on the top of the stack.

2. Pop the value :math:`t.\CONST~c_1` from the stack.

3. If :math:`\unop_t(c_1)` is defined, then:

   a. Let :math:`c` be a possible result of computing :math:`\unop_t(c_1)`.

   b. Push the value :math:`t.\CONST~c` to the stack.

4. Else:

   a. Trap.

.. math::
   \begin{array}{lcl@{\qquad}l}
   (t\K{.}\CONST~c_1)~t\K{.}\unop &\stepto& (t\K{.}\CONST~c)
     & (\iff c \in \unop_t(c_1)) \\
   (t\K{.}\CONST~c_1)~t\K{.}\unop &\stepto& \TRAP
     & (\iff \unop_{t}(c_1) = \{\})
   \end{array}


.. _exec-binop:

:math:`t\K{.}\binop`
....................

1. Assert: due to :ref:`validation <valid-binop>`, two values of :ref:`value type <syntax-valtype>` :math:`t` are on the top of the stack.

2. Pop the value :math:`t.\CONST~c_2` from the stack.

3. Pop the value :math:`t.\CONST~c_1` from the stack.

4. If :math:`\binop_t(c_1, c_2)` is defined, then:

   a. Let :math:`c` be a possible result of computing :math:`\binop_t(c_1, c_2)`.

   b. Push the value :math:`t.\CONST~c` to the stack.

5. Else:

   a. Trap.

.. math::
   \begin{array}{lcl@{\qquad}l}
   (t\K{.}\CONST~c_1)~(t\K{.}\CONST~c_2)~t\K{.}\binop &\stepto& (t\K{.}\CONST~c)
     & (\iff c \in \binop_t(c_1,c_2)) \\
   (t\K{.}\CONST~c_1)~(t\K{.}\CONST~c_2)~t\K{.}\binop &\stepto& \TRAP
     & (\iff \binop_{t}(c_1,c_2) = \{\})
   \end{array}


.. _exec-testop:

:math:`t\K{.}\testop`
.....................

1. Assert: due to :ref:`validation <valid-testop>`, a value of :ref:`value type <syntax-valtype>` :math:`t` is on the top of the stack.

2. Pop the value :math:`t.\CONST~c_1` from the stack.

3. Let :math:`c` be the result of computing :math:`\testop_t(c_1)`.

4. Push the value :math:`\I32.\CONST~c` to the stack.

.. math::
   \begin{array}{lcl@{\qquad}l}
   (t\K{.}\CONST~c_1)~t\K{.}\testop &\stepto& (\I32\K{.}\CONST~c)
     & (\iff c = \testop_t(c_1)) \\
   \end{array}


.. _exec-relop:

:math:`t\K{.}\relop`
....................

1. Assert: due to :ref:`validation <valid-relop>`, two values of :ref:`value type <syntax-valtype>` :math:`t` are on the top of the stack.

2. Pop the value :math:`t.\CONST~c_2` from the stack.

3. Pop the value :math:`t.\CONST~c_1` from the stack.

4. Let :math:`c` be the result of computing :math:`\relop_t(c_1, c_2)`.

5. Push the value :math:`\I32.\CONST~c` to the stack.

.. math::
   \begin{array}{lcl@{\qquad}l}
   (t\K{.}\CONST~c_1)~(t\K{.}\CONST~c_2)~t\K{.}\relop &\stepto& (\I32\K{.}\CONST~c)
     & (\iff c = \relop_t(c_1,c_2)) \\
   \end{array}


.. _exec-cvtop:

:math:`t_2\K{.}\cvtop\K{\_}t_1\K{\_}\sx^?`
..........................................

1. Assert: due to :ref:`validation <valid-cvtop>`, a value of :ref:`value type <syntax-valtype>` :math:`t_1` is on the top of the stack.

2. Pop the value :math:`t_1.\CONST~c_1` from the stack.

3. If :math:`\cvtop^{\sx^?}_{t_1,t_2}(c_1)` is defined:

   a. Let :math:`c_2` be a possible result of computing :math:`\cvtop^{\sx^?}_{t_1,t_2}(c_1)`.

   b. Push the value :math:`t_2.\CONST~c_2` to the stack.

4. Else:

   a. Trap.

.. math::
   \begin{array}{lcl@{\qquad}l}
   (t_1\K{.}\CONST~c_1)~t_2\K{.}\cvtop\K{\_}t_1\K{\_}\sx^? &\stepto& (t_2\K{.}\CONST~c_2)
     & (\iff c_2 \in \cvtop^{\sx^?}_{t_1,t_2}(c_1)) \\
   (t_1\K{.}\CONST~c_1)~t_2\K{.}\cvtop\K{\_}t_1\K{\_}\sx^? &\stepto& \TRAP
     & (\iff \cvtop^{\sx^?}_{t_1,t_2}(c_1) = \{\})
   \end{array}


.. index:: reference instructions, reference
   pair: execution; instruction
   single: abstract syntax; instruction
.. _exec-instr-ref:

Reference Instructions
~~~~~~~~~~~~~~~~~~~~~~

.. _exec-ref.null:

:math:`\REFNULL~\X{ht}`
.......................

1. Push the value :math:`\REFNULL~\X{ht}` to the stack.

.. note::
   No formal reduction rule is required for this instruction, since the |REFNULL| instruction is already a :ref:`value <syntax-val>`.


.. _exec-ref.func:

:math:`\REFFUNC~x`
..................

1. Let :math:`F` be the :ref:`current <exec-notation-textual>` :ref:`frame <syntax-frame>`.

2. Assert: due to :ref:`validation <valid-ref.func>`, :math:`F.\AMODULE.\MIFUNCS[x]` exists.

3. Let :math:`a` be the :ref:`function address <syntax-funcaddr>` :math:`F.\AMODULE.\MIFUNCS[x]`.

4. Push the value :math:`\REFFUNCADDR~a` to the stack.

.. math::
   \begin{array}{lcl@{\qquad}l}
   F; (\REFFUNC~x) &\stepto& F; (\REFFUNCADDR~a)
     & (\iff a = F.\AMODULE.\MIFUNCS[x]) \\
   \end{array}


.. _exec-ref.is_null:

:math:`\REFISNULL`
..................

1. Assert: due to :ref:`validation <valid-ref.is_null>`, a :ref:`reference value <syntax-ref>` is on the top of the stack.

2. Pop the value :math:`\reff` from the stack.

3. If :math:`\reff` is :math:`\REFNULL~\X{ht}`, then:

   a. Push the value :math:`\I32.\CONST~1` to the stack.

4. Else:

   a. Push the value :math:`\I32.\CONST~0` to the stack.

.. math::
   \begin{array}{lcl@{\qquad}l}
   \reff~\REFISNULL &\stepto& (\I32.\CONST~1)
     & (\iff \reff = \REFNULL~\X{ht}) \\
   \reff~\REFISNULL &\stepto& (\I32.\CONST~0)
     & (\otherwise) \\
   \end{array}


.. _exec-ref.as_non_null:

:math:`\REFASNONNULL`
.....................

1. Assert: due to :ref:`validation <valid-ref.is_null>`, a :ref:`reference value <syntax-ref>` is on the top of the stack.

2. Pop the value :math:`\reff` from the stack.

3. If :math:`\reff` is :math:`\REFNULL~\X{ht}`, then:

   a. Trap.

4. Push the value :math:`\reff` back to the stack.

.. math::
   \begin{array}{lcl@{\qquad}l}
   \reff~\REFASNONNULL &\stepto& \TRAP
     & (\iff \reff = \REFNULL~\X{ht}) \\
   \reff~\REFASNONNULL &\stepto& \reff
     & (\otherwise) \\
   \end{array}


.. _exec-ref.eq:

:math:`\REFEQ`
..............

1. Assert: due to :ref:`validation <valid-ref.eq>`, two :ref:`reference values <syntax-ref>` are on the top of the stack.

2. Pop the value :math:`\reff_2` from the stack.

3. Pop the value :math:`\reff_1` from the stack.

4. If :math:`\reff_1` is the same as :math:`\reff_2`, then:

   a. Push the value :math:`\I32.\CONST~1` to the stack.

5. Else:

   a. Push the value :math:`\I32.\CONST~0` to the stack.

.. math::
   \begin{array}{lcl@{\qquad}l}
   \reff_1~\reff_2~\REFEQ &\stepto& (\I32.\CONST~1)
     & (\iff \reff_1 = \reff_2) \\
   \reff_1~\reff_2~\REFEQ &\stepto& (\I32.\CONST~0)
     & (\iff \reff_1 \neq \reff_2) \\
   \end{array}


.. _exec-ref.test:

:math:`\REFTEST~\X{rt}`
.......................

1. Let :math:`F` be the :ref:`current <exec-notation-textual>` :ref:`frame <syntax-frame>`.

2. Let :math:`\X{rt}_1` be the :ref:`reference type <syntax-reftype>` :math:`\insttype_{F.\AMODULE}(\X{rt})`.

3. Assert: due to :ref:`validation <valid-ref.test>`, :math:`\X{rt}_1` is :ref:`closed <type-closed>`.

4. Assert: due to :ref:`validation <valid-ref.test>`, a :ref:`reference value <syntax-ref>` is on the top of the stack.

5. Pop the value :math:`\reff` from the stack.

6. Assert: due to validation, the :ref:`reference value <syntax-ref>` is :ref:`valid <valid-ref>` with some :ref:`reference type <syntax-reftype>`.

7. Let :math:`\X{rt}_2` be the :ref:`reference type <syntax-reftype>` of :math:`\reff`.

8. If the :ref:`reference type <syntax-reftype>` :math:`\X{rt}_2` :ref:`matches <match-reftype>` :math:`\X{rt}_1`, then:

   a. Push the value :math:`\I32.\CONST~1` to the stack.

9. Else:

   a. Push the value :math:`\I32.\CONST~0` to the stack.

.. math::
   \begin{array}{lcl@{\qquad}l}
   S; \reff~(\REFTEST~\X{rt}) &\stepto& (\I32.\CONST~1)
     & (\iff S \vdashval \reff : \X{rt}'
        \land \vdashreftypematch \X{rt}' \matchesreftype \insttype_{F.\AMODULE}(\X{rt})) \\
   S; \reff~(\REFTEST~\X{rt}) &\stepto& (\I32.\CONST~0)
     & (\otherwise) \\
   \end{array}


.. _exec-ref.cast:

:math:`\REFCAST~\X{rt}`
.......................

1. Let :math:`F` be the :ref:`current <exec-notation-textual>` :ref:`frame <syntax-frame>`.

2. Let :math:`\X{rt}_1` be the :ref:`reference type <syntax-reftype>` :math:`\insttype_{F.\AMODULE}(\X{rt})`.

3. Assert: due to :ref:`validation <valid-ref.test>`, :math:`\X{rt}_1` is :ref:`closed <type-closed>`.

4. Assert: due to :ref:`validation <valid-ref.test>`, a :ref:`reference value <syntax-ref>` is on the top of the stack.

5. Pop the value :math:`\reff` from the stack.

6. Assert: due to validation, the :ref:`reference value <syntax-ref>` is :ref:`valid <valid-ref>` with some :ref:`reference type <syntax-reftype>`.

7. Let :math:`\X{rt}_2` be the :ref:`reference type <syntax-reftype>` of :math:`\reff`.

8. If the :ref:`reference type <syntax-reftype>` :math:`\X{rt}_2` :ref:`matches <match-reftype>` :math:`\X{rt}_1`, then:

   a. Push the value :math:`\reff` back to the stack.

9. Else:

   a. Trap.

.. math::
   \begin{array}{lcl@{\qquad}l}
   S; \reff~(\REFCAST~\X{rt}) &\stepto& \reff
     & (\iff S \vdashval \reff : \X{rt}'
        \land \vdashreftypematch \X{rt}' \matchesreftype \insttype_{F.\AMODULE}(\X{rt})) \\
   S; \reff~(\REFCAST~\X{rt}) &\stepto& \TRAP
     & (\otherwise) \\
   \end{array}



.. _exec-i31.new:

:math:`\I31NEW`
...............

1. Assert: due to :ref:`validation <valid-extern.externalize>`, a :ref:`value <syntax-val>` of :ref:`type <syntax-valtype>` |I32| is on the top of the stack.

2. Pop the value :math:`(\I32.\CONST~i)` from the stack.

3. Let :math:`j` be the result of computing :math:`\wrap_{32,31}(i)`.

4. Push the reference value :math:`(\REFI31~j)` to the stack.

.. math::
   \begin{array}{lcl@{\qquad}l}
   (\I32.\CONST~i)~\I31NEW &\stepto& (\REFI31~\wrap_{32,31}(i))
   \end{array}


.. _exec-i31.get_s:

:math:`\I31GET\K{\_}\sx`
........................

1. Assert: due to :ref:`validation <valid-extern.externalize>`, a :ref:`value <syntax-val>` of :ref:`type <syntax-valtype>` :math:`(\REF~\NULL~\I31)` is on the top of the stack.

2. Pop the value :math:`\reff` from the stack.

3. If :math:`\reff` is :math:`\REFNULL~t`, then:

   a. Trap.

4. Assert: due to validation, a :math:`\reff` is a :ref:`scalar reference <syntax-ref.i31>`.

5. Let :math:`(\REFI31~i)` be the reference value :math:`\reff`.

6. Let :math:`j` be the result of computing :math:`\extend^{\sx}_{31,32}(i)`.

7. Push the value :math:`(\I32.\CONST~j)` to the stack.

.. math::
   \begin{array}{lcl@{\qquad}l}
   (\REFI31~i)~\I31NEW &\stepto& (\I32.\CONST~\extend^{\sx}_{31,32}(i)) \\
   (\REFNULL~t)~\I31NEW &\stepto& \TRAP
   \end{array}


.. _exec-struct.new:

:math:`\STRUCTNEW~\typeidx`
...........................

.. todo:: Abstract allocation of structs and arrays into alloc functions
.. todo:: Prose

.. math::
   \begin{array}{lcl@{\qquad}l}
   S; F; \val^n~(\STRUCTNEW~x) &\stepto& S'; F; (\REFSTRUCTADDR~|S.\SSTRUCTS|)
     \\&&
     \begin{array}[t]{@{}r@{~}l@{}}
<<<<<<< HEAD
      (\iff & \expanddt(F.\AMODULE.\MITYPES[x]) = \TSTRUCT~\X{ft}^n \\
=======
      (\iff & \expand(F.\AMODULE.\MITYPES[x]) = \TSTRUCT~\X{ft}^n \\
>>>>>>> 6d681eac
      \land & \X{si} = \{\SITYPE~F.\AMODULE.\MITYPES[x], \SIFIELDS~(\packval_{\X{ft}}(\val))^n\} \\
      \land & S' = S \with \SSTRUCTS = S.\SSTRUCTS~\X{si})
     \end{array} \\
   \end{array}


.. _exec-struct.new_default:

:math:`\STRUCTNEWDEFAULT~\typeidx`
..................................

.. todo:: Prose

.. math::
   \begin{array}{lcl@{\qquad}l}
   F; (\STRUCTNEWDEFAULT~x) &\stepto& (\default_{\unpacktype(\X{ft})}))^n~(\STRUCTNEW~x)
     \\&&
     \begin{array}[t]{@{}r@{~}l@{}}
<<<<<<< HEAD
      (\iff & \expanddt(F.\AMODULE.\MITYPES[x]) = \TSTRUCT~\X{ft}^n)
=======
      (\iff & \expand(F.\AMODULE.\MITYPES[x]) = \TSTRUCT~\X{ft}^n)
>>>>>>> 6d681eac
     \end{array} \\
   \end{array}

.. scratch
   .. math::
      \begin{array}{lcl@{\qquad}l}
      S; F; (\STRUCTNEWDEFAULT~x) &\stepto& S'; F; (\REFSTRUCTADDR~|S.\SSTRUCTS|)
        \\&&
        \begin{array}[t]{@{}r@{~}l@{}}
<<<<<<< HEAD
         (\iff & \expanddt(F.\AMODULE.\MITYPES[x]) = \TSTRUCT~\X{ft}^n \\
=======
         (\iff & \expand(F.\AMODULE.\MITYPES[x]) = \TSTRUCT~\X{ft}^n \\
>>>>>>> 6d681eac
         \land & \X{si} = \{\SITYPE~F.\AMODULE.\MITYPES[x], \SIFIELDS~(\packval_{\X{ft}}(\default_{\unpacktype(\X{ft})}))^n\} \\
         \land & S' = S \with \SSTRUCTS = S.\SSTRUCTS~\X{si})
        \end{array} \\
      \end{array}


.. _exec-struct.get:
.. _exec-struct.get_sx:

:math:`\STRUCTGET\K{\_}\sx^?~\typeidx~i`
........................................

.. todo:: Prose

.. math::
   \begin{array}{lcl@{\qquad}l}
   S; F; (\REFSTRUCTADDR~a)~(\STRUCTGET\K{\_}\sx^?~x~i) &\stepto& \val
     &
     \begin{array}[t]{@{}r@{~}l@{}}
<<<<<<< HEAD
      (\iff & \expanddt(F.\AMODULE.\MITYPES[x]) = \TSTRUCT~\X{ft}^n \\
=======
      (\iff & \expand(F.\AMODULE.\MITYPES[x]) = \TSTRUCT~\X{ft}^n \\
>>>>>>> 6d681eac
      \land & \val = \unpackval^{\sx^?}_{\X{ft}[i]}(S.\SSTRUCTS[a].\SIFIELDS[i]))
     \end{array} \\
   \end{array}


.. _exec-struct.set:

:math:`\STRUCTSET~\typeidx~i`
.............................

.. todo:: Prose

.. math::
   \begin{array}{lcl@{\qquad}l}
   S; (\REFSTRUCTADDR~a)~\val~(\STRUCTSET~x~i) &\stepto& S'; \epsilon
     &
     \begin{array}[t]{@{}r@{~}l@{}}
<<<<<<< HEAD
     (\iff & \expanddt(F.\AMODULE.\MITYPES[x]) = \TSTRUCT~\X{ft}^n \\
=======
     (\iff & \expand(F.\AMODULE.\MITYPES[x]) = \TSTRUCT~\X{ft}^n \\
>>>>>>> 6d681eac
      \land & S' = S \with \SSTRUCTS[a].\SIFIELDS[i] = \packval_{\X{ft}[i]}(\val))
     \end{array} \\
   \end{array}


.. _exec-array.new:

:math:`\ARRAYNEW~\typeidx`
..........................

.. todo:: Prose

.. math::
   \begin{array}{lcl@{\qquad}l}
   \val~(\I32.\CONST~n)~(\ARRAYNEW~x) &\stepto& \val^n~(\ARRAYNEWFIXED~x~n)
   \end{array}

.. scratch
   .. math::
      \begin{array}{lcl@{\qquad}l}
      S; F; \val~(\I32.\CONST~n)~(\ARRAYNEW~x) &\stepto& S'; F; (\REFARRAYADDR~|S.\SARRAYS|)
        \\&&
        \begin{array}[t]{@{}r@{~}l@{}}
<<<<<<< HEAD
         (\iff & \expanddt(F.\AMODULE.\MITYPES[x]) = \TARRAY~\X{ft} \\
=======
         (\iff & \expand(F.\AMODULE.\MITYPES[x]) = \TARRAY~\X{ft} \\
>>>>>>> 6d681eac
         \land & \X{ai} = \{\AITYPE~F.\AMODULE.\MITYPES[x], \AIFIELDS~(\packval_{\X{ft}}(\val))^n\} \\
         \land & S' = S \with \SARRAYS = S.\SARRAYS~\X{ai})
        \end{array} \\
      \end{array}


.. _exec-array.new_default:

:math:`\ARRAYNEWDEFAULT~\typeidx`
..................................

.. todo:: Prose

.. math::
   \begin{array}{lcl@{\qquad}l}
   F; (\I32.\CONST~n)~(\ARRAYNEWDEFAULT~x) &\stepto& (\default_{\unpacktype(\X{ft}}))^n~(\ARRAYNEWFIXED~x~n)
     \\&&
     \begin{array}[t]{@{}r@{~}l@{}}
<<<<<<< HEAD
      (\iff & \expanddt(F.\AMODULE.\MITYPES[x]) = \TARRAY~\X{ft})
=======
      (\iff & \expand(F.\AMODULE.\MITYPES[x]) = \TARRAY~\X{ft})
>>>>>>> 6d681eac
     \end{array} \\
   \end{array}

.. scratch
   .. math::
      \begin{array}{lcl@{\qquad}l}
      S; F; (\I32.\CONST~n)~(\ARRAYNEWDEFAULT~x) &\stepto& S'; F; (\REFARRAYADDR~|S.\SARRAYS|)
        \\&&
        \begin{array}[t]{@{}r@{~}l@{}}
<<<<<<< HEAD
         (\iff & \expanddt(F.\AMODULE.\MITYPES[x]) = \TARRAY~\X{ft} \\
=======
         (\iff & \expand(F.\AMODULE.\MITYPES[x]) = \TARRAY~\X{ft} \\
>>>>>>> 6d681eac
         \land & \X{ai} = \{\AITYPE~F.\AMODULE.\MITYPES[x], \AIFIELDS~(\packval_{\X{ft}}(\default_{\unpacktype(\X{ft}}))^n\} \\
         \land & S' = S \with \SARRAYS = S.\SARRAYS~\X{ai})
        \end{array} \\
      \end{array}


.. _exec-array.new_fixed:

:math:`\ARRAYNEWFIXED~\typeidx`
...............................

.. todo:: Prose

.. math::
   \begin{array}{lcl@{\qquad}l}
   S; F; \val^n~(\I32.\CONST~n)~(\ARRAYNEWFIXED~x) &\stepto& S'; F; (\REFARRAYADDR~|S.\SARRAYS|)
     \\&&
     \begin{array}[t]{@{}r@{~}l@{}}
<<<<<<< HEAD
      (\iff & \expanddt(F.\AMODULE.\MITYPES[x]) = \TARRAY~\X{ft}^n \\
=======
      (\iff & \expand(F.\AMODULE.\MITYPES[x]) = \TARRAY~\X{ft}^n \\
>>>>>>> 6d681eac
      \land & \X{ai} = \{\AITYPE~F.\AMODULE.\MITYPES[x], \AIFIELDS~(\packval_{\X{ft}}(\val))^n\} \\
      \land & S' = S \with \SARRAYS = S.\SARRAYS~\X{ai})
     \end{array} \\
   \end{array}


.. _exec-array.new_data:

:math:`\ARRAYNEWDATA~\typeidx~\dataidx`
.......................................

.. todo:: Prose
.. todo:: extend type size convention to field types

.. math::
   ~\\[-1ex]
   \begin{array}{lcl@{\qquad}l}
   S; F; (\I32.\CONST~s)~(\I32.\CONST~n)~(\ARRAYNEWDATA~x~y) &\stepto& \TRAP
     \\&&
     \begin{array}[t]{@{}r@{~}l@{}}
<<<<<<< HEAD
      (\iff & \expanddt(F.\AMODULE.\MITYPES[x]) = \TARRAY~\X{ft}^n \\
=======
      (\iff & \expand(F.\AMODULE.\MITYPES[x]) = \TARRAY~\X{ft}^n \\
>>>>>>> 6d681eac
      \land & s + n\cdot|\X{ft}| > |S.\SDATAS[F.\AMODULE.\MIDATAS[y]].\DIDATA|)
     \end{array} \\
   \\[1ex]
   S; F; (\I32.\CONST~s)~(\I32.\CONST~n)~(\ARRAYNEWDATA~x~y) &\stepto& (t.\CONST~i)^n~(\ARRAYNEWFIXED~x)
     \\&&
     \begin{array}[t]{@{}r@{~}l@{}}
<<<<<<< HEAD
      (\iff & \expanddt(F.\AMODULE.\MITYPES[x]) = \TARRAY~\X{ft}^n \\
=======
      (\iff & \expand(F.\AMODULE.\MITYPES[x]) = \TARRAY~\X{ft}^n \\
>>>>>>> 6d681eac
      \land & t = \unpacktype(\X{ft}) \\
      \land & (b^\ast)^n = S.\SDATAS[F.\AMODULE.\MIDATAS[y]].\DIDATA[s \slice n\cdot|\X{ft}|] \\
      \land & (\bytes_{\X{ft}}(i) = \unpackval_{\X{ft}}(b^\ast))^n)
     \end{array} \\
   \end{array}


.. _exec-array.new_elem:

:math:`\ARRAYNEWELEM~\typeidx~\elemidx`
.......................................

.. todo:: Prose

.. math::
   ~\\[-1ex]
   \begin{array}{lcl@{\qquad}l}
   S; F; (\I32.\CONST~s)~(\I32.\CONST~n)~(\ARRAYNEWELEM~x~y) &\stepto& \TRAP
     \\&&
     (\iff s + n > |S.\SELEMS[F.\AMODULE.\MIELEMS[y]].\EIELEM|)
   \\[1ex]
   S; F; (\I32.\CONST~s)~(\I32.\CONST~n)~(\ARRAYNEWELEM~x~y) &\stepto& \reff^n~(\ARRAYNEWFIXED~x)
     \\&&
     \begin{array}[t]{@{}r@{~}l@{}}
      (\iff & \reff^n = S.\SELEMS[F.\AMODULE.\MIELEMS[y]].\EIELEM[s \slice n])
     \end{array} \\
   \end{array}


.. _exec-array.get:
.. _exec-array.get_sx:

:math:`\ARRAYGET\K{\_}\sx^?~\typeidx`
.....................................

.. todo:: Prose

.. math::
   \begin{array}{lcl@{\qquad}l}
   S; (\REFARRAYADDR~a)~(\I32.\CONST~i)~(\ARRAYGET\K{\_}\sx^?~x) &\stepto& \val
     &
     \begin{array}[t]{@{}r@{~}l@{}}
<<<<<<< HEAD
      (\iff & \expanddt(F.\AMODULE.\MITYPES[x]) = \TARRAY~\X{ft} \\
=======
      (\iff & \expand(F.\AMODULE.\MITYPES[x]) = \TARRAY~\X{ft} \\
>>>>>>> 6d681eac
      \land & \val = \unpackval^{\sx^?}_{\X{ft}}(S.\SARRAYS[a].\AIFIELDS[i]))
     \end{array} \\
   \end{array}


.. _exec-array.set:

:math:`\ARRAYSET~\typeidx`
..........................

.. todo:: Prose

.. math::
   \begin{array}{lcl@{\qquad}l}
   S; (\REFARRAYADDR~a)~(\I32.\CONST~i)~\val~(\ARRAYSET~x) &\stepto& S'; \epsilon
     &
     \begin{array}[t]{@{}r@{~}l@{}}
<<<<<<< HEAD
     (\iff & \expanddt(F.\AMODULE.\MITYPES[x]) = \TSTRUCT~\X{ft}^n \\
=======
     (\iff & \expand(F.\AMODULE.\MITYPES[x]) = \TSTRUCT~\X{ft}^n \\
>>>>>>> 6d681eac
      \land & S' = S \with \SARRAYS[a].\AIFIELDS[i] = \packval_{\X{ft}}(\val))
     \end{array} \\
   \end{array}


.. _exec-array.len:

:math:`\ARRAYLEN`
.................

.. todo:: Prose

.. math::
   \begin{array}{lcl@{\qquad}l}
   S; (\REFARRAYADDR~a)~\ARRAYLEN &\stepto& (\I32.\CONST~|\SARRAYS[a].\AIFIELDS[i]|)
   \end{array}


.. _exec-extern.externalize:

:math:`\EXTERNEXTERNALIZE`
..........................

1. Assert: due to :ref:`validation <valid-extern.externalize>`, a :ref:`reference value <syntax-ref>` is on the top of the stack.

2. Pop the value :math:`\reff` from the stack.

3. Let :math:`\reff'` be the reference value :math:`(\REFEXTERN~\reff)`.

5. Push the reference value :math:`\reff'` to the stack.

.. math::
   \begin{array}{lcl@{\qquad}l}
   \reff~\EXTERNEXTERNALIZE &\stepto& (\REFEXTERN~\reff)
   \end{array}


.. _exec-extern.internalize:

:math:`\EXTERNINTERNALIZE`
..........................

1. Assert: due to :ref:`validation <valid-extern.internalize>`, a :ref:`reference value <syntax-ref>` is on the top of the stack.

2. Pop the value :math:`\reff` from the stack.

3. Assert: due to :ref:`validation <valid-extern.internalize>`, a :math:`\reff` is an :ref:`external reference <syntax-ref.extern>`.

4. Let :math:`(\REFEXTERN~\reff')` be the reference value :math:`\reff`.

5. Push the reference value :math:`\reff'` to the stack.

.. math::
   \begin{array}{lcl@{\qquad}l}
   (\REFEXTERN~\reff)~\EXTERNINTERNALIZE &\stepto& \reff
   \end{array}



.. index:: vector instruction
   pair: execution; instruction
   single: abstract syntax; instruction
.. _exec-instr-vec:

Vector Instructions
~~~~~~~~~~~~~~~~~~~

Most vector instructions are defined in terms of generic numeric operators applied lane-wise based on the :ref:`shape <syntax-vec-shape>`.

.. math::
   \begin{array}{lll@{\qquad}l}
   \X{op}_{t\K{x}N}(n_1,\dots,n_k) &=&
     \lanes^{-1}_{t\K{x}N}(op_t(\lanes_{t\K{x}N}(n_1) ~\dots~ \lanes_{t\K{x}N}(n_k))
   \end{array}

.. note::
   For example, the result of instruction :math:`\K{i32x4}.\ADD` applied to operands :math:`i_1, i_2`
   invokes :math:`\ADD_{\K{i32x4}}(i_1, i_2)`, which maps to
   :math:`\lanes^{-1}_{\K{i32x4}}(\ADD_{\I32}(i_1^+, i_2^+))`,
   where :math:`i_1^+` and :math:`i_2^+` are sequences resulting from invoking
   :math:`\lanes_{\K{i32x4}}(i_1)` and :math:`\lanes_{\K{i32x4}}(i_2)`
   respectively.


.. _exec-vconst:

:math:`\V128\K{.}\VCONST~c`
...........................

1. Push the value :math:`\V128.\VCONST~c` to the stack.

.. note::
   No formal reduction rule is required for this instruction, since |VCONST| instructions coincide with :ref:`values <syntax-val>`.


.. _exec-vvunop:

:math:`\V128\K{.}\vvunop`
.........................

1. Assert: due to :ref:`validation <valid-vvunop>`, a value of :ref:`value type <syntax-valtype>` |V128| is on the top of the stack.

2. Pop the value :math:`\V128.\VCONST~c_1` from the stack.

3. Let :math:`c` be the result of computing :math:`\vvunop_{\I128}(c_1)`.

4. Push the value :math:`\V128.\VCONST~c` to the stack.

.. math::
   \begin{array}{lcl@{\qquad}l}
   (\V128\K{.}\VCONST~c_1)~\V128\K{.}\vvunop &\stepto& (\V128\K{.}\VCONST~c)
     & (\iff c = \vvunop_{\I128}(c_1)) \\
   \end{array}


.. _exec-vvbinop:

:math:`\V128\K{.}\vvbinop`
..........................

1. Assert: due to :ref:`validation <valid-vvbinop>`, two values of :ref:`value type <syntax-valtype>` |V128| are on the top of the stack.

2. Pop the value :math:`\V128.\VCONST~c_2` from the stack.

3. Pop the value :math:`\V128.\VCONST~c_1` from the stack.

4. Let :math:`c` be the result of computing :math:`\vvbinop_{\I128}(c_1, c_2)`.

5. Push the value :math:`\V128.\VCONST~c` to the stack.

.. math::
   \begin{array}{lcl@{\qquad}l}
   (\V128\K{.}\VCONST~c_1)~(\V128\K{.}\VCONST~c_2)~\V128\K{.}\vvbinop &\stepto& (\V128\K{.}\VCONST~c)
     & (\iff c = \vvbinop_{\I128}(c_1, c_2)) \\
   \end{array}


.. _exec-vvternop:

:math:`\V128\K{.}\vvternop`
...........................

1. Assert: due to :ref:`validation <valid-vvternop>`, three values of :ref:`value type <syntax-valtype>` |V128| are on the top of the stack.

2. Pop the value :math:`\V128.\VCONST~c_3` from the stack.

3. Pop the value :math:`\V128.\VCONST~c_2` from the stack.

4. Pop the value :math:`\V128.\VCONST~c_1` from the stack.

5. Let :math:`c` be the result of computing :math:`\vvternop_{\I128}(c_1, c_2, c_3)`.

6. Push the value :math:`\V128.\VCONST~c` to the stack.

.. math::
   \begin{array}{lcl@{\qquad}l}
   (\V128\K{.}\VCONST~c_1)~(\V128\K{.}\VCONST~c_2)~(\V128\K{.}\VCONST~c_3)~\V128\K{.}\vvternop &\stepto& (\V128\K{.}\VCONST~c)
     & (\iff c = \vvternop_{\I128}(c_1, c_2, c_3)) \\
   \end{array}


.. _exec-vvtestop:
.. _exec-vec-any_true:

:math:`\V128\K{.}\ANYTRUE`
..........................

1. Assert: due to :ref:`validation <valid-vvtestop>`, a value of :ref:`value type <syntax-valtype>` |V128| is on the top of the stack.

2. Pop the value :math:`\V128.\VCONST~c_1` from the stack.

3. Let :math:`i` be the result of computing :math:`\ine_{128}(c_1, 0)`.

4. Push the value :math:`\I32.\CONST~i` onto the stack.

.. math::
   \begin{array}{lcl@{\qquad}l}
   (\V128\K{.}\VCONST~c_1)~\V128\K{.}\ANYTRUE &\stepto& (\I32\K{.}\CONST~i)
     & (\iff i = \ine_{128}(c_1, 0)) \\
   \end{array}


.. _exec-vec-swizzle:

:math:`\K{i8x16.}\SWIZZLE`
..........................

1. Assert: due to :ref:`validation <valid-vbinop>`, two values of :ref:`value type <syntax-valtype>` |V128| are on the top of the stack.

2. Pop the value :math:`\V128.\VCONST~c_2` from the stack.

3. Let :math:`i^\ast` be the result of computing :math:`\lanes_{i8x16}(c_2)`.

4. Pop the value :math:`\V128.\VCONST~c_1` from the stack.

5. Let :math:`j^\ast` be the result of computing :math:`\lanes_{i8x16}(c_1)`.

6. Let :math:`c^\ast` be the concatenation of the two sequences :math:`j^\ast` and :math:`0^{240}`.

7. Let :math:`c'` be the result of computing :math:`\lanes^{-1}_{i8x16}(c^\ast[ i^\ast[0] ] \dots c^\ast[ i^\ast[15] ])`.

8. Push the value :math:`\V128.\VCONST~c'` onto the stack.

.. math::
   \begin{array}{l}
   \begin{array}{lcl@{\qquad}l}
   (\V128\K{.}\VCONST~c_1)~(\V128\K{.}\VCONST~c_2)~\I8X16\K{.}\SWIZZLE &\stepto& (\V128\K{.}\VCONST~c')
   \end{array}
   \\ \qquad
     \begin{array}[t]{@{}r@{~}l@{}}
      (\iff & i^\ast = \lanes_{i8x16}(c_2) \\
      \wedge & c^\ast = \lanes_{i8x16}(c_1)~0^{240} \\
      \wedge & c' = \lanes^{-1}_{i8x16}(c^\ast[ i^\ast[0] ] \dots c^\ast[ i^\ast[15] ]))
     \end{array}
   \end{array}


.. _exec-vec-shuffle:

:math:`\K{i8x16.}\SHUFFLE~x^\ast`
.................................

1. Assert: due to :ref:`validation <valid-vec-shuffle>`, two values of :ref:`value type <syntax-valtype>` |V128| are on the top of the stack.

2. Assert: due to :ref:`validation <valid-vec-shuffle>`, for all :math:`x_i` in :math:`x^\ast` it holds that :math:`x_i < 32`.

3. Pop the value :math:`\V128.\VCONST~c_2` from the stack.

4. Let :math:`i_2^\ast` be the result of computing :math:`\lanes_{i8x16}(c_2)`.

5. Pop the value :math:`\V128.\VCONST~c_1` from the stack.

6. Let :math:`i_1^\ast` be the result of computing :math:`\lanes_{i8x16}(c_1)`.

7. Let :math:`i^\ast` be the concatenation of the two sequences :math:`i_1^\ast` and :math:`i_2^\ast`.

8. Let :math:`c` be the result of computing :math:`\lanes^{-1}_{i8x16}(i^\ast[x^\ast[0]] \dots i^\ast[x^\ast[15]])`.

9. Push the value :math:`\V128.\VCONST~c` onto the stack.

.. math::
   \begin{array}{l}
   \begin{array}{lcl@{\qquad}l}
   (\V128\K{.}\VCONST~c_1)~(\V128\K{.}\VCONST~c_2)~(\I8X16\K{.}\SHUFFLE~x^\ast) &\stepto& (\V128\K{.}\VCONST~c)
   \end{array}
   \\ \qquad
     \begin{array}[t]{@{}r@{~}l@{}}
      (\iff & i^\ast = \lanes_{i8x16}(c_1)~\lanes_{i8x16}(c_2) \\
      \wedge & c = \lanes^{-1}_{i8x16}(i^\ast[x^\ast[0]] \dots i^\ast[x^\ast[15]]))
     \end{array}
   \end{array}


.. _exec-vec-splat:

:math:`\shape\K{.}\SPLAT`
.........................

1. Let :math:`t` be the type :math:`\unpacked(\shape)`.

2. Assert: due to :ref:`validation <valid-vec-splat>`, a value of :ref:`value type <syntax-valtype>` :math:`t` is on the top of the stack.

3. Pop the value :math:`t.\CONST~c_1` from the stack.

4. Let :math:`N` be the integer :math:`\dim(\shape)`.

5. Let :math:`c` be the result of computing :math:`\lanes^{-1}_{\shape}(c_1^N)`.

6. Push the value :math:`\V128.\VCONST~c` to the stack.

.. math::
   \begin{array}{lcl@{\qquad}l}
   (t\K{.}\CONST~c_1)~\shape\K{.}\SPLAT &\stepto& (\V128\K{.}\VCONST~c)
     & (\iff t = \unpacked(\shape)
       \wedge c = \lanes^{-1}_{\shape}(c_1^{\dim(\shape)}))
     \\
   \end{array}


.. _exec-vec-extract_lane:

:math:`t_1\K{x}N\K{.}\EXTRACTLANE\K{\_}\sx^?~x`
...............................................

1. Assert: due to :ref:`validation <valid-vec-extract_lane>`, :math:`x < N`.

2. Assert: due to :ref:`validation <valid-vec-extract_lane>`, a value of :ref:`value type <syntax-valtype>` |V128| is on the top of the stack.

3. Pop the value :math:`\V128.\VCONST~c_1` from the stack.

4. Let :math:`i^\ast` be the result of computing :math:`\lanes_{t_1\K{x}N}(c_1)`.

5. Let :math:`t_2` be the type :math:`\unpacked(t_1\K{x}N)`.

6. Let :math:`c_2` be the result of computing :math:`\extend^{sx^?}_{t_1,t_2}(i^\ast[x])`.

7. Push the value :math:`t_2.\CONST~c_2` to the stack.

.. math::
   \begin{array}{l}
   \begin{array}{lcl@{\qquad}l}
   (\V128\K{.}\VCONST~c_1)~(t_1\K{x}N\K{.}\EXTRACTLANE~x) &\stepto& (t_2\K{.}\CONST~c_2)
   \end{array}
   \\ \qquad
     \begin{array}[t]{@{}r@{~}l@{}}
      (\iff & t_2 = \unpacked(t_1\K{x}N) \\
       \wedge & c_2 = \extend^{sx^?}_{t_1,t_2}(\lanes_{t_1\K{x}N}(c_1)[x]))
     \end{array}
   \end{array}


.. _exec-vec-replace_lane:

:math:`\shape\K{.}\REPLACELANE~x`
.................................

1. Assert: due to :ref:`validation <valid-vec-replace_lane>`, :math:`x < \dim(\shape)`.

2. Let :math:`t_1` be the type :math:`\unpacked(\shape)`.

3. Assert: due to :ref:`validation <valid-vec-replace_lane>`, a value of :ref:`value type <syntax-valtype>` :math:`t_1` is on the top of the stack.

4. Pop the value :math:`t_1.\CONST~c_1` from the stack.

5. Assert: due to :ref:`validation <valid-vec-replace_lane>`, a value of :ref:`value type <syntax-valtype>` |V128| is on the top of the stack.

6. Pop the value :math:`\V128.\VCONST~c_2` from the stack.

7. Let :math:`i^\ast` be the result of computing :math:`\lanes_{\shape}(c_2)`.

8. Let :math:`c` be the result of computing :math:`\lanes^{-1}_{\shape}(i^\ast \with [x] = c_1)`.

9. Push :math:`\V128.\VCONST~c` on the stack.

.. math::
   \begin{array}{l}
   \begin{array}{lcl@{\qquad}l}
   (t_1\K{.}\CONST~c_1)~(\V128\K{.}\VCONST~c_2)~(\shape\K{.}\REPLACELANE~x) &\stepto& (\V128\K{.}\VCONST~c)
   \end{array}
   \\ \qquad
     \begin{array}[t]{@{}r@{~}l@{}}
      (\iff & i^\ast = \lanes_{\shape}(c_2) \\
       \wedge & c = \lanes^{-1}_{\shape}(i^\ast \with [x] = c_1))
     \end{array}
   \end{array}


.. _exec-vunop:

:math:`\shape\K{.}\vunop`
.........................

1. Assert: due to :ref:`validation <valid-vunop>`, a value of :ref:`value type <syntax-valtype>` |V128| is on the top of the stack.

2. Pop the value :math:`\V128.\VCONST~c_1` from the stack.

3. Let :math:`c` be the result of computing :math:`\vunop_{\shape}(c_1)`.

4. Push the value :math:`\V128.\VCONST~c` to the stack.

.. math::
   \begin{array}{lcl@{\qquad}l}
   (\V128\K{.}\VCONST~c_1)~\V128\K{.}\vunop &\stepto& (\V128\K{.}\VCONST~c)
     & (\iff c = \vunop_{\shape}(c_1))
   \end{array}


.. _exec-vbinop:

:math:`\shape\K{.}\vbinop`
..........................

1. Assert: due to :ref:`validation <valid-vbinop>`, two values of :ref:`value type <syntax-valtype>` |V128| are on the top of the stack.

2. Pop the value :math:`\V128.\VCONST~c_2` from the stack.

3. Pop the value :math:`\V128.\VCONST~c_1` from the stack.

4. If :math:`\vbinop_{\shape}(c_1, c_2)` is defined:

   a. Let :math:`c` be a possible result of computing :math:`\vbinop_{\shape}(c_1, c_2)`.

   b. Push the value :math:`\V128.\VCONST~c` to the stack.

5. Else:

   a. Trap.

.. math::
   \begin{array}{lcl@{\qquad}l}
   (\V128\K{.}\VCONST~c_1)~(\V128\K{.}\VCONST~c_2)~\shape\K{.}\vbinop &\stepto& (\V128\K{.}\VCONST~c)
     & (\iff c \in \vbinop_{\shape}(c_1, c_2)) \\
   (\V128\K{.}\VCONST~c_1)~(\V128\K{.}\VCONST~c_2)~\shape\K{.}\vbinop &\stepto& \TRAP
     & (\iff \vbinop_{\shape}(c_1, c_2) = \{\})
   \end{array}


.. _exec-vrelop:

:math:`t\K{x}N\K{.}\vrelop`
...........................

1. Assert: due to :ref:`validation <valid-vrelop>`, two values of :ref:`value type <syntax-valtype>` |V128| are on the top of the stack.

2. Pop the value :math:`\V128.\VCONST~c_2` from the stack.

3. Pop the value :math:`\V128.\VCONST~c_1` from the stack.

4. Let :math:`i_1^\ast` be the result of computing :math:`\lanes_{t\K{x}N}(c_1)`.

5. Let :math:`i_2^\ast` be the result of computing :math:`\lanes_{t\K{x}N}(c_2)`.

6. Let :math:`i^\ast` be the result of computing :math:`\vrelop_t(i_1^\ast, i_2^\ast)`.

7. Let :math:`j^\ast` be the result of computing :math:`\extends_{1,|t|}(i^\ast)`.

8. Let :math:`c` be the result of computing :math:`\lanes^{-1}_{t\K{x}N}(j^\ast)`.

9. Push the value :math:`\V128.\VCONST~c` to the stack.

.. math::
   \begin{array}{l}
   \begin{array}{lcl@{\qquad}l}
   (\V128\K{.}\VCONST~c_1)~(\V128\K{.}\VCONST~c_2)~t\K{x}N\K{.}\vrelop &\stepto& (\V128\K{.}\VCONST~c)
   \end{array}
   \\ \qquad
     \begin{array}[t]{@{}r@{~}l@{}}
     (\iff c = \lanes^{-1}_{t\K{x}N}(\extends_{1,|t|}(\vrelop_t(\lanes_{t\K{x}N}(c_1), \lanes_{t\K{x}N}(c_2)))))
     \end{array}
   \end{array}


.. _exec-vishiftop:

:math:`t\K{x}N\K{.}\vishiftop`
..............................

1. Assert: due to :ref:`validation <valid-vishiftop>`, a value of :ref:`value type <syntax-valtype>` |I32| is on the top of the stack.

2. Pop the value :math:`\I32.\CONST~s` from the stack.

3. Assert: due to :ref:`validation <valid-vishiftop>`, a value of :ref:`value type <syntax-valtype>` |V128| is on the top of the stack.

4. Pop the value :math:`\V128.\VCONST~c_1` from the stack.

5. Let :math:`i^\ast` be the result of computing :math:`\lanes_{t\K{x}N}(c_1)`.

6. Let :math:`j^\ast` be the result of computing :math:`\vishiftop_{t}(i^\ast, s^N)`.

7. Let :math:`c` be the result of computing :math:`\lanes^{-1}_{t\K{x}N}(j^\ast)`.

8. Push the value :math:`\V128.\VCONST~c` to the stack.

.. math::
   \begin{array}{l}
   \begin{array}{lcl@{\qquad}l}
   (\V128\K{.}\VCONST~c_1)~(\I32\K{.}\CONST~s)~t\K{x}N\K{.}\vishiftop &\stepto& (\V128\K{.}\VCONST~c)
   \end{array}
   \\ \qquad
     \begin{array}[t]{@{}r@{~}l@{}}
     (\iff & i^\ast = \lanes_{t\K{x}N}(c_1) \\
     \wedge & c = \lanes^{-1}_{t\K{x}N}(\vishiftop_{t}(i^\ast, s^N)))
     \end{array}
   \end{array}


.. _exec-vtestop:
.. _exec-vec-all_true:

:math:`\shape\K{.}\ALLTRUE`
...........................

1. Assert: due to :ref:`validation <valid-vtestop>`, a value of :ref:`value type <syntax-valtype>` |V128| is on the top of the stack.

2. Pop the value :math:`\V128.\VCONST~c_1` from the stack.

3. Let :math:`i_1^\ast` be the result of computing :math:`\lanes_{\shape}(c_1)`.

4. Let :math:`i` be the result of computing :math:`\bool(\bigwedge(i_1 \neq 0)^\ast)`.

5. Push the value :math:`\I32.\CONST~i` onto the stack.


.. math::
   \begin{array}{l}
   \begin{array}{lcl@{\qquad}l}
   (\V128\K{.}\VCONST~c_1)~\shape\K{.}\ALLTRUE &\stepto& (\I32\K{.}\CONST~i)
   \end{array}
   \\ \qquad
     \begin{array}[t]{@{}r@{~}l@{}}
     (\iff & i_1^\ast = \lanes_{\shape}(c) \\
     \wedge & i = \bool(\bigwedge(i_1 \neq 0)^\ast))
     \end{array}
   \end{array}


.. _exec-vec-bitmask:

:math:`t\K{x}N\K{.}\BITMASK`
............................

1. Assert: due to :ref:`validation <valid-vec-bitmask>`, a value of :ref:`value type <syntax-valtype>` |V128| is on the top of the stack.

2. Pop the value :math:`\V128.\VCONST~c_1` from the stack.

3. Let :math:`i_1^N` be the result of computing :math:`\lanes_{t\K{x}N}(c)`.

4. Let :math:`B` be the :ref:`bit width <syntax-valtype>` :math:`|t|` of :ref:`value type <syntax-valtype>` :math:`t`.

5. Let :math:`i_2^N` be the result of computing :math:`\ilts_{B}(i_1^N, 0^N)`.

6. Let :math:`j^\ast` be the concatenation of the two sequences :math:`i_2^N` and :math:`0^{32-N}`.

7. Let :math:`c` be the result of computing :math:`\ibits_{32}^{-1}(j^\ast)`.

8. Push the value :math:`\I32.\CONST~c` onto the stack.

.. math::
   \begin{array}{lcl@{\qquad}l}
   (\V128\K{.}\VCONST~c_1)~t\K{x}N\K{.}\BITMASK &\stepto& (\I32\K{.}\CONST~c)
     & (\iff c = \ibits_{32}^{-1}(\ilts_{|t|}(\lanes_{t\K{x}N}(c), 0^N)))
     \\
   \end{array}


.. _exec-vec-narrow:

:math:`t_2\K{x}N\K{.}\NARROW\K{\_}t_1\K{x}M\K{\_}\sx`
.....................................................

1. Assert: due to :ref:`syntax <syntax-instr-vec>`, :math:`N = 2\cdot M`.

2. Assert: due to :ref:`validation <valid-vec-narrow>`, two values of :ref:`value type <syntax-valtype>` |V128| are on the top of the stack.

3. Pop the value :math:`\V128.\VCONST~c_2` from the stack.

4. Let :math:`i_2^M` be the result of computing :math:`\lanes_{t_1\K{x}M}(c_2)`.

5. Let :math:`d_2^M` be the result of computing :math:`\narrow^{\sx}_{|t_1|,|t_2|}(i_2^M)`.

6. Pop the value :math:`\V128.\VCONST~c_1` from the stack.

7. Let :math:`i_1^M` be the result of computing :math:`\lanes_{t_1\K{x}M}(c_1)`.

8. Let :math:`d_1^M` be the result of computing :math:`\narrow^{\sx}_{|t_1|,|t_2|}(i_1^M)`.

9. Let :math:`j^N` be the concatenation of the two sequences :math:`d_1^M` and :math:`d_2^M`.

10. Let :math:`c` be the result of computing :math:`\lanes^{-1}_{t_2\K{x}N}(j^N)`.

11. Push the value :math:`\V128.\VCONST~c` onto the stack.

.. math::
   \begin{array}{l}
   \begin{array}{lcl@{\qquad}l}
   (\V128\K{.}\VCONST~c_1)~(\V128\K{.}\VCONST~c_2)~t_2\K{x}N\K{.}\NARROW\_t_1\K{x}M\_\sx &\stepto& (\V128\K{.}\VCONST~c)
   \end{array}
   \\ \qquad
     \begin{array}[t]{@{}r@{~}l@{}}
     (\iff & d_1^M = \narrow^{\sx}_{|t_1|,|t_2|}( \lanes_{t_1\K{x}M}(c_1)) \\
     \wedge & d_2^M = \narrow^{\sx}_{|t_1|,|t_2|}( \lanes_{t_1\K{x}M}(c_2)) \\
     \wedge & c = \lanes^{-1}_{t_2\K{x}N}(d_1^M~d_2^M))
     \end{array}
   \end{array}


.. _exec-vcvtop:

:math:`t_2\K{x}N\K{.}\vcvtop\K{\_}t_1\K{x}M\K{\_}\sx`
.....................................................

1. Assert: due to :ref:`syntax <syntax-instr-vec>`, :math:`N = M`.

2. Assert: due to :ref:`validation <valid-vcvtop>`, a value of :ref:`value type <syntax-valtype>` |V128| is on the top of the stack.

3. Pop the value :math:`\V128.\VCONST~c_1` from the stack.

4. Let :math:`i^\ast` be the result of computing :math:`\lanes_{t_1\K{x}M}(c_1)`.

5. Let :math:`j^\ast` be the result of computing :math:`\vcvtop^{\sx}_{|t_1|,|t_2|}(i^\ast)`.

6. Let :math:`c` be the result of computing :math:`\lanes^{-1}_{t_2\K{x}N}(j^\ast)`.

7. Push the value :math:`\V128.\VCONST~c` onto the stack.

.. math::
   \begin{array}{l}
   \begin{array}{lcl@{\qquad}l}
   (\V128\K{.}\VCONST~c_1)~t_2\K{x}N\K{.}\vcvtop\K{\_}t_1\K{x}M\K{\_}\sx &\stepto& (\V128\K{.}\VCONST~c) \\
   \end{array}
   \\ \qquad
     \begin{array}[t]{@{}r@{~}l@{}}
     (\iff & c = \lanes^{-1}_{t_2\K{x}N}(\vcvtop^{\sx}_{|t_1|,|t_2|}(\lanes_{t_1\K{x}M}(c_1))))
     \end{array}
   \end{array}


:math:`t_2\K{x}N\K{.}\vcvtop\K{\_}\half\K{\_}t_1\K{x}M\K{\_}\sx^?`
..................................................................

1. Assert: due to :ref:`syntax <syntax-instr-vec>`, :math:`N = M / 2`.

2. Assert: due to :ref:`validation <valid-vcvtop>`, a value of :ref:`value type <syntax-valtype>` |V128| is on the top of the stack.

3. Pop the value :math:`\V128.\VCONST~c_1` from the stack.

4. Let :math:`i^\ast` be the result of computing :math:`\lanes_{t_1\K{x}M}(c_1)`.

5. If :math:`\half` is :math:`\K{low}`, then:

   a. Let :math:`j^\ast` be the sequence :math:`i^\ast[0 \slice N]`.

6. Else:

   a. Let :math:`j^\ast` be the sequence :math:`i^\ast[N \slice N]`.

7. Let :math:`k^\ast` be the result of computing :math:`\vcvtop^{\sx^?}_{|t_1|,|t_2|}(j^\ast)`.

8. Let :math:`c` be the result of computing :math:`\lanes^{-1}_{t_2\K{x}N}(k^\ast)`.

9. Push the value :math:`\V128.\VCONST~c` onto the stack.

.. math::
   \begin{array}{l}
   \begin{array}{lcl@{\qquad}l}
   (\V128\K{.}\VCONST~c_1)~t_2\K{x}N\K{.}\vcvtop\K{\_}\half\K{\_}t_1\K{x}M\K{\_}\sx^? &\stepto& (\V128\K{.}\VCONST~c) \\
   \end{array}
   \\ \qquad
     \begin{array}[t]{@{}r@{~}l@{}}
     (\iff & c = \lanes^{-1}_{t_2\K{x}N}(\vcvtop^{\sx^?}_{|t_1|,|t_2|}(\lanes_{t_1\K{x}M}(c_1)[\half(0, N) \slice N])))
     \end{array}
   \end{array}

where:

.. math::
   \begin{array}{lcl}
   \K{low}(x, y) &=& x \\
   \K{high}(x, y) &=& y \\
   \end{array}


:math:`t_2\K{x}N\K{.}\vcvtop\K{\_}t_1\K{x}M\K{\_}\sx\K{\_zero}`
...............................................................

1. Assert: due to :ref:`syntax <syntax-instr-vec>`, :math:`N = 2 \cdot M`.

2. Assert: due to :ref:`validation <valid-vcvtop>`, a value of :ref:`value type <syntax-valtype>` |V128| is on the top of the stack.

3. Pop the value :math:`\V128.\VCONST~c_1` from the stack.

4. Let :math:`i^\ast` be the result of computing :math:`\lanes_{t_1\K{x}M}(c_1)`.

5. Let :math:`j^\ast` be the result of computing :math:`\vcvtop^{\sx}_{|t_1|,|t_2|}(i^\ast)`.

6. Let :math:`k^\ast` be the concatenation of the two sequences :math:`j^\ast` and :math:`0^M`.

7. Let :math:`c` be the result of computing :math:`\lanes^{-1}_{t_2\K{x}N}(k^\ast)`.

8. Push the value :math:`\V128.\VCONST~c` onto the stack.

.. math::
   \begin{array}{l}
   \begin{array}{lcl@{\qquad}l}
   (\V128\K{.}\VCONST~c_1)~t_2\K{x}N\K{.}\vcvtop\K{\_}t_1\K{x}M\K{\_}\sx\K{\_zero} &\stepto& (\V128\K{.}\VCONST~c) \\
   \end{array}
   \\ \qquad
     \begin{array}[t]{@{}r@{~}l@{}}
     (\iff & c = \lanes^{-1}_{t_2\K{x}N}(\vcvtop^{\sx}_{|t_1|,|t_2|}(\lanes_{t_1\K{x}M}(c_1))~0^M))
     \end{array}
   \end{array}


.. _exec-vec-dot:

:math:`\K{i32x4.}\DOT\K{\_i16x8\_s}`
....................................

1. Assert: due to :ref:`validation <valid-vec-dot>`, two values of :ref:`value type <syntax-valtype>` |V128| are on the top of the stack.

2. Pop the value :math:`\V128.\VCONST~c_2` from the stack.

3. Pop the value :math:`\V128.\VCONST~c_1` from the stack.

4. Let :math:`i_1^\ast` be the result of computing :math:`\lanes_{\I16X8}(c_1)`.

5. Let :math:`j_1^\ast` be the result of computing :math:`\extends_{16,32}(i_1^\ast)`.

6. Let :math:`i_2^\ast` be the result of computing :math:`\lanes_{\I16X8}(c_2)`.

7. Let :math:`j_2^\ast` be the result of computing :math:`\extends_{16,32}(i_2^\ast)`.

8. Let :math:`(k_1~k_2)^\ast` be the result of computing :math:`\imul_{32}(j_1^\ast, j_2^\ast)`.

9. Let :math:`k^\ast` be the result of computing :math:`\iadd_{32}(k_1, k_2)^\ast`.

10. Let :math:`c` be the result of computing :math:`\lanes^{-1}_{\I32X4}(k^\ast)`.

11. Push the value :math:`\V128.\VCONST~c` onto the stack.

.. math::
   \begin{array}{l}
   \begin{array}{lcl@{\qquad}l}
   (\V128\K{.}\VCONST~c_1)~(\V128\K{.}\VCONST~c_2)~\K{i32x4.}\DOT\K{\_i16x8\_s} &\stepto& (\V128\K{.}\VCONST~c) \\
   \end{array}
   \\ \qquad
     \begin{array}[t]{@{}r@{~}l@{}}
     (\iff & (i_1~i_2)^\ast = \imul_{32}(\extends_{16,32}(\lanes_{\I16X8}(c_1)), \extends_{16,32}(\lanes_{\I16X8}(c_2))) \\
     \wedge & j^\ast = \iadd_{32}(i_1, i_2)^\ast \\
     \wedge & c = \lanes^{-1}_{\I32X4}(j^\ast))
     \end{array}
   \end{array}


.. _exec-vec-extmul:

:math:`t_2\K{x}N\K{.}\EXTMUL\K{\_}\half\K{\_}t_1\K{x}M\K{\_}\sx`
................................................................

1. Assert: due to :ref:`syntax <syntax-instr-vec>`, :math:`N = M / 2`.

2. Assert: due to :ref:`validation <valid-vec-extmul>`, two values of :ref:`value type <syntax-valtype>` |V128| are on the top of the stack.

3. Pop the value :math:`\V128.\VCONST~c_2` from the stack.

4. Pop the value :math:`\V128.\VCONST~c_1` from the stack.

5. Let :math:`i_1^\ast` be the result of computing :math:`\lanes_{t_1\K{x}M}(c_1)`.

6. Let :math:`i_2^\ast` be the result of computing :math:`\lanes_{t_1\K{x}M}(c_2)`.

7. If :math:`\half` is :math:`\K{low}`, then:

   a. Let :math:`j_1^\ast` be the sequence :math:`i_1^\ast[0 \slice N]`.

   b. Let :math:`j_2^\ast` be the sequence :math:`i_2^\ast[0 \slice N]`.

8. Else:

   a. Let :math:`j_1^\ast` be the sequence :math:`i_1^\ast[N \slice N]`.

   b. Let :math:`j_2^\ast` be the sequence :math:`i_2^\ast[N \slice N]`.

9. Let :math:`k_1^\ast` be the result of computing :math:`\extend^{\sx}_{|t_1|,|t_2|}(j_1^\ast)`.

10. Let :math:`k_2^\ast` be the result of computing :math:`\extend^{\sx}_{|t_1|,|t_2|}(j_2^\ast)`.

11. Let :math:`k^\ast` be the result of computing :math:`\imul_{t_2\K{x}N}(k_1^\ast, k_2^\ast)`.

12. Let :math:`c` be the result of computing :math:`\lanes^{-1}_{t_2\K{x}N}(k^\ast)`.

13. Push the value :math:`\V128.\VCONST~c` onto the stack.

.. math::
   \begin{array}{lcl@{\qquad}l}
   (\V128\K{.}\VCONST~c_1)~(\V128\K{.}\VCONST~c_2)~t_2\K{x}N\K{.}\EXTMUL\K{\_}\half\K{\_}t_1\K{x}M\_\sx &\stepto& (\V128\K{.}\VCONST~c) \\
   \end{array}
   \\ \qquad
     \begin{array}[t]{@{}r@{~}l@{}}
     (\iff & i^\ast = \lanes_{t_1\K{x}M}(c_1)[\half(0, N) \slice N] \\
     \wedge & j^\ast = \lanes_{t_1\K{x}M}(c_2)[\half(0, N) \slice N] \\
     \wedge & c = \lanes^{-1}_{t_2\K{x}N}(\imul_{t_2\K{x}N}(\extend^{\sx}_{|t_1|,|t_2|}(i^\ast), \extend^{\sx}_{|t_1|,|t_2|}(j^\ast))))
     \end{array}

where:

.. math::
   \begin{array}{lcl}
   \K{low}(x, y) &=& x \\
   \K{high}(x, y) &=& y \\
   \end{array}


.. _exec-vec-extadd_pairwise:

:math:`t_2\K{x}N\K{.}\EXTADDPAIRWISE\_t_1\K{x}M\_\sx`
.....................................................

1. Assert: due to :ref:`syntax <syntax-instr-vec>`, :math:`N = M / 2`.

2. Assert: due to :ref:`validation <valid-vec-extadd_pairwise>`, a value of :ref:`value type <syntax-valtype>` |V128| is on the top of the stack.

3. Pop the value :math:`\V128.\VCONST~c_1` from the stack.

4. Let :math:`i^\ast` be the result of computing :math:`\lanes_{t_1\K{x}M}(c_1)`.

5. Let :math:`(j_1~j_2)^\ast` be the result of computing :math:`\extend^{\sx}_{|t_1|,|t_2|}(i^\ast)`.

6. Let :math:`k^\ast` be the result of computing :math:`\iadd_{N}(j_1, j_2)^\ast`.

7. Let :math:`c` be the result of computing :math:`\lanes^{-1}_{t_2\K{x}N}(k^\ast)`.

8. Push the value :math:`\V128.\VCONST~c` to the stack.

.. math::
   \begin{array}{l}
   \begin{array}{lcl@{\qquad}l}
   (\V128\K{.}\VCONST~c_1)~t_2\K{x}N\K{.}\EXTADDPAIRWISE\_t_1\K{x}M\_\sx &\stepto& (\V128\K{.}\VCONST~c) \\
   \end{array}
   \\ \qquad
     \begin{array}[t]{@{}r@{~}l@{}}
     (\iff & (i_1~i_2)^\ast = \extend^{\sx}_{|t_1|,|t_2|}(\lanes_{t_1\K{x}M}(c_1)) \\
     \wedge & j^\ast = \iadd_{N}(i_1, i_2)^\ast \\
     \wedge & c = \lanes^{-1}_{t_2\K{x}N}(j^\ast))
     \end{array}
   \end{array}


.. index:: parametric instructions, value
   pair: execution; instruction
   single: abstract syntax; instruction
.. _exec-instr-parametric:

Parametric Instructions
~~~~~~~~~~~~~~~~~~~~~~~

.. _exec-drop:

:math:`\DROP`
.............

1. Assert: due to :ref:`validation <valid-drop>`, a value is on the top of the stack.

2. Pop the value :math:`\val` from the stack.

.. math::
   \begin{array}{lcl@{\qquad}l}
   \val~~\DROP &\stepto& \epsilon
   \end{array}


.. _exec-select:

:math:`\SELECT~(t^\ast)^?`
..........................

1. Assert: due to :ref:`validation <valid-select>`, a value of :ref:`value type <syntax-valtype>` |I32| is on the top of the stack.

2. Pop the value :math:`\I32.\CONST~c` from the stack.

3. Assert: due to :ref:`validation <valid-select>`, two more values (of the same :ref:`value type <syntax-valtype>`) are on the top of the stack.

4. Pop the value :math:`\val_2` from the stack.

5. Pop the value :math:`\val_1` from the stack.

6. If :math:`c` is not :math:`0`, then:

   a. Push the value :math:`\val_1` back to the stack.

7. Else:

   a. Push the value :math:`\val_2` back to the stack.

.. math::
   \begin{array}{lcl@{\qquad}l}
   \val_1~\val_2~(\I32\K{.}\CONST~c)~(\SELECT~t^?) &\stepto& \val_1
     & (\iff c \neq 0) \\
   \val_1~\val_2~(\I32\K{.}\CONST~c)~(\SELECT~t^?) &\stepto& \val_2
     & (\iff c = 0) \\
   \end{array}

.. note::
   In future versions of WebAssembly, |SELECT| may allow more than one value per choice.


.. index:: variable instructions, local index, global index, address, global address, global instance, store, frame, value
   pair: execution; instruction
   single: abstract syntax; instruction
.. _exec-instr-variable:

Variable Instructions
~~~~~~~~~~~~~~~~~~~~~

.. _exec-local.get:

:math:`\LOCALGET~x`
...................

1. Let :math:`F` be the :ref:`current <exec-notation-textual>` :ref:`frame <syntax-frame>`.

2. Assert: due to :ref:`validation <valid-local.get>`, :math:`F.\ALOCALS[x]` exists and is non-empty.

3. Let :math:`\val` be the value :math:`F.\ALOCALS[x]`.

4. Push the value :math:`\val` to the stack.

.. math::
   \begin{array}{lcl@{\qquad}l}
   F; (\LOCALGET~x) &\stepto& F; \val
     & (\iff F.\ALOCALS[x] = \val) \\
   \end{array}


.. _exec-local.set:

:math:`\LOCALSET~x`
...................

1. Let :math:`F` be the :ref:`current <exec-notation-textual>` :ref:`frame <syntax-frame>`.

2. Assert: due to :ref:`validation <valid-local.set>`, :math:`F.\ALOCALS[x]` exists.

3. Assert: due to :ref:`validation <valid-local.set>`, a value is on the top of the stack.

4. Pop the value :math:`\val` from the stack.

5. Replace :math:`F.\ALOCALS[x]` with the value :math:`\val`.

.. math::
   \begin{array}{lcl@{\qquad}l}
   F; \val~(\LOCALSET~x) &\stepto& F'; \epsilon
     & (\iff F' = F \with \ALOCALS[x] = \val) \\
   \end{array}


.. _exec-local.tee:

:math:`\LOCALTEE~x`
...................

1. Assert: due to :ref:`validation <valid-local.tee>`, a value is on the top of the stack.

2. Pop the value :math:`\val` from the stack.

3. Push the value :math:`\val` to the stack.

4. Push the value :math:`\val` to the stack.

5. :ref:`Execute <exec-local.set>` the instruction :math:`\LOCALSET~x`.

.. math::
   \begin{array}{lcl@{\qquad}l}
   \val~(\LOCALTEE~x) &\stepto& \val~\val~(\LOCALSET~x)
   \end{array}


.. _exec-global.get:

:math:`\GLOBALGET~x`
....................

1. Let :math:`F` be the :ref:`current <exec-notation-textual>` :ref:`frame <syntax-frame>`.

2. Assert: due to :ref:`validation <valid-global.get>`, :math:`F.\AMODULE.\MIGLOBALS[x]` exists.

3. Let :math:`a` be the :ref:`global address <syntax-globaladdr>` :math:`F.\AMODULE.\MIGLOBALS[x]`.

4. Assert: due to :ref:`validation <valid-global.get>`, :math:`S.\SGLOBALS[a]` exists.

5. Let :math:`\X{glob}` be the :ref:`global instance <syntax-globalinst>` :math:`S.\SGLOBALS[a]`.

6. Let :math:`\val` be the value :math:`\X{glob}.\GIVALUE`.

7. Push the value :math:`\val` to the stack.

.. math::
   \begin{array}{l}
   \begin{array}{lcl@{\qquad}l}
   S; F; (\GLOBALGET~x) &\stepto& S; F; \val
   \end{array}
   \\ \qquad
     (\iff S.\SGLOBALS[F.\AMODULE.\MIGLOBALS[x]].\GIVALUE = \val) \\
   \end{array}


.. _exec-global.set:

:math:`\GLOBALSET~x`
....................

1. Let :math:`F` be the :ref:`current <exec-notation-textual>` :ref:`frame <syntax-frame>`.

2. Assert: due to :ref:`validation <valid-global.set>`, :math:`F.\AMODULE.\MIGLOBALS[x]` exists.

3. Let :math:`a` be the :ref:`global address <syntax-globaladdr>` :math:`F.\AMODULE.\MIGLOBALS[x]`.

4. Assert: due to :ref:`validation <valid-global.set>`, :math:`S.\SGLOBALS[a]` exists.

5. Let :math:`\X{glob}` be the :ref:`global instance <syntax-globalinst>` :math:`S.\SGLOBALS[a]`.

6. Assert: due to :ref:`validation <valid-global.set>`, a value is on the top of the stack.

7. Pop the value :math:`\val` from the stack.

8. Replace :math:`\X{glob}.\GIVALUE` with the value :math:`\val`.

.. math::
   \begin{array}{l}
   \begin{array}{lcl@{\qquad}l}
   S; F; \val~(\GLOBALSET~x) &\stepto& S'; F; \epsilon
   \end{array}
   \\ \qquad
   (\iff S' = S \with \SGLOBALS[F.\AMODULE.\MIGLOBALS[x]].\GIVALUE = \val) \\
   \end{array}

.. note::
   :ref:`Validation <valid-global.set>` ensures that the global is, in fact, marked as mutable.


.. index:: table instruction, table index, store, frame, address, table address, table instance, element address, element instance, value, integer, limits, reference, reference type
   pair: execution; instruction
   single: abstract syntax; instruction
.. _exec-instr-table:

Table Instructions
~~~~~~~~~~~~~~~~~~

.. _exec-table.get:

:math:`\TABLEGET~x`
...................

1. Let :math:`F` be the :ref:`current <exec-notation-textual>` :ref:`frame <syntax-frame>`.

2. Assert: due to :ref:`validation <valid-table.get>`, :math:`F.\AMODULE.\MITABLES[x]` exists.

3. Let :math:`a` be the :ref:`table address <syntax-tableaddr>` :math:`F.\AMODULE.\MITABLES[x]`.

4. Assert: due to :ref:`validation <valid-table.get>`, :math:`S.\STABLES[a]` exists.

5. Let :math:`\X{tab}` be the :ref:`table instance <syntax-tableinst>` :math:`S.\STABLES[a]`.

6. Assert: due to :ref:`validation <valid-table.get>`, a value of :ref:`value type <syntax-valtype>` |I32| is on the top of the stack.

7. Pop the value :math:`\I32.\CONST~i` from the stack.

8. If :math:`i` is not smaller than the length of :math:`\X{tab}.\TIELEM`, then:

   a. Trap.

9. Let :math:`\val` be the value :math:`\X{tab}.\TIELEM[i]`.

10. Push the value :math:`\val` to the stack.

.. math::
   ~\\[-1ex]
   \begin{array}{l}
   \begin{array}{lcl@{\qquad}l}
   S; F; (\I32.\CONST~i)~(\TABLEGET~x) &\stepto& S; F; \val
   \end{array}
   \\ \qquad
     (\iff S.\STABLES[F.\AMODULE.\MITABLES[x]].\TIELEM[i] = \val) \\
   \begin{array}{lcl@{\qquad}l}
   S; F; (\I32.\CONST~i)~(\TABLEGET~x) &\stepto& S; F; \TRAP
   \end{array}
   \\ \qquad
     (\otherwise) \\
   \end{array}


.. _exec-table.set:

:math:`\TABLESET~x`
...................

1. Let :math:`F` be the :ref:`current <exec-notation-textual>` :ref:`frame <syntax-frame>`.

2. Assert: due to :ref:`validation <valid-table.set>`, :math:`F.\AMODULE.\MITABLES[x]` exists.

3. Let :math:`a` be the :ref:`table address <syntax-tableaddr>` :math:`F.\AMODULE.\MITABLES[x]`.

4. Assert: due to :ref:`validation <valid-table.set>`, :math:`S.\STABLES[a]` exists.

5. Let :math:`\X{tab}` be the :ref:`table instance <syntax-tableinst>` :math:`S.\STABLES[a]`.

6. Assert: due to :ref:`validation <valid-table.set>`, a :ref:`reference value <syntax-ref>` is on the top of the stack.

7. Pop the value :math:`\val` from the stack.

8. Assert: due to :ref:`validation <valid-table.set>`, a value of :ref:`value type <syntax-valtype>` |I32| is on the top of the stack.

9. Pop the value :math:`\I32.\CONST~i` from the stack.

10. If :math:`i` is not smaller than the length of :math:`\X{tab}.\TIELEM`, then:

    a. Trap.

11. Replace the element :math:`\X{tab}.\TIELEM[i]` with :math:`\val`.

.. math::
   ~\\[-1ex]
   \begin{array}{l}
   \begin{array}{lcl@{\qquad}l}
   S; F; (\I32.\CONST~i)~\val~(\TABLESET~x) &\stepto& S'; F; \epsilon
   \end{array}
   \\ \qquad
     (\iff S' = S \with \STABLES[F.\AMODULE.\MITABLES[x]].\TIELEM[i] = \val) \\
   \begin{array}{lcl@{\qquad}l}
   S; F; (\I32.\CONST~i)~\val~(\TABLESET~x) &\stepto& S; F; \TRAP
   \end{array}
   \\ \qquad
     (\otherwise) \\
   \end{array}


.. _exec-table.size:

:math:`\TABLESIZE~x`
....................

1. Let :math:`F` be the :ref:`current <exec-notation-textual>` :ref:`frame <syntax-frame>`.

2. Assert: due to :ref:`validation <valid-table.size>`, :math:`F.\AMODULE.\MITABLES[x]` exists.

3. Let :math:`a` be the :ref:`table address <syntax-tableaddr>` :math:`F.\AMODULE.\MITABLES[x]`.

4. Assert: due to :ref:`validation <valid-table.size>`, :math:`S.\STABLES[a]` exists.

5. Let :math:`\X{tab}` be the :ref:`table instance <syntax-tableinst>` :math:`S.\STABLES[a]`.

6. Let :math:`\X{sz}` be the length of :math:`\X{tab}.\TIELEM`.

7. Push the value :math:`\I32.\CONST~\X{sz}` to the stack.

.. math::
   \begin{array}{l}
   \begin{array}{lcl@{\qquad}l}
   S; F; (\TABLESIZE~x) &\stepto& S; F; (\I32.\CONST~\X{sz})
   \end{array}
   \\ \qquad
     (\iff |S.\STABLES[F.\AMODULE.\MITABLES[x]].\TIELEM| = \X{sz}) \\
   \end{array}


.. _exec-table.grow:

:math:`\TABLEGROW~x`
....................

1. Let :math:`F` be the :ref:`current <exec-notation-textual>` :ref:`frame <syntax-frame>`.

2. Assert: due to :ref:`validation <valid-table.grow>`, :math:`F.\AMODULE.\MITABLES[x]` exists.

3. Let :math:`a` be the :ref:`table address <syntax-tableaddr>` :math:`F.\AMODULE.\MITABLES[x]`.

4. Assert: due to :ref:`validation <valid-table.grow>`, :math:`S.\STABLES[a]` exists.

5. Let :math:`\X{tab}` be the :ref:`table instance <syntax-tableinst>` :math:`S.\STABLES[a]`.

6. Let :math:`\X{sz}` be the length of :math:`S.\STABLES[a]`.

7. Assert: due to :ref:`validation <valid-table.grow>`, a value of :ref:`value type <syntax-valtype>` |I32| is on the top of the stack.

8. Pop the value :math:`\I32.\CONST~n` from the stack.

9. Assert: due to :ref:`validation <valid-table.fill>`, a :ref:`reference value <syntax-ref>` is on the top of the stack.

10. Pop the value :math:`\val` from the stack.

11. Let :math:`\X{err}` be the |i32| value :math:`2^{32}-1`, for which :math:`\signed_{32}(\X{err})` is :math:`-1`.

12. Either:

   a. If :ref:`growing <grow-table>` :math:`\X{tab}` by :math:`n` entries with initialization value :math:`\val` succeeds, then:

      i. Push the value :math:`\I32.\CONST~\X{sz}` to the stack.

   b. Else:

      i. Push the value :math:`\I32.\CONST~\X{err}` to the stack.

13. Or:

   a. push the value :math:`\I32.\CONST~\X{err}` to the stack.

.. math::
   ~\\[-1ex]
   \begin{array}{l}
   \begin{array}{lcl@{\qquad}l}
   S; F; \val~(\I32.\CONST~n)~(\TABLEGROW~x) &\stepto& S'; F; (\I32.\CONST~\X{sz})
   \end{array}
   \\ \qquad
     \begin{array}[t]{@{}r@{~}l@{}}
     (\iff & F.\AMODULE.\MITABLES[x] = a \\
     \wedge & \X{sz} = |S.\STABLES[a].\TIELEM| \\
     \wedge & S' = S \with \STABLES[a] = \growtable(S.\STABLES[a], n, \val)) \\[1ex]
     \end{array}
   \\[1ex]
   \begin{array}{lcl@{\qquad}l}
   S; F; \val~(\I32.\CONST~n)~(\TABLEGROW~x) &\stepto& S; F; (\I32.\CONST~\signed_{32}^{-1}(-1))
   \end{array}
   \end{array}

.. note::
   The |TABLEGROW| instruction is non-deterministic.
   It may either succeed, returning the old table size :math:`\X{sz}`,
   or fail, returning :math:`{-1}`.
   Failure *must* occur if the referenced table instance has a maximum size defined that would be exceeded.
   However, failure *can* occur in other cases as well.
   In practice, the choice depends on the :ref:`resources <impl-exec>` available to the :ref:`embedder <embedder>`.


.. _exec-table.fill:

:math:`\TABLEFILL~x`
....................

1. Let :math:`F` be the :ref:`current <exec-notation-textual>` :ref:`frame <syntax-frame>`.

2. Assert: due to :ref:`validation <valid-table.fill>`, :math:`F.\AMODULE.\MITABLES[x]` exists.

3. Let :math:`\X{ta}` be the :ref:`table address <syntax-tableaddr>` :math:`F.\AMODULE.\MITABLES[x]`.

4. Assert: due to :ref:`validation <valid-table.fill>`, :math:`S.\STABLES[\X{ta}]` exists.

5. Let :math:`\X{tab}` be the :ref:`table instance <syntax-tableinst>` :math:`S.\STABLES[\X{ta}]`.

6. Assert: due to :ref:`validation <valid-table.fill>`, a value of :ref:`value type <syntax-valtype>` |I32| is on the top of the stack.

7. Pop the value :math:`\I32.\CONST~n` from the stack.

8. Assert: due to :ref:`validation <valid-table.fill>`, a :ref:`reference value <syntax-ref>` is on the top of the stack.

9. Pop the value :math:`\val` from the stack.

10. Assert: due to :ref:`validation <valid-table.fill>`, a value of :ref:`value type <syntax-valtype>` |I32| is on the top of the stack.

11. Pop the value :math:`\I32.\CONST~i` from the stack.

12. If :math:`i + n` is larger than the length of :math:`\X{tab}.\TIELEM`, then:

    a. Trap.

12. If :math:`n` is :math:`0`, then:

    a. Return.

13. Push the value :math:`\I32.\CONST~i` to the stack.

14. Push the value :math:`\val` to the stack.

15. Execute the instruction :math:`\TABLESET~x`.

16. Push the value :math:`\I32.\CONST~(i+1)` to the stack.

17. Push the value :math:`\val` to the stack.

18. Push the value :math:`\I32.\CONST~(n-1)` to the stack.

19. Execute the instruction :math:`\TABLEFILL~x`.

.. math::
   \begin{array}{l}
   S; F; (\I32.\CONST~i)~\val~(\I32.\CONST~n)~(\TABLEFILL~x)
     \quad\stepto\quad S; F; \TRAP
     \\ \qquad
     \begin{array}[t]{@{}r@{~}l@{}}
     (\iff & i + n > |S.\STABLES[F.\AMODULE.\MITABLES[x]].\TIELEM|) \\[1ex]
     \end{array}
   \\[1ex]
   S; F; (\I32.\CONST~i)~\val~(\I32.\CONST~0)~(\TABLEFILL~x)
     \quad\stepto\quad S; F; \epsilon
     \\ \qquad
     (\otherwise)
   \\[1ex]
   S; F; (\I32.\CONST~i)~\val~(\I32.\CONST~n+1)~(\TABLEFILL~x)
     \quad\stepto
     \\ \qquad S; F;
       \begin{array}[t]{@{}l@{}}
       (\I32.\CONST~i)~\val~(\TABLESET~x) \\
       (\I32.\CONST~i+1)~\val~(\I32.\CONST~n)~(\TABLEFILL~x) \\
       \end{array}
     \\ \qquad
     (\otherwise) \\
   \end{array}


.. _exec-table.copy:

:math:`\TABLECOPY~x~y`
......................

1. Let :math:`F` be the :ref:`current <exec-notation-textual>` :ref:`frame <syntax-frame>`.

2. Assert: due to :ref:`validation <valid-table.copy>`, :math:`F.\AMODULE.\MITABLES[x]` exists.

3. Let :math:`\X{ta}_x` be the :ref:`table address <syntax-tableaddr>` :math:`F.\AMODULE.\MITABLES[x]`.

4. Assert: due to :ref:`validation <valid-table.copy>`, :math:`S.\STABLES[\X{ta}_x]` exists.

5. Let :math:`\X{tab}_x` be the :ref:`table instance <syntax-tableinst>` :math:`S.\STABLES[\X{ta}_x]`.

6. Assert: due to :ref:`validation <valid-table.copy>`, :math:`F.\AMODULE.\MITABLES[y]` exists.

7. Let :math:`\X{ta}_y` be the :ref:`table address <syntax-tableaddr>` :math:`F.\AMODULE.\MITABLES[y]`.

8. Assert: due to :ref:`validation <valid-table.copy>`, :math:`S.\STABLES[\X{ta}_y]` exists.

9. Let :math:`\X{tab}_y` be the :ref:`table instance <syntax-tableinst>` :math:`S.\STABLES[\X{ta}_y]`.

10. Assert: due to :ref:`validation <valid-table.copy>`, a value of :ref:`value type <syntax-valtype>` |I32| is on the top of the stack.

11. Pop the value :math:`\I32.\CONST~n` from the stack.

12. Assert: due to :ref:`validation <valid-table.copy>`, a value of :ref:`value type <syntax-valtype>` |I32| is on the top of the stack.

13. Pop the value :math:`\I32.\CONST~s` from the stack.

14. Assert: due to :ref:`validation <valid-table.copy>`, a value of :ref:`value type <syntax-valtype>` |I32| is on the top of the stack.

15. Pop the value :math:`\I32.\CONST~d` from the stack.

16. If :math:`s + n` is larger than the length of :math:`\X{tab}_y.\TIELEM` or :math:`d + n` is larger than the length of :math:`\X{tab}_x.\TIELEM`, then:

    a. Trap.

17. If :math:`n = 0`, then:

   a. Return.

18. If :math:`d \leq s`, then:

   a. Push the value :math:`\I32.\CONST~d` to the stack.

   b. Push the value :math:`\I32.\CONST~s` to the stack.

   c. Execute the instruction :math:`\TABLEGET~y`.

   d. Execute the instruction :math:`\TABLESET~x`.

   e. Assert: due to the earlier check against the table size, :math:`d+1 < 2^{32}`.

   f. Push the value :math:`\I32.\CONST~(d+1)` to the stack.

   g. Assert: due to the earlier check against the table size, :math:`s+1 < 2^{32}`.

   h. Push the value :math:`\I32.\CONST~(s+1)` to the stack.

19. Else:

   a. Assert: due to the earlier check against the table size, :math:`d+n-1 < 2^{32}`.

   b. Push the value :math:`\I32.\CONST~(d+n-1)` to the stack.

   c. Assert: due to the earlier check against the table size, :math:`s+n-1 < 2^{32}`.

   d. Push the value :math:`\I32.\CONST~(s+n-1)` to the stack.

   c. Execute the instruction :math:`\TABLEGET~y`.

   f. Execute the instruction :math:`\TABLESET~x`.

   g. Push the value :math:`\I32.\CONST~d` to the stack.

   h. Push the value :math:`\I32.\CONST~s` to the stack.

20. Push the value :math:`\I32.\CONST~(n-1)` to the stack.

21. Execute the instruction :math:`\TABLECOPY~x~y`.

.. math::
   ~\\[-1ex]
   \begin{array}{l}
   S; F; (\I32.\CONST~d)~(\I32.\CONST~s)~(\I32.\CONST~n)~(\TABLECOPY~x~y)
     \quad\stepto\quad S; F; \TRAP
     \\ \qquad
     \begin{array}[t]{@{}r@{~}l@{}}
     (\iff & s + n > |S.\STABLES[F.\AMODULE.\MITABLES[y]].\TIELEM| \\
      \vee & d + n > |S.\STABLES[F.\AMODULE.\MITABLES[x]].\TIELEM|) \\[1ex]
     \end{array}
   \\[1ex]
   S; F; (\I32.\CONST~d)~(\I32.\CONST~s)~(\I32.\CONST~0)~(\TABLECOPY~x~y)
     \quad\stepto\quad S; F; \epsilon
     \\ \qquad
     (\otherwise)
   \\[1ex]
   S; F; (\I32.\CONST~d)~(\I32.\CONST~s)~(\I32.\CONST~n+1)~(\TABLECOPY~x~y)
     \quad\stepto
     \\ \qquad S; F;
       \begin{array}[t]{@{}l@{}}
       (\I32.\CONST~d)~(\I32.\CONST~s)~(\TABLEGET~y)~(\TABLESET~x) \\
       (\I32.\CONST~d+1)~(\I32.\CONST~s+1)~(\I32.\CONST~n)~(\TABLECOPY~x~y) \\
       \end{array}
     \\ \qquad
     (\otherwise, \iff d \leq s)
   \\[1ex]
   S; F; (\I32.\CONST~d)~(\I32.\CONST~s)~(\I32.\CONST~n+1)~(\TABLECOPY~x~y)
     \quad\stepto
     \\ \qquad S; F;
       \begin{array}[t]{@{}l@{}}
       (\I32.\CONST~d+n)~(\I32.\CONST~s+n)~(\TABLEGET~y)~(\TABLESET~x) \\
       (\I32.\CONST~d)~(\I32.\CONST~s)~(\I32.\CONST~n)~(\TABLECOPY~x~y) \\
       \end{array}
     \\ \qquad
     (\otherwise, \iff d > s) \\
   \end{array}


.. _exec-table.init:

:math:`\TABLEINIT~x~y`
......................

1. Let :math:`F` be the :ref:`current <exec-notation-textual>` :ref:`frame <syntax-frame>`.

2. Assert: due to :ref:`validation <valid-table.init>`, :math:`F.\AMODULE.\MITABLES[x]` exists.

3. Let :math:`\X{ta}` be the :ref:`table address <syntax-tableaddr>` :math:`F.\AMODULE.\MITABLES[x]`.

4. Assert: due to :ref:`validation <valid-table.init>`, :math:`S.\STABLES[\X{ta}]` exists.

5. Let :math:`\X{tab}` be the :ref:`table instance <syntax-tableinst>` :math:`S.\STABLES[\X{ta}]`.

6. Assert: due to :ref:`validation <valid-table.init>`, :math:`F.\AMODULE.\MIELEMS[y]` exists.

7. Let :math:`\X{ea}` be the :ref:`element address <syntax-elemaddr>` :math:`F.\AMODULE.\MIELEMS[y]`.

8. Assert: due to :ref:`validation <valid-table.init>`, :math:`S.\SELEMS[\X{ea}]` exists.

9. Let :math:`\X{elem}` be the :ref:`element instance <syntax-eleminst>` :math:`S.\SELEMS[\X{ea}]`.

10. Assert: due to :ref:`validation <valid-table.init>`, a value of :ref:`value type <syntax-valtype>` |I32| is on the top of the stack.

11. Pop the value :math:`\I32.\CONST~n` from the stack.

12. Assert: due to :ref:`validation <valid-table.init>`, a value of :ref:`value type <syntax-valtype>` |I32| is on the top of the stack.

13. Pop the value :math:`\I32.\CONST~s` from the stack.

14. Assert: due to :ref:`validation <valid-table.init>`, a value of :ref:`value type <syntax-valtype>` |I32| is on the top of the stack.

15. Pop the value :math:`\I32.\CONST~d` from the stack.

16. If :math:`s + n` is larger than the length of :math:`\X{elem}.\EIELEM` or :math:`d + n` is larger than the length of :math:`\X{tab}.\TIELEM`, then:

    a. Trap.

17. If :math:`n = 0`, then:

    a. Return.

18. Let :math:`\val` be the :ref:`reference value <syntax-ref>` :math:`\X{elem}.\EIELEM[s]`.

19. Push the value :math:`\I32.\CONST~d` to the stack.

20. Push the value :math:`\val` to the stack.

21. Execute the instruction :math:`\TABLESET~x`.

22. Assert: due to the earlier check against the table size, :math:`d+1 < 2^{32}`.

23. Push the value :math:`\I32.\CONST~(d+1)` to the stack.

24. Assert: due to the earlier check against the segment size, :math:`s+1 < 2^{32}`.

25. Push the value :math:`\I32.\CONST~(s+1)` to the stack.

26. Push the value :math:`\I32.\CONST~(n-1)` to the stack.

27. Execute the instruction :math:`\TABLEINIT~x~y`.

.. math::
   ~\\[-1ex]
   \begin{array}{l}
   S; F; (\I32.\CONST~d)~(\I32.\CONST~s)~(\I32.\CONST~n)~(\TABLEINIT~x~y)
     \quad\stepto\quad S; F; \TRAP
     \\ \qquad
     \begin{array}[t]{@{}r@{~}l@{}}
     (\iff & s + n > |S.\SELEMS[F.\AMODULE.\MIELEMS[y]].\EIELEM| \\
      \vee & d + n > |S.\STABLES[F.\AMODULE.\MITABLES[x]].\TIELEM|) \\[1ex]
     \end{array}
   \\[1ex]
   S; F; (\I32.\CONST~d)~(\I32.\CONST~s)~(\I32.\CONST~0)~(\TABLEINIT~x~y)
     \quad\stepto\quad S; F; \epsilon
     \\ \qquad
     (\otherwise)
   \\[1ex]
   S; F; (\I32.\CONST~d)~(\I32.\CONST~s)~(\I32.\CONST~n+1)~(\TABLEINIT~x~y)
     \quad\stepto
     \\ \qquad S; F;
       \begin{array}[t]{@{}l@{}}
       (\I32.\CONST~d)~\val~(\TABLESET~x) \\
       (\I32.\CONST~d+1)~(\I32.\CONST~s+1)~(\I32.\CONST~n)~(\TABLEINIT~x~y) \\
       \end{array}
     \\ \qquad
     (\otherwise, \iff \val = S.\SELEMS[F.\AMODULE.\MIELEMS[y]].\EIELEM[s]) \\
   \end{array}


.. _exec-elem.drop:

:math:`\ELEMDROP~x`
...................

1. Let :math:`F` be the :ref:`current <exec-notation-textual>` :ref:`frame <syntax-frame>`.

2. Assert: due to :ref:`validation <valid-elem.drop>`, :math:`F.\AMODULE.\MIELEMS[x]` exists.

3. Let :math:`a` be the :ref:`element address <syntax-elemaddr>` :math:`F.\AMODULE.\MIELEMS[x]`.

4. Assert: due to :ref:`validation <valid-elem.drop>`, :math:`S.\SELEMS[a]` exists.

5. Replace :math:`S.\SELEMS[a]` with the :ref:`element instance <syntax-eleminst>` :math:`\{\EIELEM~\epsilon\}`.

.. math::
   ~\\[-1ex]
   \begin{array}{l}
   \begin{array}{lcl@{\qquad}l}
   S; F; (\ELEMDROP~x) &\stepto& S'; F; \epsilon
   \end{array}
   \\ \qquad
     (\iff S' = S \with \SELEMS[F.\AMODULE.\MIELEMS[x]] = \{ \EIELEM~\epsilon \}) \\
   \end{array}


.. index:: memory instruction, memory index, store, frame, address, memory address, memory instance, value, integer, limits, value type, bit width
   pair: execution; instruction
   single: abstract syntax; instruction
.. _exec-memarg:
.. _exec-instr-memory:

Memory Instructions
~~~~~~~~~~~~~~~~~~~

.. note::
   The alignment :math:`\memarg.\ALIGN` in load and store instructions does not affect the semantics.
   It is an indication that the offset :math:`\X{ea}` at which the memory is accessed is intended to satisfy the property :math:`\X{ea} \mod 2^{\memarg.\ALIGN} = 0`.
   A WebAssembly implementation can use this hint to optimize for the intended use.
   Unaligned access violating that property is still allowed and must succeed regardless of the annotation.
   However, it may be substantially slower on some hardware.


.. _exec-load:
.. _exec-loadn:

:math:`t\K{.}\LOAD~\memarg` and :math:`t\K{.}\LOAD{N}\K{\_}\sx~\memarg`
.......................................................................

1. Let :math:`F` be the :ref:`current <exec-notation-textual>` :ref:`frame <syntax-frame>`.

2. Assert: due to :ref:`validation <valid-loadn>`, :math:`F.\AMODULE.\MIMEMS[0]` exists.

3. Let :math:`a` be the :ref:`memory address <syntax-memaddr>` :math:`F.\AMODULE.\MIMEMS[0]`.

4. Assert: due to :ref:`validation <valid-loadn>`, :math:`S.\SMEMS[a]` exists.

5. Let :math:`\X{mem}` be the :ref:`memory instance <syntax-meminst>` :math:`S.\SMEMS[a]`.

6. Assert: due to :ref:`validation <valid-loadn>`, a value of :ref:`value type <syntax-valtype>` |I32| is on the top of the stack.

7. Pop the value :math:`\I32.\CONST~i` from the stack.

8. Let :math:`\X{ea}` be the integer :math:`i + \memarg.\OFFSET`.

9. If :math:`N` is not part of the instruction, then:

   a. Let :math:`N` be the :ref:`bit width <syntax-numtype>` :math:`|t|` of :ref:`number type <syntax-numtype>` :math:`t`.

10. If :math:`\X{ea} + N/8` is larger than the length of :math:`\X{mem}.\MIDATA`, then:

    a. Trap.

11. Let :math:`b^\ast` be the byte sequence :math:`\X{mem}.\MIDATA[\X{ea} \slice N/8]`.

12. If :math:`N` and :math:`\sx` are part of the instruction, then:

    a. Let :math:`n` be the integer for which :math:`\bytes_{\iN}(n) = b^\ast`.

    b. Let :math:`c` be the result of computing :math:`\extend^{\sx}_{N,|t|}(n)`.

13. Else:

    a. Let :math:`c` be the constant for which :math:`\bytes_t(c) = b^\ast`.

14. Push the value :math:`t.\CONST~c` to the stack.

.. math::
   ~\\[-1ex]
   \begin{array}{l}
   \begin{array}{lcl@{\qquad}l}
   S; F; (\I32.\CONST~i)~(t.\LOAD~\memarg) &\stepto& S; F; (t.\CONST~c)
   \end{array}
   \\ \qquad
     \begin{array}[t]{@{}r@{~}l@{}}
     (\iff & \X{ea} = i + \memarg.\OFFSET \\
     \wedge & \X{ea} + |t|/8 \leq |S.\SMEMS[F.\AMODULE.\MIMEMS[0]].\MIDATA| \\
     \wedge & \bytes_t(c) = S.\SMEMS[F.\AMODULE.\MIMEMS[0]].\MIDATA[\X{ea} \slice |t|/8]) \\[1ex]
     \end{array}
   \\[1ex]
   \begin{array}{lcl@{\qquad}l}
   S; F; (\I32.\CONST~i)~(t.\LOAD{N}\K{\_}\sx~\memarg) &\stepto&
     S; F; (t.\CONST~\extend^{\sx}_{N,|t|}(n))
   \end{array}
   \\ \qquad
     \begin{array}[t]{@{}r@{~}l@{}}
     (\iff & \X{ea} = i + \memarg.\OFFSET \\
     \wedge & \X{ea} + N/8 \leq |S.\SMEMS[F.\AMODULE.\MIMEMS[0]].\MIDATA| \\
     \wedge & \bytes_{\iN}(n) = S.\SMEMS[F.\AMODULE.\MIMEMS[0]].\MIDATA[\X{ea} \slice N/8]) \\[1ex]
     \end{array}
   \\[1ex]
   \begin{array}{lcl@{\qquad}l}
   S; F; (\I32.\CONST~i)~(t.\LOAD({N}\K{\_}\sx)^?~\memarg) &\stepto& S; F; \TRAP
   \end{array}
   \\ \qquad
     (\otherwise) \\
   \end{array}


.. _exec-load-extend:

:math:`\V128\K{.}\LOAD{M}\K{x}N\_\sx~\memarg`
.............................................

1. Let :math:`F` be the :ref:`current <exec-notation-textual>` :ref:`frame <syntax-frame>`.

2. Assert: due to :ref:`validation <valid-load-extend>`, :math:`F.\AMODULE.\MIMEMS[0]` exists.

3. Let :math:`a` be the :ref:`memory address <syntax-memaddr>` :math:`F.\AMODULE.\MIMEMS[0]`.

4. Assert: due to :ref:`validation <valid-load-extend>`, :math:`S.\SMEMS[a]` exists.

5. Let :math:`\X{mem}` be the :ref:`memory instance <syntax-meminst>` :math:`S.\SMEMS[a]`.

6. Assert: due to :ref:`validation <valid-load-extend>`, a value of :ref:`value type <syntax-valtype>` |I32| is on the top of the stack.

7. Pop the value :math:`\I32.\CONST~i` from the stack.

8. Let :math:`\X{ea}` be the integer :math:`i + \memarg.\OFFSET`.

9. If :math:`\X{ea} + M \cdot N /8` is larger than the length of :math:`\X{mem}.\MIDATA`, then:

    a. Trap.

10. Let :math:`b^\ast` be the byte sequence :math:`\X{mem}.\MIDATA[\X{ea} \slice M \cdot N /8]`.

11. Let :math:`m_k` be the integer for which :math:`\bytes_{\iM}(m_k) = b^\ast[k \cdot M/8 \slice M/8]`.

12. Let :math:`W` be the integer :math:`M \cdot 2`.

13. Let :math:`n_k` be the result of computing :math:`\extend^{\sx}_{M,W}(m_k)`.

14. Let :math:`c` be the result of computing :math:`\lanes^{-1}_{\X{i}W\K{x}N}(n_0 \dots n_{N-1})`.

15. Push the value :math:`\V128.\CONST~c` to the stack.

.. math::
   ~\\[-1ex]
   \begin{array}{l}
   \begin{array}{lcl@{\qquad}l}
   S; F; (\I32.\CONST~i)~(\V128.\LOAD{M}\K{x}N\_\sx~\memarg) &\stepto&
     S; F; (\V128.\CONST~c)
   \end{array}
   \\ \qquad
     \begin{array}[t]{@{}r@{~}l@{}}
     (\iff & \X{ea} = i + \memarg.\OFFSET \\
     \wedge & \X{ea} + M \cdot N / 8 \leq |S.\SMEMS[F.\AMODULE.\MIMEMS[0]].\MIDATA| \\
     \wedge & \bytes_{\iM}(m_k) = S.\SMEMS[F.\AMODULE.\MIMEMS[0]].\MIDATA[\X{ea} + k \cdot M/8 \slice M/8] \\
     \wedge & W = M \cdot 2 \\
     \wedge & c = \lanes^{-1}_{\X{i}W\K{x}N}(\extend^{\sx}_{M,W}(m_0) \dots \extend^{\sx}_{M,W}(m_{N-1})))
     \end{array}
   \\[1ex]
   \begin{array}{lcl@{\qquad}l}
   S; F; (\I32.\CONST~i)~(\V128.\LOAD{M}\K{x}N\K{\_}\sx~\memarg) &\stepto& S; F; \TRAP
   \end{array}
   \\ \qquad
     (\otherwise) \\
   \end{array}


.. _exec-load-splat:

:math:`\V128\K{.}\LOAD{N}\K{\_splat}~\memarg`
.............................................

1. Let :math:`F` be the :ref:`current <exec-notation-textual>` :ref:`frame <syntax-frame>`.

2. Assert: due to :ref:`validation <valid-load-extend>`, :math:`F.\AMODULE.\MIMEMS[0]` exists.

3. Let :math:`a` be the :ref:`memory address <syntax-memaddr>` :math:`F.\AMODULE.\MIMEMS[0]`.

4. Assert: due to :ref:`validation <valid-load-extend>`, :math:`S.\SMEMS[a]` exists.

5. Let :math:`\X{mem}` be the :ref:`memory instance <syntax-meminst>` :math:`S.\SMEMS[a]`.

6. Assert: due to :ref:`validation <valid-load-extend>`, a value of :ref:`value type <syntax-valtype>` |I32| is on the top of the stack.

7. Pop the value :math:`\I32.\CONST~i` from the stack.

8. Let :math:`\X{ea}` be the integer :math:`i + \memarg.\OFFSET`.

9. If :math:`\X{ea} + N/8` is larger than the length of :math:`\X{mem}.\MIDATA`, then:

    a. Trap.

10. Let :math:`b^\ast` be the byte sequence :math:`\X{mem}.\MIDATA[\X{ea} \slice N/8]`.

11. Let :math:`n` be the integer for which :math:`\bytes_{\iN}(n) = b^\ast`.

12. Let :math:`L` be the integer :math:`128 / N`.

13. Let :math:`c` be the result of computing :math:`\lanes^{-1}_{\iN\K{x}L}(n^L)`.

14. Push the value :math:`\V128.\CONST~c` to the stack.

.. math::
   ~\\[-1ex]
   \begin{array}{l}
   \begin{array}{lcl@{\qquad}l}
   S; F; (\I32.\CONST~i)~(\V128\K{.}\LOAD{N}\K{\_splat}~\memarg) &\stepto& S; F; (\V128.\CONST~c)
   \end{array}
   \\ \qquad
     \begin{array}[t]{@{}r@{~}l@{}}
     (\iff & \X{ea} = i + \memarg.\OFFSET \\
     \wedge & \X{ea} + N/8 \leq |S.\SMEMS[F.\AMODULE.\MIMEMS[0]].\MIDATA| \\
     \wedge & \bytes_{\iN}(n) = S.\SMEMS[F.\AMODULE.\MIMEMS[0]].\MIDATA[\X{ea} \slice N/8] \\
     \wedge & c = \lanes^{-1}_{\iN\K{x}L}(n^L))
     \end{array}
   \\[1ex]
   \begin{array}{lcl@{\qquad}l}
   S; F; (\I32.\CONST~i)~(\V128.\LOAD{N}\K{\_splat}~\memarg) &\stepto& S; F; \TRAP
   \end{array}
   \\ \qquad
     (\otherwise) \\
   \end{array}


.. _exec-load-zero:

:math:`\V128\K{.}\LOAD{N}\K{\_zero}~\memarg`
.............................................

1. Let :math:`F` be the :ref:`current <exec-notation-textual>` :ref:`frame <syntax-frame>`.

2. Assert: due to :ref:`validation <valid-load-extend>`, :math:`F.\AMODULE.\MIMEMS[0]` exists.

3. Let :math:`a` be the :ref:`memory address <syntax-memaddr>` :math:`F.\AMODULE.\MIMEMS[0]`.

4. Assert: due to :ref:`validation <valid-load-extend>`, :math:`S.\SMEMS[a]` exists.

5. Let :math:`\X{mem}` be the :ref:`memory instance <syntax-meminst>` :math:`S.\SMEMS[a]`.

6. Assert: due to :ref:`validation <valid-load-extend>`, a value of :ref:`value type <syntax-valtype>` |I32| is on the top of the stack.

7. Pop the value :math:`\I32.\CONST~i` from the stack.

8. Let :math:`\X{ea}` be the integer :math:`i + \memarg.\OFFSET`.

9. If :math:`\X{ea} + N/8` is larger than the length of :math:`\X{mem}.\MIDATA`, then:

    a. Trap.

10. Let :math:`b^\ast` be the byte sequence :math:`\X{mem}.\MIDATA[\X{ea} \slice N/8]`.

11. Let :math:`n` be the integer for which :math:`\bytes_{\iN}(n) = b^\ast`.

12. Let :math:`c` be the result of computing :math:`\extendu_{N,128}(n)`.

13. Push the value :math:`\V128.\CONST~c` to the stack.

.. math::
   ~\\[-1ex]
   \begin{array}{l}
   \begin{array}{lcl@{\qquad}l}
   S; F; (\I32.\CONST~i)~(\V128\K{.}\LOAD{N}\K{\_zero}~\memarg) &\stepto& S; F; (\V128.\CONST~c)
   \end{array}
   \\ \qquad
     \begin{array}[t]{@{}r@{~}l@{}}
     (\iff & \X{ea} = i + \memarg.\OFFSET \\
     \wedge & \X{ea} + N/8 \leq |S.\SMEMS[F.\AMODULE.\MIMEMS[0]].\MIDATA| \\
     \wedge & \bytes_{\iN}(n) = S.\SMEMS[F.\AMODULE.\MIMEMS[0]].\MIDATA[\X{ea} \slice N/8] \\
     \wedge & c = \extendu_{N,128}(n))
     \end{array}
   \\[1ex]
   \begin{array}{lcl@{\qquad}l}
   S; F; (\I32.\CONST~i)~(\V128.\LOAD{N}\K{\_zero}~\memarg) &\stepto& S; F; \TRAP
   \end{array}
   \\ \qquad
     (\otherwise) \\
   \end{array}


.. _exec-load-lane:

:math:`\V128\K{.}\LOAD{N}\K{\_lane}~\memarg~x`
.....................................................

1. Let :math:`F` be the :ref:`current <exec-notation-textual>` :ref:`frame <syntax-frame>`.

2. Assert: due to :ref:`validation <valid-load-extend>`, :math:`F.\AMODULE.\MIMEMS[0]` exists.

3. Let :math:`a` be the :ref:`memory address <syntax-memaddr>` :math:`F.\AMODULE.\MIMEMS[0]`.

4. Assert: due to :ref:`validation <valid-load-extend>`, :math:`S.\SMEMS[a]` exists.

5. Let :math:`\X{mem}` be the :ref:`memory instance <syntax-meminst>` :math:`S.\SMEMS[a]`.

6. Assert: due to :ref:`validation <valid-load-extend>`, a value of :ref:`value type <syntax-valtype>` |V128| is on the top of the stack.

7. Pop the value :math:`\V128.\CONST~v` from the stack.

8. Assert: due to :ref:`validation <valid-load-extend>`, a value of :ref:`value type <syntax-valtype>` |I32| is on the top of the stack.

9. Pop the value :math:`\I32.\CONST~i` from the stack.

10. Let :math:`\X{ea}` be the integer :math:`i + \memarg.\OFFSET`.

11. If :math:`\X{ea} + N/8` is larger than the length of :math:`\X{mem}.\MIDATA`, then:

    a. Trap.

12. Let :math:`b^\ast` be the byte sequence :math:`\X{mem}.\MIDATA[\X{ea} \slice N/8]`.

13. Let :math:`r` be the constant for which :math:`\bytes_{\iN}(r) = b^\ast`.

14. Let :math:`L` be :math:`128 / N`.

15. Let :math:`j^\ast` be the result of computing :math:`\lanes_{\K{i}N\K{x}L}(v)`.

16. Let :math:`c` be the result of computing :math:`\lanes^{-1}_{\K{i}N\K{x}L}(j^\ast \with [x] = r)`.

17. Push the value :math:`\V128.\CONST~c` to the stack.

.. math::
   ~\\[-1ex]
   \begin{array}{l}
   \begin{array}{lcl@{\qquad}l}
   S; F; (\I32.\CONST~i)~(\V128.\CONST~v)~(\V128\K{.}\LOAD{N}\K{\_lane}~\memarg~x) &\stepto& S; F; (\V128.\CONST~c)
   \end{array}
   \\ \qquad
     \begin{array}[t]{@{}r@{~}l@{}}
     (\iff & \X{ea} = i + \memarg.\OFFSET \\
     \wedge & \X{ea} + N/8 \leq |S.\SMEMS[F.\AMODULE.\MIMEMS[0]].\MIDATA| \\
     \wedge & \bytes_{\iN}(r) = S.\SMEMS[F.\AMODULE.\MIMEMS[0]].\MIDATA[\X{ea} \slice N/8] \\
     \wedge & L = 128/N \\
     \wedge & c = \lanes^{-1}_{\K{i}N\K{x}L}(\lanes_{\K{i}N\K{x}L}(v) \with [x] = r))
     \end{array}
   \\[1ex]
   \begin{array}{lcl@{\qquad}l}
   S; F; (\I32.\CONST~i)~(\V128.\CONST~v)~(\V128.\LOAD{N}\K{\_lane}~\memarg~x) &\stepto& S; F; \TRAP
   \end{array}
   \\ \qquad
     (\otherwise) \\
   \end{array}


.. _exec-store:
.. _exec-storen:

:math:`t\K{.}\STORE~\memarg` and :math:`t\K{.}\STORE{N}~\memarg`
................................................................

1. Let :math:`F` be the :ref:`current <exec-notation-textual>` :ref:`frame <syntax-frame>`.

2. Assert: due to :ref:`validation <valid-storen>`, :math:`F.\AMODULE.\MIMEMS[0]` exists.

3. Let :math:`a` be the :ref:`memory address <syntax-memaddr>` :math:`F.\AMODULE.\MIMEMS[0]`.

4. Assert: due to :ref:`validation <valid-storen>`, :math:`S.\SMEMS[a]` exists.

5. Let :math:`\X{mem}` be the :ref:`memory instance <syntax-meminst>` :math:`S.\SMEMS[a]`.

6. Assert: due to :ref:`validation <valid-storen>`, a value of :ref:`value type <syntax-valtype>` :math:`t` is on the top of the stack.

7. Pop the value :math:`t.\CONST~c` from the stack.

8. Assert: due to :ref:`validation <valid-storen>`, a value of :ref:`value type <syntax-valtype>` |I32| is on the top of the stack.

9. Pop the value :math:`\I32.\CONST~i` from the stack.

10. Let :math:`\X{ea}` be the integer :math:`i + \memarg.\OFFSET`.

11. If :math:`N` is not part of the instruction, then:

    a. Let :math:`N` be the :ref:`bit width <syntax-numtype>` :math:`|t|` of :ref:`number type <syntax-numtype>` :math:`t`.

12. If :math:`\X{ea} + N/8` is larger than the length of :math:`\X{mem}.\MIDATA`, then:

    a. Trap.

13. If :math:`N` is part of the instruction, then:

    a. Let :math:`n` be the result of computing :math:`\wrap_{|t|,N}(c)`.

    b. Let :math:`b^\ast` be the byte sequence :math:`\bytes_{\iN}(n)`.

14. Else:

    a. Let :math:`b^\ast` be the byte sequence :math:`\bytes_t(c)`.

15. Replace the bytes :math:`\X{mem}.\MIDATA[\X{ea} \slice N/8]` with :math:`b^\ast`.

.. math::
   ~\\[-1ex]
   \begin{array}{l}
   \begin{array}{lcl@{\qquad}l}
   S; F; (\I32.\CONST~i)~(t.\CONST~c)~(t.\STORE~\memarg) &\stepto& S'; F; \epsilon
   \end{array}
   \\ \qquad
     \begin{array}[t]{@{}r@{~}l@{}}
     (\iff & \X{ea} = i + \memarg.\OFFSET \\
     \wedge & \X{ea} + |t|/8 \leq |S.\SMEMS[F.\AMODULE.\MIMEMS[0]].\MIDATA| \\
     \wedge & S' = S \with \SMEMS[F.\AMODULE.\MIMEMS[0]].\MIDATA[\X{ea} \slice |t|/8] = \bytes_t(c)) \\[1ex]
     \end{array}
   \\[1ex]
   \begin{array}{lcl@{\qquad}l}
   S; F; (\I32.\CONST~i)~(t.\CONST~c)~(t.\STORE{N}~\memarg) &\stepto& S'; F; \epsilon
   \end{array}
   \\ \qquad
     \begin{array}[t]{@{}r@{~}l@{}}
     (\iff & \X{ea} = i + \memarg.\OFFSET \\
     \wedge & \X{ea} + N/8 \leq |S.\SMEMS[F.\AMODULE.\MIMEMS[0]].\MIDATA| \\
     \wedge & S' = S \with \SMEMS[F.\AMODULE.\MIMEMS[0]].\MIDATA[\X{ea} \slice N/8] = \bytes_{\iN}(\wrap_{|t|,N}(c))) \\[1ex]
     \end{array}
   \\[1ex]
   \begin{array}{lcl@{\qquad}l}
   S; F; (\I32.\CONST~i)~(t.\CONST~c)~(t.\STORE{N}^?~\memarg) &\stepto& S; F; \TRAP
   \end{array}
   \\ \qquad
     (\otherwise) \\
   \end{array}


.. _exec-store-lane:

:math:`\V128\K{.}\STORE{N}\K{\_lane}~\memarg~x`
......................................................

1. Let :math:`F` be the :ref:`current <exec-notation-textual>` :ref:`frame <syntax-frame>`.

2. Assert: due to :ref:`validation <valid-storen>`, :math:`F.\AMODULE.\MIMEMS[0]` exists.

3. Let :math:`a` be the :ref:`memory address <syntax-memaddr>` :math:`F.\AMODULE.\MIMEMS[0]`.

4. Assert: due to :ref:`validation <valid-storen>`, :math:`S.\SMEMS[a]` exists.

5. Let :math:`\X{mem}` be the :ref:`memory instance <syntax-meminst>` :math:`S.\SMEMS[a]`.

6. Assert: due to :ref:`validation <valid-storen>`, a value of :ref:`value type <syntax-valtype>` :math:`\V128` is on the top of the stack.

7. Pop the value :math:`\V128.\CONST~c` from the stack.

8. Assert: due to :ref:`validation <valid-storen>`, a value of :ref:`value type <syntax-valtype>` |I32| is on the top of the stack.

9. Pop the value :math:`\I32.\CONST~i` from the stack.

10. Let :math:`\X{ea}` be the integer :math:`i + \memarg.\OFFSET`.

11. If :math:`\X{ea} + N/8` is larger than the length of :math:`\X{mem}.\MIDATA`, then:

    a. Trap.

12. Let :math:`L` be :math:`128/N`.

13. Let :math:`j^\ast` be the result of computing :math:`\lanes_{\K{i}N\K{x}L}(c)`.

14. Let :math:`b^\ast` be the result of computing :math:`\bytes_{\iN}(j^\ast[x])`.

15. Replace the bytes :math:`\X{mem}.\MIDATA[\X{ea} \slice N/8]` with :math:`b^\ast`.

.. math::
   ~\\[-1ex]
   \begin{array}{l}
   \begin{array}{lcl@{\qquad}l}
   S; F; (\I32.\CONST~i)~(\V128.\CONST~c)~(\V128.\STORE{N}\K{\_lane}~\memarg~x) &\stepto& S'; F; \epsilon
   \end{array}
   \\ \qquad
     \begin{array}[t]{@{}r@{~}l@{}}
     (\iff & \X{ea} = i + \memarg.\OFFSET \\
     \wedge & \X{ea} + N \leq |S.\SMEMS[F.\AMODULE.\MIMEMS[0]].\MIDATA| \\
     \wedge & L = 128/N \\
     \wedge & S' = S \with \SMEMS[F.\AMODULE.\MIMEMS[0]].\MIDATA[\X{ea} \slice N/8] = \bytes_{\iN}(\lanes_{\K{i}N\K{x}L}(c)[x]))
     \end{array}
   \\[1ex]
   \begin{array}{lcl@{\qquad}l}
   S; F; (\I32.\CONST~i)~(\V128.\CONST~c)~(\V128.\STORE{N}\K{\_lane}~\memarg~x) &\stepto& S; F; \TRAP
   \end{array}
   \\ \qquad
     (\otherwise) \\
   \end{array}


.. _exec-memory.size:

:math:`\MEMORYSIZE`
...................

1. Let :math:`F` be the :ref:`current <exec-notation-textual>` :ref:`frame <syntax-frame>`.

2. Assert: due to :ref:`validation <valid-memory.size>`, :math:`F.\AMODULE.\MIMEMS[0]` exists.

3. Let :math:`a` be the :ref:`memory address <syntax-memaddr>` :math:`F.\AMODULE.\MIMEMS[0]`.

4. Assert: due to :ref:`validation <valid-memory.size>`, :math:`S.\SMEMS[a]` exists.

5. Let :math:`\X{mem}` be the :ref:`memory instance <syntax-meminst>` :math:`S.\SMEMS[a]`.

6. Let :math:`\X{sz}` be the length of :math:`\X{mem}.\MIDATA` divided by the :ref:`page size <page-size>`.

7. Push the value :math:`\I32.\CONST~\X{sz}` to the stack.

.. math::
   \begin{array}{l}
   \begin{array}{lcl@{\qquad}l}
   S; F; \MEMORYSIZE &\stepto& S; F; (\I32.\CONST~\X{sz})
   \end{array}
   \\ \qquad
     (\iff |S.\SMEMS[F.\AMODULE.\MIMEMS[0]].\MIDATA| = \X{sz}\cdot64\,\F{Ki}) \\
   \end{array}


.. _exec-memory.grow:

:math:`\MEMORYGROW`
...................

1. Let :math:`F` be the :ref:`current <exec-notation-textual>` :ref:`frame <syntax-frame>`.

2. Assert: due to :ref:`validation <valid-memory.grow>`, :math:`F.\AMODULE.\MIMEMS[0]` exists.

3. Let :math:`a` be the :ref:`memory address <syntax-memaddr>` :math:`F.\AMODULE.\MIMEMS[0]`.

4. Assert: due to :ref:`validation <valid-memory.grow>`, :math:`S.\SMEMS[a]` exists.

5. Let :math:`\X{mem}` be the :ref:`memory instance <syntax-meminst>` :math:`S.\SMEMS[a]`.

6. Let :math:`\X{sz}` be the length of :math:`S.\SMEMS[a]` divided by the :ref:`page size <page-size>`.

7. Assert: due to :ref:`validation <valid-memory.grow>`, a value of :ref:`value type <syntax-valtype>` |I32| is on the top of the stack.

8. Pop the value :math:`\I32.\CONST~n` from the stack.

9. Let :math:`\X{err}` be the |i32| value :math:`2^{32}-1`, for which :math:`\signed_{32}(\X{err})` is :math:`-1`.

10. Either:

   a. If :ref:`growing <grow-mem>` :math:`\X{mem}` by :math:`n` :ref:`pages <page-size>` succeeds, then:

      i. Push the value :math:`\I32.\CONST~\X{sz}` to the stack.

   b. Else:

      i. Push the value :math:`\I32.\CONST~\X{err}` to the stack.

11. Or:

   a. Push the value :math:`\I32.\CONST~\X{err}` to the stack.

.. math::
   ~\\[-1ex]
   \begin{array}{l}
   \begin{array}{lcl@{\qquad}l}
   S; F; (\I32.\CONST~n)~\MEMORYGROW &\stepto& S'; F; (\I32.\CONST~\X{sz})
   \end{array}
   \\ \qquad
     \begin{array}[t]{@{}r@{~}l@{}}
     (\iff & F.\AMODULE.\MIMEMS[0] = a \\
     \wedge & \X{sz} = |S.\SMEMS[a].\MIDATA|/64\,\F{Ki} \\
     \wedge & S' = S \with \SMEMS[a] = \growmem(S.\SMEMS[a], n)) \\[1ex]
     \end{array}
   \\[1ex]
   \begin{array}{lcl@{\qquad}l}
   S; F; (\I32.\CONST~n)~\MEMORYGROW &\stepto& S; F; (\I32.\CONST~\signed_{32}^{-1}(-1))
   \end{array}
   \end{array}

.. note::
   The |MEMORYGROW| instruction is non-deterministic.
   It may either succeed, returning the old memory size :math:`\X{sz}`,
   or fail, returning :math:`{-1}`.
   Failure *must* occur if the referenced memory instance has a maximum size defined that would be exceeded.
   However, failure *can* occur in other cases as well.
   In practice, the choice depends on the :ref:`resources <impl-exec>` available to the :ref:`embedder <embedder>`.


.. _exec-memory.fill:

:math:`\MEMORYFILL`
...................

1. Let :math:`F` be the :ref:`current <exec-notation-textual>` :ref:`frame <syntax-frame>`.

2. Assert: due to :ref:`validation <valid-memory.fill>`, :math:`F.\AMODULE.\MIMEMS[0]` exists.

3. Let :math:`\X{ma}` be the :ref:`memory address <syntax-memaddr>` :math:`F.\AMODULE.\MIMEMS[0]`.

4. Assert: due to :ref:`validation <valid-memory.fill>`, :math:`S.\SMEMS[\X{ma}]` exists.

5. Let :math:`\X{mem}` be the :ref:`memory instance <syntax-meminst>` :math:`S.\SMEMS[\X{ma}]`.

6. Assert: due to :ref:`validation <valid-memory.fill>`, a value of :ref:`value type <syntax-valtype>` |I32| is on the top of the stack.

7. Pop the value :math:`\I32.\CONST~n` from the stack.

8. Assert: due to :ref:`validation <valid-memory.fill>`, a value of :ref:`value type <syntax-valtype>` |I32| is on the top of the stack.

9. Pop the value :math:`\val` from the stack.

10. Assert: due to :ref:`validation <valid-memory.fill>`, a value of :ref:`value type <syntax-valtype>` |I32| is on the top of the stack.

11. Pop the value :math:`\I32.\CONST~d` from the stack.

12. If :math:`d + n` is larger than the length of :math:`\X{mem}.\MIDATA`, then:

    a. Trap.

13. If :math:`n = 0`, then:

    a. Return.

14. Push the value :math:`\I32.\CONST~d` to the stack.

15. Push the value :math:`\val` to the stack.

16. Execute the instruction :math:`\I32\K{.}\STORE\K{8}~\{ \OFFSET~0, \ALIGN~0 \}`.

17. Assert: due to the earlier check against the memory size, :math:`d+1 < 2^{32}`.

18. Push the value :math:`\I32.\CONST~(d+1)` to the stack.

19. Push the value :math:`\val` to the stack.

20. Push the value :math:`\I32.\CONST~(n-1)` to the stack.

21. Execute the instruction :math:`\MEMORYFILL`.

.. math::
   ~\\[-1ex]
   \begin{array}{l}
   S; F; (\I32.\CONST~d)~\val~(\I32.\CONST~n)~\MEMORYFILL
     \quad\stepto\quad S; F; \TRAP
     \\ \qquad
     (\iff d + n > |S.\SMEMS[F.\AMODULE.\MIMEMS[0]].\MIDATA|)
   \\[1ex]
   S; F; (\I32.\CONST~d)~\val~(\I32.\CONST~0)~\MEMORYFILL
     \quad\stepto\quad S; F; \epsilon
     \\ \qquad
     (\otherwise)
   \\[1ex]
   S; F; (\I32.\CONST~d)~\val~(\I32.\CONST~n+1)~\MEMORYFILL
     \quad\stepto
     \\ \qquad S; F;
       \begin{array}[t]{@{}l@{}}
       (\I32.\CONST~d)~\val~(\I32\K{.}\STORE\K{8}~\{ \OFFSET~0, \ALIGN~0 \}) \\
       (\I32.\CONST~d+1)~\val~(\I32.\CONST~n)~\MEMORYFILL \\
       \end{array}
     \\ \qquad
     (\otherwise) \\
   \end{array}


.. _exec-memory.copy:

:math:`\MEMORYCOPY`
...................

1. Let :math:`F` be the :ref:`current <exec-notation-textual>` :ref:`frame <syntax-frame>`.

2. Assert: due to :ref:`validation <valid-memory.copy>`, :math:`F.\AMODULE.\MIMEMS[0]` exists.

3. Let :math:`\X{ma}` be the :ref:`memory address <syntax-memaddr>` :math:`F.\AMODULE.\MIMEMS[0]`.

4. Assert: due to :ref:`validation <valid-memory.copy>`, :math:`S.\SMEMS[\X{ma}]` exists.

5. Let :math:`\X{mem}` be the :ref:`memory instance <syntax-meminst>` :math:`S.\SMEMS[\X{ma}]`.

6. Assert: due to :ref:`validation <valid-memory.copy>`, a value of :ref:`value type <syntax-valtype>` |I32| is on the top of the stack.

7. Pop the value :math:`\I32.\CONST~n` from the stack.

8. Assert: due to :ref:`validation <valid-memory.copy>`, a value of :ref:`value type <syntax-valtype>` |I32| is on the top of the stack.

9. Pop the value :math:`\I32.\CONST~s` from the stack.

10. Assert: due to :ref:`validation <valid-memory.copy>`, a value of :ref:`value type <syntax-valtype>` |I32| is on the top of the stack.

11. Pop the value :math:`\I32.\CONST~d` from the stack.

12. If :math:`s + n` is larger than the length of :math:`\X{mem}.\MIDATA` or :math:`d + n` is larger than the length of :math:`\X{mem}.\MIDATA`, then:

    a. Trap.

13. If :math:`n = 0`, then:

   a. Return.

14. If :math:`d \leq s`, then:

   a. Push the value :math:`\I32.\CONST~d` to the stack.

   b. Push the value :math:`\I32.\CONST~s` to the stack.

   c. Execute the instruction :math:`\I32\K{.}\LOAD\K{8\_u}~\{ \OFFSET~0, \ALIGN~0 \}`.

   d. Execute the instruction :math:`\I32\K{.}\STORE\K{8}~\{ \OFFSET~0, \ALIGN~0 \}`.

   e. Assert: due to the earlier check against the memory size, :math:`d+1 < 2^{32}`.

   f. Push the value :math:`\I32.\CONST~(d+1)` to the stack.

   g. Assert: due to the earlier check against the memory size, :math:`s+1 < 2^{32}`.

   h. Push the value :math:`\I32.\CONST~(s+1)` to the stack.

15. Else:

   a. Assert: due to the earlier check against the memory size, :math:`d+n-1 < 2^{32}`.

   b. Push the value :math:`\I32.\CONST~(d+n-1)` to the stack.

   c. Assert: due to the earlier check against the memory size, :math:`s+n-1 < 2^{32}`.

   d. Push the value :math:`\I32.\CONST~(s+n-1)` to the stack.

   e. Execute the instruction :math:`\I32\K{.}\LOAD\K{8\_u}~\{ \OFFSET~0, \ALIGN~0 \}`.

   f. Execute the instruction :math:`\I32\K{.}\STORE\K{8}~\{ \OFFSET~0, \ALIGN~0 \}`.

   g. Push the value :math:`\I32.\CONST~d` to the stack.

   h. Push the value :math:`\I32.\CONST~s` to the stack.

16. Push the value :math:`\I32.\CONST~(n-1)` to the stack.

17. Execute the instruction :math:`\MEMORYCOPY`.

.. math::
   ~\\[-1ex]
   \begin{array}{l}
   S; F; (\I32.\CONST~d)~(\I32.\CONST~s)~(\I32.\CONST~n)~\MEMORYCOPY
     \quad\stepto\quad S; F; \TRAP
     \\ \qquad
     \begin{array}[t]{@{}r@{~}l@{}}
     (\iff & s + n > |S.\SMEMS[F.\AMODULE.\MIMEMS[0]].\MIDATA| \\
      \vee & d + n > |S.\SMEMS[F.\AMODULE.\MIMEMS[0]].\MIDATA|) \\[1ex]
     \end{array}
   \\[1ex]
   S; F; (\I32.\CONST~d)~(\I32.\CONST~s)~(\I32.\CONST~0)~\MEMORYCOPY
     \quad\stepto\quad S; F; \epsilon
     \\ \qquad
     (\otherwise)
   \\[1ex]
   S; F; (\I32.\CONST~d)~(\I32.\CONST~s)~(\I32.\CONST~n+1)~\MEMORYCOPY
     \quad\stepto
     \\ \qquad S; F;
       \begin{array}[t]{@{}l@{}}
       (\I32.\CONST~d) \\
       (\I32.\CONST~s)~(\I32\K{.}\LOAD\K{8\_u}~\{ \OFFSET~0, \ALIGN~0 \}) \\
       (\I32\K{.}\STORE\K{8}~\{ \OFFSET~0, \ALIGN~0 \}) \\
       (\I32.\CONST~d+1)~(\I32.\CONST~s+1)~(\I32.\CONST~n)~\MEMORYCOPY \\
       \end{array}
     \\ \qquad
     (\otherwise, \iff d \leq s)
   \\[1ex]
   S; F; (\I32.\CONST~d)~(\I32.\CONST~s)~(\I32.\CONST~n+1)~\MEMORYCOPY
     \quad\stepto
     \\ \qquad S; F;
       \begin{array}[t]{@{}l@{}}
       (\I32.\CONST~d+n) \\
       (\I32.\CONST~s+n)~(\I32\K{.}\LOAD\K{8\_u}~\{ \OFFSET~0, \ALIGN~0 \}) \\
       (\I32\K{.}\STORE\K{8}~\{ \OFFSET~0, \ALIGN~0 \}) \\
       (\I32.\CONST~d)~(\I32.\CONST~s)~(\I32.\CONST~n)~\MEMORYCOPY \\
       \end{array}
     \\ \qquad
     (\otherwise, \iff d > s) \\
   \end{array}


.. _exec-memory.init:

:math:`\MEMORYINIT~x`
.....................

1. Let :math:`F` be the :ref:`current <exec-notation-textual>` :ref:`frame <syntax-frame>`.

2. Assert: due to :ref:`validation <valid-memory.init>`, :math:`F.\AMODULE.\MIMEMS[0]` exists.

3. Let :math:`\X{ma}` be the :ref:`memory address <syntax-memaddr>` :math:`F.\AMODULE.\MIMEMS[0]`.

4. Assert: due to :ref:`validation <valid-memory.init>`, :math:`S.\SMEMS[\X{ma}]` exists.

5. Let :math:`\X{mem}` be the :ref:`memory instance <syntax-meminst>` :math:`S.\SMEMS[\X{ma}]`.

6. Assert: due to :ref:`validation <valid-memory.init>`, :math:`F.\AMODULE.\MIDATAS[x]` exists.

7. Let :math:`\X{da}` be the :ref:`data address <syntax-dataaddr>` :math:`F.\AMODULE.\MIDATAS[x]`.

8. Assert: due to :ref:`validation <valid-memory.init>`, :math:`S.\SDATAS[\X{da}]` exists.

9. Let :math:`\X{data}` be the  :ref:`data instance <syntax-datainst>` :math:`S.\SDATAS[\X{da}]`.

10. Assert: due to :ref:`validation <valid-memory.init>`, a value of :ref:`value type <syntax-valtype>` |I32| is on the top of the stack.

11. Pop the value :math:`\I32.\CONST~n` from the stack.

12. Assert: due to :ref:`validation <valid-memory.init>`, a value of :ref:`value type <syntax-valtype>` |I32| is on the top of the stack.

13. Pop the value :math:`\I32.\CONST~s` from the stack.

14. Assert: due to :ref:`validation <valid-memory.init>`, a value of :ref:`value type <syntax-valtype>` |I32| is on the top of the stack.

15. Pop the value :math:`\I32.\CONST~d` from the stack.

16. If :math:`s + n` is larger than the length of :math:`\X{data}.\DIDATA` or :math:`d + n` is larger than the length of :math:`\X{mem}.\MIDATA`, then:

    a. Trap.

17. If :math:`n = 0`, then:

    a. Return.

18. Let :math:`b` be the byte :math:`\X{data}.\DIDATA[s]`.

19. Push the value :math:`\I32.\CONST~d` to the stack.

20. Push the value :math:`\I32.\CONST~b` to the stack.

21. Execute the instruction :math:`\I32\K{.}\STORE\K{8}~\{ \OFFSET~0, \ALIGN~0 \}`.

22. Assert: due to the earlier check against the memory size, :math:`d+1 < 2^{32}`.

23. Push the value :math:`\I32.\CONST~(d+1)` to the stack.

24. Assert: due to the earlier check against the memory size, :math:`s+1 < 2^{32}`.

25. Push the value :math:`\I32.\CONST~(s+1)` to the stack.

26. Push the value :math:`\I32.\CONST~(n-1)` to the stack.

27. Execute the instruction :math:`\MEMORYINIT~x`.

.. math::
   ~\\[-1ex]
   \begin{array}{l}
   S; F; (\I32.\CONST~d)~(\I32.\CONST~s)~(\I32.\CONST~n)~(\MEMORYINIT~x)
     \quad\stepto\quad S; F; \TRAP
     \\ \qquad
     \begin{array}[t]{@{}r@{~}l@{}}
     (\iff & s + n > |S.\SDATAS[F.\AMODULE.\MIDATAS[x]].\DIDATA| \\
      \vee & d + n > |S.\SMEMS[F.\AMODULE.\MIMEMS[0]].\MIDATA|) \\[1ex]
     \end{array}
   \\[1ex]
   S; F; (\I32.\CONST~d)~(\I32.\CONST~s)~(\I32.\CONST~0)~(\MEMORYINIT~x)
     \quad\stepto\quad S; F; \epsilon
     \\ \qquad
     (\otherwise)
   \\[1ex]
   S; F; (\I32.\CONST~d)~(\I32.\CONST~s)~(\I32.\CONST~n+1)~(\MEMORYINIT~x)
     \quad\stepto
       \\ \qquad S; F;
       \begin{array}[t]{@{}l@{}}
       (\I32.\CONST~d)~(\I32.\CONST~b)~(\I32\K{.}\STORE\K{8}~\{ \OFFSET~0, \ALIGN~0 \}) \\
       (\I32.\CONST~d+1)~(\I32.\CONST~s+1)~(\I32.\CONST~n)~(\MEMORYINIT~x) \\
       \end{array}
     \\ \qquad
     (\otherwise, \iff b = S.\SDATAS[F.\AMODULE.\MIDATAS[x]].\DIDATA[s]) \\
   \end{array}


.. _exec-data.drop:

:math:`\DATADROP~x`
...................

1. Let :math:`F` be the :ref:`current <exec-notation-textual>` :ref:`frame <syntax-frame>`.

2. Assert: due to :ref:`validation <valid-data.drop>`, :math:`F.\AMODULE.\MIDATAS[x]` exists.

3. Let :math:`a` be the :ref:`data address <syntax-dataaddr>` :math:`F.\AMODULE.\MIDATAS[x]`.

4. Assert: due to :ref:`validation <valid-data.drop>`, :math:`S.\SDATAS[a]` exists.

5. Replace :math:`S.\SDATAS[a]` with the :ref:`data instance <syntax-datainst>` :math:`\{\DIDATA~\epsilon\}`.

.. math::
   ~\\[-1ex]
   \begin{array}{l}
   \begin{array}{lcl@{\qquad}l}
   S; F; (\DATADROP~x) &\stepto& S'; F; \epsilon
   \end{array}
   \\ \qquad
     (\iff S' = S \with \SDATAS[F.\AMODULE.\MIDATAS[x]] = \{ \DIDATA~\epsilon \}) \\
   \end{array}


.. index:: control instructions, structured control, label, block, branch, result type, label index, function index, type index, vector, address, table address, table instance, store, frame
   pair: execution; instruction
   single: abstract syntax; instruction
.. _exec-label:
.. _exec-instr-control:

Control Instructions
~~~~~~~~~~~~~~~~~~~~

.. _exec-nop:

:math:`\NOP`
............

1. Do nothing.

.. math::
   \begin{array}{lcl@{\qquad}l}
   \NOP &\stepto& \epsilon
   \end{array}


.. _exec-unreachable:

:math:`\UNREACHABLE`
....................

1. Trap.

.. math::
   \begin{array}{lcl@{\qquad}l}
   \UNREACHABLE &\stepto& \TRAP
   \end{array}


.. _exec-block:

:math:`\BLOCK~\blocktype~\instr^\ast~\END`
..........................................

1. Let :math:`F` be the :ref:`current <exec-notation-textual>` :ref:`frame <syntax-frame>`.

2. Assert: due to :ref:`validation <valid-blocktype>`, :math:`\fblocktype_{S;F}(\blocktype)` is defined.

3. Let :math:`[t_1^m] \to [t_2^n]` be the :ref:`instruction type <syntax-instrtype>` :math:`\fblocktype_{S;F}(\blocktype)`.

4. Let :math:`L` be the label whose arity is :math:`n` and whose continuation is the end of the block.

5. Assert: due to :ref:`validation <valid-block>`, there are at least :math:`m` values on the top of the stack.

6. Pop the values :math:`\val^m` from the stack.

7. :ref:`Enter <exec-instr-seq-enter>` the block :math:`\val^m~\instr^\ast` with label :math:`L`.

.. math::
   ~\\[-1ex]
   \begin{array}{lcl}
   S; F; \val^m~\BLOCK~\X{bt}~\instr^\ast~\END &\stepto&
     S; F; \LABEL_n\{\epsilon\}~\val^m~\instr^\ast~\END
     \\&&\quad (\iff \fblocktype_{S;F}(\X{bt}) = [t_1^m] \to [t_2^n])
   \end{array}


.. _exec-loop:

:math:`\LOOP~\blocktype~\instr^\ast~\END`
.........................................

1. Let :math:`F` be the :ref:`current <exec-notation-textual>` :ref:`frame <syntax-frame>`.

2. Assert: due to :ref:`validation <valid-blocktype>`, :math:`\fblocktype_{S;F}(\blocktype)` is defined.

3. Let :math:`[t_1^m] \to [t_2^n]` be the :ref:`instruction type <syntax-instrtype>` :math:`\fblocktype_{S;F}(\blocktype)`.

4. Let :math:`L` be the label whose arity is :math:`m` and whose continuation is the start of the loop.

5. Assert: due to :ref:`validation <valid-loop>`, there are at least :math:`m` values on the top of the stack.

6. Pop the values :math:`\val^m` from the stack.

7. :ref:`Enter <exec-instr-seq-enter>` the block :math:`\val^m~\instr^\ast` with label :math:`L`.

.. math::
   ~\\[-1ex]
   \begin{array}{lcl}
   S; F; \val^m~\LOOP~\X{bt}~\instr^\ast~\END &\stepto&
     S; F; \LABEL_m\{\LOOP~\X{bt}~\instr^\ast~\END\}~\val^m~\instr^\ast~\END
     \\&&\quad (\iff \fblocktype_{S;F}(\X{bt}) = [t_1^m] \to [t_2^n])
   \end{array}


.. _exec-if:

:math:`\IF~\blocktype~\instr_1^\ast~\ELSE~\instr_2^\ast~\END`
.............................................................

1. Assert: due to :ref:`validation <valid-if>`, a value of :ref:`value type <syntax-valtype>` |I32| is on the top of the stack.

2. Pop the value :math:`\I32.\CONST~c` from the stack.

3. If :math:`c` is non-zero, then:

   a. Execute the block instruction :math:`\BLOCK~\blocktype~\instr_1^\ast~\END`.

4. Else:

   a. Execute the block instruction :math:`\BLOCK~\blocktype~\instr_2^\ast~\END`.

.. math::
   ~\\[-1ex]
   \begin{array}{lcl}
   (\I32.\CONST~c)~\IF~\X{bt}~\instr_1^\ast~\ELSE~\instr_2^\ast~\END &\stepto&
     \BLOCK~\X{bt}~\instr_1^\ast~\END
     \\&&\quad (\iff c \neq 0) \\
   (\I32.\CONST~c)~\IF~\X{bt}~\instr_1^\ast~\ELSE~\instr_2^\ast~\END &\stepto&
     \BLOCK~\X{bt}~\instr_2^\ast~\END
     \\&&\quad (\iff c = 0) \\
   \end{array}


.. _exec-br:

:math:`\BR~l`
.............

1. Assert: due to :ref:`validation <valid-br>`, the stack contains at least :math:`l+1` labels.

2. Let :math:`L` be the :math:`l`-th label appearing on the stack, starting from the top and counting from zero.

3. Let :math:`n` be the arity of :math:`L`.

4. Assert: due to :ref:`validation <valid-br>`, there are at least :math:`n` values on the top of the stack.

5. Pop the values :math:`\val^n` from the stack.

6. Repeat :math:`l+1` times:

   a. While the top of the stack is a value, do:

      i. Pop the value from the stack.

   b. Assert: due to :ref:`validation <valid-br>`, the top of the stack now is a label.

   c. Pop the label from the stack.

7. Push the values :math:`\val^n` to the stack.

8. Jump to the continuation of :math:`L`.

.. math::
   ~\\[-1ex]
   \begin{array}{lcl@{\qquad}l}
   \LABEL_n\{\instr^\ast\}~\XB^l[\val^n~(\BR~l)]~\END &\stepto& \val^n~\instr^\ast
   \end{array}


.. _exec-br_if:

:math:`\BRIF~l`
...............

1. Assert: due to :ref:`validation <valid-br_if>`, a value of :ref:`value type <syntax-valtype>` |I32| is on the top of the stack.

2. Pop the value :math:`\I32.\CONST~c` from the stack.

3. If :math:`c` is non-zero, then:

   a. :ref:`Execute <exec-br>` the instruction :math:`\BR~l`.

4. Else:

   a. Do nothing.

.. math::
   ~\\[-1ex]
   \begin{array}{lcl@{\qquad}l}
   (\I32.\CONST~c)~(\BRIF~l) &\stepto& (\BR~l)
     & (\iff c \neq 0) \\
   (\I32.\CONST~c)~(\BRIF~l) &\stepto& \epsilon
     & (\iff c = 0) \\
   \end{array}


.. _exec-br_table:

:math:`\BRTABLE~l^\ast~l_N`
...........................

1. Assert: due to :ref:`validation <valid-br_table>`, a value of :ref:`value type <syntax-valtype>` |I32| is on the top of the stack.

2. Pop the value :math:`\I32.\CONST~i` from the stack.

3. If :math:`i` is smaller than the length of :math:`l^\ast`, then:

   a. Let :math:`l_i` be the label :math:`l^\ast[i]`.

   b. :ref:`Execute <exec-br>` the instruction :math:`\BR~l_i`.

4. Else:

   a. :ref:`Execute <exec-br>` the instruction :math:`\BR~l_N`.

.. math::
   ~\\[-1ex]
   \begin{array}{lcl@{\qquad}l}
   (\I32.\CONST~i)~(\BRTABLE~l^\ast~l_N) &\stepto& (\BR~l_i)
     & (\iff l^\ast[i] = l_i) \\
   (\I32.\CONST~i)~(\BRTABLE~l^\ast~l_N) &\stepto& (\BR~l_N)
     & (\iff |l^\ast| \leq i) \\
   \end{array}


.. _exec-br_on_null:

:math:`\BRONNULL~l`
...................

1. Assert: due to :ref:`validation <valid-ref.is_null>`, a :ref:`reference value <syntax-ref>` is on the top of the stack.

2. Pop the value :math:`\reff` from the stack.

3. If :math:`\reff` is :math:`\REFNULL~\X{ht}`, then:

   a. :ref:`Execute <exec-br>` the instruction :math:`(\BR~l)`.

4. Else:

   a. Push the value :math:`\reff` back to the stack.

.. math::
   \begin{array}{lcl@{\qquad}l}
   \reff~(\BRONNULL~l) &\stepto& (\BR~l)
     & (\iff \reff = \REFNULL~\X{ht}) \\
   \reff~(\BRONNULL~l) &\stepto& \reff
     & (\otherwise) \\
   \end{array}


.. _exec-br_on_non_null:

:math:`\BRONNONNULL~l`
......................

1. Assert: due to :ref:`validation <valid-ref.is_null>`, a :ref:`reference value <syntax-ref>` is on the top of the stack.

2. Pop the value :math:`\reff` from the stack.

3. If :math:`\reff` is :math:`\REFNULL~\X{ht}`, then:

   a. Do nothing.

4. Else:

   a. Push the value :math:`\reff` back to the stack.

   b. :ref:`Execute <exec-br>` the instruction :math:`(\BR~l)`.

.. math::
   \begin{array}{lcl@{\qquad}l}
   \reff~(\BRONNONNULL~l) &\stepto& \epsilon
     & (\iff \reff = \REFNULL~\X{ht}) \\
   \reff~(\BRONNONNULL~l) &\stepto& \reff~(\BR~l)
     & (\otherwise) \\
   \end{array}


.. _exec-br_on_cast:

:math:`\BRONCAST~l~\X{rt}_1~\X{rt}_2`
.....................................

1. Let :math:`F` be the :ref:`current <exec-notation-textual>` :ref:`frame <syntax-frame>`.

2. Let :math:`\X{rt}'_2` be the :ref:`reference type <syntax-reftype>` :math:`\insttype_{F.\AMODULE}(\X{rt}_2)`.

3. Assert: due to :ref:`validation <valid-ref.test>`, :math:`\X{rt}'_2` is :ref:`closed <type-closed>`.

4. Assert: due to :ref:`validation <valid-ref.test>`, a :ref:`reference value <syntax-ref>` is on the top of the stack.

5. Pop the value :math:`\reff` from the stack.

6. Assert: due to validation, the :ref:`reference value <syntax-ref>` is :ref:`valid <valid-ref>` with some :ref:`reference type <syntax-reftype>`.

7. Let :math:`\X{rt}` be the :ref:`reference type <syntax-reftype>` of :math:`\reff`.

8. Push the value :math:`\reff` back to the stack.

9. If the :ref:`reference type <syntax-reftype>` :math:`\X{rt}` :ref:`matches <match-reftype>` :math:`\X{rt}'_2`, then:

   a. :ref:`Execute <exec-br>` the instruction :math:`(\BR~l)`.

.. math::
   \begin{array}{lcl@{\qquad}l}
   S; \reff~(\BRONCAST~l~\X{rt}_1~X{rt}_2) &\stepto& (\BR~l)
     & (\iff S \vdashval \reff : \X{rt}
        \land \vdashreftypematch \X{rt} \matchesreftype \insttype_{F.\AMODULE}(\X{rt}_2)) \\
   S; \reff~(\BRONCAST~l~\X{rt}_1~\X{rt}_2) &\stepto& \reff
     & (\otherwise) \\
   \end{array}


.. _exec-br_on_cast_fail:

:math:`\BRONCASTFAIL~l~\X{rt}_1~\X{rt}_2`
.........................................

1. Let :math:`F` be the :ref:`current <exec-notation-textual>` :ref:`frame <syntax-frame>`.

2. Let :math:`\X{rt}'_2` be the :ref:`reference type <syntax-reftype>` :math:`\insttype_{F.\AMODULE}(\X{rt}_2)`.

3. Assert: due to :ref:`validation <valid-ref.test>`, :math:`\X{rt}'_2` is :ref:`closed <type-closed>`.

4. Assert: due to :ref:`validation <valid-ref.test>`, a :ref:`reference value <syntax-ref>` is on the top of the stack.

5. Pop the value :math:`\reff` from the stack.

6. Assert: due to validation, the :ref:`reference value <syntax-ref>` is :ref:`valid <valid-ref>` with some :ref:`reference type <syntax-reftype>`.

7. Let :math:`\X{rt}` be the :ref:`reference type <syntax-reftype>` of :math:`\reff`.

8. Push the value :math:`\reff` back to the stack.

9. If the :ref:`reference type <syntax-reftype>` :math:`\X{rt}` does not :ref:`match <match-reftype>` :math:`\X{rt}'_2`, then:

   a. :ref:`Execute <exec-br>` the instruction :math:`(\BR~l)`.

.. math::
   \begin{array}{lcl@{\qquad}l}
   S; \reff~(\BRONCASTFAIL~l~\X{rt}_1~X{rt}_2) &\stepto& \reff
     & (\iff S \vdashval \reff : \X{rt}
        \land \vdashreftypematch \X{rt} \matchesreftype \insttype_{F.\AMODULE}(\X{rt}_2)) \\
   S; \reff~(\BRONCASTFAIL~l~\X{rt}_1~\X{rt}_2) &\stepto& (\BR~l)
     & (\otherwise) \\
   \end{array}


.. _exec-return:

:math:`\RETURN`
...............

1. Let :math:`F` be the :ref:`current <exec-notation-textual>` :ref:`frame <syntax-frame>`.

2. Let :math:`n` be the arity of :math:`F`.

3. Assert: due to :ref:`validation <valid-return>`, there are at least :math:`n` values on the top of the stack.

4. Pop the results :math:`\val^n` from the stack.

5. Assert: due to :ref:`validation <valid-return>`, the stack contains at least one :ref:`frame <syntax-frame>`.

6. While the top of the stack is not a frame, do:

   a. Pop the top element from the stack.

7. Assert: the top of the stack is the frame :math:`F`.

8. Pop the frame from the stack.

9. Push :math:`\val^n` to the stack.

10. Jump to the instruction after the original call that pushed the frame.

.. math::
   ~\\[-1ex]
   \begin{array}{lcl@{\qquad}l}
   \FRAME_n\{F\}~B^\ast[\val^n~\RETURN]~\END &\stepto& \val^n
   \end{array}


.. _exec-call:

:math:`\CALL~x`
...............

1. Let :math:`F` be the :ref:`current <exec-notation-textual>` :ref:`frame <syntax-frame>`.

2. Assert: due to :ref:`validation <valid-call>`, :math:`F.\AMODULE.\MIFUNCS[x]` exists.

3. Let :math:`a` be the :ref:`function address <syntax-funcaddr>` :math:`F.\AMODULE.\MIFUNCS[x]`.

4. :ref:`Invoke <exec-invoke>` the function instance at address :math:`a`.

.. math::
   \begin{array}{lcl@{\qquad}l}
   F; (\CALL~x) &\stepto& F; (\INVOKE~a)
     & (\iff F.\AMODULE.\MIFUNCS[x] = a)
   \end{array}


.. _exec-call_ref:

:math:`\CALLREF~x`
..................

1. Assert: due to :ref:`validation <valid-call_ref>`, a null or :ref:`function reference <syntax-ref>` is on the top of the stack.

2. Pop the reference value :math:`r` from the stack.

3. If :math:`r` is :math:`\REFNULL~\X{ht}`, then:

    a. Trap.

4. Assert: due to :ref:`validation <valid-call_ref>`, :math:`r` is a :ref:`function reference <syntax-ref>`.

5. Let :math:`\REFFUNCADDR~a` be the reference :math:`r`.

6. :ref:`Invoke <exec-invoke>` the function instance at address :math:`a`.

.. math::
   \begin{array}{lcl@{\qquad}l}
   F; (\REFFUNCADDR~a)~(\CALLREF~x) &\stepto& F; (\INVOKE~a) \\
   F; (\REFNULL~\X{ht})~(\CALLREF~x) &\stepto& F; \TRAP \\
   \end{array}


.. _exec-call_indirect:

:math:`\CALLINDIRECT~x~y`
.........................

1. Let :math:`F` be the :ref:`current <exec-notation-textual>` :ref:`frame <syntax-frame>`.

2. Assert: due to :ref:`validation <valid-call_indirect>`, :math:`F.\AMODULE.\MITABLES[x]` exists.

3. Let :math:`\X{ta}` be the :ref:`table address <syntax-tableaddr>` :math:`F.\AMODULE.\MITABLES[x]`.

4. Assert: due to :ref:`validation <valid-call_indirect>`, :math:`S.\STABLES[\X{ta}]` exists.

5. Let :math:`\X{tab}` be the :ref:`table instance <syntax-tableinst>` :math:`S.\STABLES[\X{ta}]`.

6. Assert: due to :ref:`validation <valid-call_indirect>`, :math:`F.\AMODULE.\MITYPES[y]` is defined.

7. Let :math:`\X{dt}_{\F{expect}}` be the :ref:`defined type <syntax-deftype>` :math:`F.\AMODULE.\MITYPES[y]`.

8. Assert: due to :ref:`validation <valid-call_indirect>`, a value with :ref:`value type <syntax-valtype>` |I32| is on the top of the stack.

9. Pop the value :math:`\I32.\CONST~i` from the stack.

10. If :math:`i` is not smaller than the length of :math:`\X{tab}.\TIELEM`, then:

    a. Trap.

11. Let :math:`r` be the :ref:`reference <syntax-ref>` :math:`\X{tab}.\TIELEM[i]`.

12. If :math:`r` is :math:`\REFNULL~\X{ht}`, then:

    a. Trap.

13. Assert: due to :ref:`validation of table mutation <valid-table.set>`, :math:`r` is a :ref:`function reference <syntax-ref.func>`.

14. Let :math:`\REFFUNCADDR~a` be the :ref:`function reference <syntax-ref.func>` :math:`r`.

15. Assert: due to :ref:`validation of table mutation <valid-table.set>`, :math:`S.\SFUNCS[a]` exists.

16. Let :math:`\X{f}` be the :ref:`function instance <syntax-funcinst>` :math:`S.\SFUNCS[a]`.

17. Let :math:`\X{dt}_{\F{actual}}` be the :ref:`defined type <syntax-deftype>` :math:`\X{f}.\FITYPE`.

18. If :math:`\X{dt}_{\F{actual}}` does not :ref:`match <match-deftype>` :math:`\X{dt}_{\F{expect}}`, then:

    a. Trap.

19. :ref:`Invoke <exec-invoke>` the function instance at address :math:`a`.

.. math::
   ~\\[-1ex]
   \begin{array}{l}
   \begin{array}{lcl@{\qquad}l}
   S; F; (\I32.\CONST~i)~(\CALLINDIRECT~x~y) &\stepto& S; F; (\INVOKE~a)
   \end{array}
   \\ \qquad
     \begin{array}[t]{@{}r@{~}l@{}}
     (\iff & S.\STABLES[F.\AMODULE.\MITABLES[x]].\TIELEM[i] = \REFFUNCADDR~a \\
     \wedge & S.\SFUNCS[a] = f \\
     \wedge & S \vdashdeftypematch F.\AMODULE.\MITYPES[y] \matchesdeftype f.\FITYPE)
     \end{array}
   \\[1ex]
   \begin{array}{lcl@{\qquad}l}
   S; F; (\I32.\CONST~i)~(\CALLINDIRECT~x~y) &\stepto& S; F; \TRAP
   \end{array}
   \\ \qquad
     (\otherwise)
   \end{array}


.. _exec-return_call:

:math:`\RETURNCALL~x`
.....................

.. todo: find a way to reuse call/call_indirect prose for tail call versions

1. Let :math:`F` be the :ref:`current <exec-notation-textual>` :ref:`frame <syntax-frame>`.

2. Assert: due to :ref:`validation <valid-call>`, :math:`F.\AMODULE.\MIFUNCS[x]` exists.

3. Let :math:`a` be the :ref:`function address <syntax-funcaddr>` :math:`F.\AMODULE.\MIFUNCS[x]`.

4. :ref:`Tail-invoke <exec-return-invoke>` the function instance at address :math:`a`.


.. math::
   \begin{array}{lcl@{\qquad}l}
   (\RETURNCALL~x) &\stepto& (\RETURNINVOKE~a)
     & (\iff (\CALL~x) \stepto (\INVOKE~a))
   \end{array}


.. _exec-return_call_ref:

:math:`\RETURNCALLREF~x`
........................

1. Assert: due to :ref:`validation <valid-return_call_ref>`, a :ref:`function reference <syntax-ref>` is on the top of the stack.

2. Pop the reference value :math:`r` from the stack.

3. If :math:`r` is :math:`\REFNULL~\X{ht}`, then:

    a. Trap.

4. Assert: due to :ref:`validation <valid-call_ref>`, :math:`r` is a :ref:`function reference <syntax-ref>`.

5. Let :math:`\REFFUNCADDR~a` be the reference :math:`r`.

6. :ref:`Tail-invoke <exec-return-invoke>` the function instance at address :math:`a`.

.. math::
   \begin{array}{lcl@{\qquad}l}
   \val~(\RETURNCALLREF~x) &\stepto& (\RETURNINVOKE~a)
     & (\iff \val~(\CALLREF~x) \stepto (\INVOKE~a)) \\
   \val~(\RETURNCALLREF~x) &\stepto& \TRAP
     & (\iff \val~(\CALLREF~x) \stepto \TRAP) \\
   \end{array}


.. _exec-return_call_indirect:

:math:`\RETURNCALLINDIRECT~x`
.............................

1. Let :math:`F` be the :ref:`current <exec-notation-textual>` :ref:`frame <syntax-frame>`.

2. Assert: due to :ref:`validation <valid-call_indirect>`, :math:`F.\AMODULE.\MITABLES[0]` exists.

3. Let :math:`\X{ta}` be the :ref:`table address <syntax-tableaddr>` :math:`F.\AMODULE.\MITABLES[0]`.

4. Assert: due to :ref:`validation <valid-call_indirect>`, :math:`S.\STABLES[\X{ta}]` exists.

5. Let :math:`\X{tab}` be the :ref:`table instance <syntax-tableinst>` :math:`S.\STABLES[\X{ta}]`.

6. Assert: due to :ref:`validation <valid-call_indirect>`, :math:`F.\AMODULE.\MITYPES[x]` is defined.

7. Let :math:`\X{dt}_{\F{expect}}` be the :ref:`defined type <syntax-deftype>` :math:`F.\AMODULE.\MITYPES[x]`.

8. Assert: due to :ref:`validation <valid-call_indirect>`, a value with :ref:`value type <syntax-valtype>` |I32| is on the top of the stack.

9. Pop the value :math:`\I32.\CONST~i` from the stack.

10. If :math:`i` is not smaller than the length of :math:`\X{tab}.\TIELEM`, then:

    a. Trap.

11. If :math:`\X{tab}.\TIELEM[i]` is uninitialized, then:

    a. Trap.

12. Let :math:`a` be the :ref:`function address <syntax-funcaddr>` :math:`\X{tab}.\TIELEM[i]`.

13. Assert: due to :ref:`validation <valid-call_indirect>`, :math:`S.\SFUNCS[a]` exists.

14. Let :math:`\X{f}` be the :ref:`function instance <syntax-funcinst>` :math:`S.\SFUNCS[a]`.

15. Let :math:`\X{dt}_{\F{actual}}` be the :ref:`defined type <syntax-functype>` :math:`\X{f}.\FITYPE`.

16. If :math:`\X{dt}_{\F{actual}}` does not :ref:`match <match-functype>` :math:`\X{dt}_{\F{expect}}`, then:

    a. Trap.

17. :ref:`Tail-invoke <exec-return-invoke>` the function instance at address :math:`a`.


.. math::
   \begin{array}{lcl@{\qquad}l}
   \val~(\RETURNCALLINDIRECT~x) &\stepto& (\RETURNINVOKE~a)
     & (\iff \val~(\CALLINDIRECT~x) \stepto (\INVOKE~a)) \\
   \val~(\RETURNCALLINDIRECT~x) &\stepto& \TRAP
     & (\iff \val~(\CALLINDIRECT~x) \stepto \TRAP) \\
   \end{array}


.. index:: instruction, instruction sequence, block
.. _exec-instr-seq:

Blocks
~~~~~~

The following auxiliary rules define the semantics of executing an :ref:`instruction sequence <syntax-instr-seq>`
that forms a :ref:`block <exec-instr-control>`.


.. _exec-instr-seq-enter:

Entering :math:`\instr^\ast` with label :math:`L`
.................................................

1. Push :math:`L` to the stack.

2. Jump to the start of the instruction sequence :math:`\instr^\ast`.

.. note::
   No formal reduction rule is needed for entering an instruction sequence,
   because the label :math:`L` is embedded in the :ref:`administrative instruction <syntax-instr-admin>` that structured control instructions reduce to directly.


.. _exec-instr-seq-exit:

Exiting :math:`\instr^\ast` with label :math:`L`
................................................

When the end of a block is reached without a jump or trap aborting it, then the following steps are performed.

1. Pop all values :math:`\val^\ast` from the top of the stack.

2. Assert: due to :ref:`validation <valid-instr-seq>`, the label :math:`L` is now on the top of the stack.

3. Pop the label from the stack.

4. Push :math:`\val^\ast` back to the stack.

5. Jump to the position after the |END| of the :ref:`structured control instruction <syntax-instr-control>` associated with the label :math:`L`.

.. math::
   ~\\[-1ex]
   \begin{array}{lcl@{\qquad}l}
   \LABEL_n\{\instr^\ast\}~\val^\ast~\END &\stepto& \val^\ast
   \end{array}

.. note::
   This semantics also applies to the instruction sequence contained in a |LOOP| instruction.
   Therefore, execution of a loop falls off the end, unless a backwards branch is performed explicitly.


.. index:: ! call, function, function instance, label, frame

Function Calls
~~~~~~~~~~~~~~

The following auxiliary rules define the semantics of invoking a :ref:`function instance <syntax-funcinst>`
through one of the :ref:`call instructions <exec-instr-control>`
and returning from it.


.. _exec-invoke:

Invocation of :ref:`function address <syntax-funcaddr>` :math:`a`
.................................................................

1. Assert: due to :ref:`validation <valid-call>`, :math:`S.\SFUNCS[a]` exists.

2. Let :math:`f` be the :ref:`function instance <syntax-funcinst>`, :math:`S.\SFUNCS[a]`.

<<<<<<< HEAD
3. Let :math:`\TFUNC~[t_1^n] \toF [t_2^m]` be the :ref:`compound type <syntax-comptype>` :math:`\expanddt(\X{f}.\FITYPE)`.
=======
3. Let :math:`\TFUNC~[t_1^n] \toF [t_2^m]` be the :ref:`structured type <syntax-strtype>` :math:`\expand(\X{f}.\FITYPE)`.
>>>>>>> 6d681eac

4. Let :math:`\local^\ast` be the list of :ref:`locals <syntax-local>` :math:`f.\FICODE.\FLOCALS`.

5. Let :math:`\instr^\ast~\END` be the :ref:`expression <syntax-expr>` :math:`f.\FICODE.\FBODY`.

6. Assert: due to :ref:`validation <valid-call>`, :math:`n` values are on the top of the stack.

7. Pop the values :math:`\val^n` from the stack.

8. Let :math:`F` be the :ref:`frame <syntax-frame>` :math:`\{ \AMODULE~f.\FIMODULE, \ALOCALS~\val^n~(\default_t)^\ast \}`.

9. Push the activation of :math:`F` with arity :math:`m` to the stack.

10. Let :math:`L` be the :ref:`label <syntax-label>` whose arity is :math:`m` and whose continuation is the end of the function.

11. :ref:`Enter <exec-instr-seq-enter>` the instruction sequence :math:`\instr^\ast` with label :math:`L`.

.. math::
   ~\\[-1ex]
   \begin{array}{l}
   \begin{array}{lcl@{\qquad}l}
   S; \val^n~(\INVOKE~a) &\stepto& S; \FRAME_m\{F\}~\LABEL_m\{\}~\instr^\ast~\END~\END
   \end{array}
   \\ \qquad
     \begin{array}[t]{@{}r@{~}l@{}}
     (\iff & S.\SFUNCS[a] = f \\
<<<<<<< HEAD
     \wedge & \expanddt(S.f.\FITYPE) = \TFUNC~[t_1^n] \toF [t_2^m] \\
=======
     \wedge & \expand(S.f.\FITYPE) = \TFUNC~[t_1^n] \toF [t_2^m] \\
>>>>>>> 6d681eac
     \wedge & f.\FICODE = \{ \FTYPE~x, \FLOCALS~\{\LTYPE~t\}^k, \FBODY~\instr^\ast~\END \} \\
     \wedge & F = \{ \AMODULE~f.\FIMODULE, ~\ALOCALS~\val^n~(\default_t)^k \})
     \end{array} \\
   \end{array}

.. note::
   For non-defaultable types, the respective local is left uninitialized by these rules.


.. _exec-return-invoke:

Tail-invocation of :ref:`function address <syntax-funcaddr>` :math:`a`
......................................................................

1. Assert: due to :ref:`validation <valid-call>`, :math:`S.\SFUNCS[a]` exists.

<<<<<<< HEAD
2. Let :math:`\TFUNC~[t_1^n] \toF [t_2^m]` be the :ref:`compound type <syntax-comptype>` :math:`\expanddt(S.\SFUNCS[a].\FITYPE)`.
=======
2. Let :math:`\TFUNC~[t_1^n] \toF [t_2^m]` be the :ref:`structured type <syntax-strtype>` :math:`\expand(S.\SFUNCS[a].\FITYPE)`.
>>>>>>> 6d681eac

3. Assert: due to :ref:`validation <valid-return_call>`, there are at least :math:`n` values on the top of the stack.

4. Pop the results :math:`\val^n` from the stack.

5. Assert: due to :ref:`validation <valid-return_call>`, the stack contains at least one :ref:`frame <syntax-frame>`.

6. While the top of the stack is not a frame, do:

   a. Pop the top element from the stack.

7. Assert: the top of the stack is a frame.

8. Pop the frame from the stack.

9. Push :math:`\val^n` to the stack.

10. :ref:`Invoke <exec-invoke>` the function instance at address :math:`a`.

.. math::
   ~\\[-1ex]
   \begin{array}{lcl@{\qquad}l}
    S; \FRAME_m\{F\}~B^\ast[\val^n~(\RETURNINVOKE~a)]~\END &\stepto&
      \val^n~(\INVOKE~a)
<<<<<<< HEAD
      & (\iff \expanddt(S.\SFUNCS[a].\FITYPE) = \TFUNC~[t_1^n] \toF [t_2^m])
=======
      & (\iff \expand(S.\SFUNCS[a].\FITYPE) = \TFUNC~[t_1^n] \toF [t_2^m])
>>>>>>> 6d681eac
   \end{array}


.. _exec-invoke-exit:

Returning from a function
.........................

When the end of a function is reached without a jump (i.e., |RETURN|) or trap aborting it, then the following steps are performed.

1. Let :math:`F` be the :ref:`current <exec-notation-textual>` :ref:`frame <syntax-frame>`.

2. Let :math:`n` be the arity of the activation of :math:`F`.

3. Assert: due to :ref:`validation <valid-instr-seq>`, there are :math:`n` values on the top of the stack.

4. Pop the results :math:`\val^n` from the stack.

5. Assert: due to :ref:`validation <valid-func>`, the frame :math:`F` is now on the top of the stack.

6. Pop the frame from the stack.

7. Push :math:`\val^n` back to the stack.

8. Jump to the instruction after the original call.

.. math::
   ~\\[-1ex]
   \begin{array}{lcl@{\qquad}l}
   \FRAME_n\{F\}~\val^n~\END &\stepto& \val^n
   \end{array}


.. index:: host function, store
.. _exec-invoke-host:

Host Functions
..............

Invoking a :ref:`host function <syntax-hostfunc>` has non-deterministic behavior.
It may either terminate with a :ref:`trap <trap>` or return regularly.
However, in the latter case, it must consume and produce the right number and types of WebAssembly :ref:`values <syntax-val>` on the stack,
according to its :ref:`function type <syntax-functype>`.

A host function may also modify the :ref:`store <syntax-store>`.
However, all store modifications must result in an :ref:`extension <extend-store>` of the original store, i.e., they must only modify mutable contents and must not have instances removed.
Furthermore, the resulting store must be :ref:`valid <valid-store>`, i.e., all data and code in it is well-typed.

.. math::
   ~\\[-1ex]
   \begin{array}{l}
   \begin{array}{lcl@{\qquad}l}
   S; \val^n~(\INVOKE~a) &\stepto& S'; \result
   \end{array}
   \\ \qquad
     \begin{array}[t]{@{}r@{~}l@{}}
     (\iff & S.\SFUNCS[a] = \{ \FITYPE~\deftype, \FIHOSTCODE~\X{hf} \} \\
<<<<<<< HEAD
     \wedge & \expanddt(\deftype) = \TFUNC~[t_1^n] \toF [t_2^m] \\
=======
     \wedge & \expand(\deftype) = \TFUNC~[t_1^n] \toF [t_2^m] \\
>>>>>>> 6d681eac
     \wedge & (S'; \result) \in \X{hf}(S; \val^n)) \\
     \end{array} \\
   \begin{array}{lcl@{\qquad}l}
   S; \val^n~(\INVOKE~a) &\stepto& S; \val^n~(\INVOKE~a)
   \end{array}
   \\ \qquad
     \begin{array}[t]{@{}r@{~}l@{}}
     (\iff & S.\SFUNCS[a] = \{ \FITYPE~\deftype, \FIHOSTCODE~\X{hf} \} \\
<<<<<<< HEAD
     \wedge & \expanddt(\deftype) = \TFUNC~[t_1^n] \toF [t_2^m] \\
=======
     \wedge & \expand(\deftype) = \TFUNC~[t_1^n] \toF [t_2^m] \\
>>>>>>> 6d681eac
     \wedge & \bot \in \X{hf}(S; \val^n)) \\
     \end{array} \\
   \end{array}

Here, :math:`\X{hf}(S; \val^n)` denotes the implementation-defined execution of host function :math:`\X{hf}` in current store :math:`S` with arguments :math:`\val^n`.
It yields a set of possible outcomes, where each element is either a pair of a modified store :math:`S'` and a :ref:`result <syntax-result>`
or the special value :math:`\bot` indicating divergence.
A host function is non-deterministic if there is at least one argument for which the set of outcomes is not singular.

For a WebAssembly implementation to be :ref:`sound <soundness>` in the presence of host functions,
every :ref:`host function instance <syntax-funcinst>` must be :ref:`valid <valid-hostfuncinst>`,
which means that it adheres to suitable pre- and post-conditions:
under a :ref:`valid store <valid-store>` :math:`S`, and given arguments :math:`\val^n` matching the ascribed parameter types :math:`t_1^n`,
executing the host function must yield a non-empty set of possible outcomes each of which is either divergence or consists of a valid store :math:`S'` that is an :ref:`extension <extend-store>` of :math:`S` and a result matching the ascribed return types :math:`t_2^m`.
All these notions are made precise in the :ref:`Appendix <soundness>`.

.. note::
   A host function can call back into WebAssembly by :ref:`invoking <exec-invocation>` a function :ref:`exported <syntax-export>` from a :ref:`module <syntax-module>`.
   However, the effects of any such call are subsumed by the non-deterministic behavior allowed for the host function.



.. index:: expression
   pair: execution; expression
   single: abstract syntax; expression
.. _exec-expr:

Expressions
~~~~~~~~~~~

An :ref:`expression <syntax-expr>` is *evaluated* relative to a :ref:`current <exec-notation-textual>` :ref:`frame <syntax-frame>` pointing to its containing :ref:`module instance <syntax-moduleinst>`.

1. Jump to the start of the instruction sequence :math:`\instr^\ast` of the expression.

2. Execute the instruction sequence.

3. Assert: due to :ref:`validation <valid-expr>`, the top of the stack contains a :ref:`value <syntax-val>`.

4. Pop the :ref:`value <syntax-val>` :math:`\val` from the stack.

The value :math:`\val` is the result of the evaluation.

.. math::
   S; F; \instr^\ast \stepto S'; F'; \instr'^\ast
   \qquad (\iff S; F; \instr^\ast~\END \stepto S'; F'; \instr'^\ast~\END)

.. note::
   Evaluation iterates this reduction rule until reaching a value.
   Expressions constituting :ref:`function <syntax-func>` bodies are executed during function :ref:`invocation <exec-invoke>`.<|MERGE_RESOLUTION|>--- conflicted
+++ resolved
@@ -434,11 +434,7 @@
    S; F; \val^n~(\STRUCTNEW~x) &\stepto& S'; F; (\REFSTRUCTADDR~|S.\SSTRUCTS|)
      \\&&
      \begin{array}[t]{@{}r@{~}l@{}}
-<<<<<<< HEAD
       (\iff & \expanddt(F.\AMODULE.\MITYPES[x]) = \TSTRUCT~\X{ft}^n \\
-=======
-      (\iff & \expand(F.\AMODULE.\MITYPES[x]) = \TSTRUCT~\X{ft}^n \\
->>>>>>> 6d681eac
       \land & \X{si} = \{\SITYPE~F.\AMODULE.\MITYPES[x], \SIFIELDS~(\packval_{\X{ft}}(\val))^n\} \\
       \land & S' = S \with \SSTRUCTS = S.\SSTRUCTS~\X{si})
      \end{array} \\
@@ -457,11 +453,7 @@
    F; (\STRUCTNEWDEFAULT~x) &\stepto& (\default_{\unpacktype(\X{ft})}))^n~(\STRUCTNEW~x)
      \\&&
      \begin{array}[t]{@{}r@{~}l@{}}
-<<<<<<< HEAD
       (\iff & \expanddt(F.\AMODULE.\MITYPES[x]) = \TSTRUCT~\X{ft}^n)
-=======
-      (\iff & \expand(F.\AMODULE.\MITYPES[x]) = \TSTRUCT~\X{ft}^n)
->>>>>>> 6d681eac
      \end{array} \\
    \end{array}
 
@@ -471,11 +463,7 @@
       S; F; (\STRUCTNEWDEFAULT~x) &\stepto& S'; F; (\REFSTRUCTADDR~|S.\SSTRUCTS|)
         \\&&
         \begin{array}[t]{@{}r@{~}l@{}}
-<<<<<<< HEAD
          (\iff & \expanddt(F.\AMODULE.\MITYPES[x]) = \TSTRUCT~\X{ft}^n \\
-=======
-         (\iff & \expand(F.\AMODULE.\MITYPES[x]) = \TSTRUCT~\X{ft}^n \\
->>>>>>> 6d681eac
          \land & \X{si} = \{\SITYPE~F.\AMODULE.\MITYPES[x], \SIFIELDS~(\packval_{\X{ft}}(\default_{\unpacktype(\X{ft})}))^n\} \\
          \land & S' = S \with \SSTRUCTS = S.\SSTRUCTS~\X{si})
         \end{array} \\
@@ -495,11 +483,7 @@
    S; F; (\REFSTRUCTADDR~a)~(\STRUCTGET\K{\_}\sx^?~x~i) &\stepto& \val
      &
      \begin{array}[t]{@{}r@{~}l@{}}
-<<<<<<< HEAD
       (\iff & \expanddt(F.\AMODULE.\MITYPES[x]) = \TSTRUCT~\X{ft}^n \\
-=======
-      (\iff & \expand(F.\AMODULE.\MITYPES[x]) = \TSTRUCT~\X{ft}^n \\
->>>>>>> 6d681eac
       \land & \val = \unpackval^{\sx^?}_{\X{ft}[i]}(S.\SSTRUCTS[a].\SIFIELDS[i]))
      \end{array} \\
    \end{array}
@@ -517,11 +501,7 @@
    S; (\REFSTRUCTADDR~a)~\val~(\STRUCTSET~x~i) &\stepto& S'; \epsilon
      &
      \begin{array}[t]{@{}r@{~}l@{}}
-<<<<<<< HEAD
      (\iff & \expanddt(F.\AMODULE.\MITYPES[x]) = \TSTRUCT~\X{ft}^n \\
-=======
-     (\iff & \expand(F.\AMODULE.\MITYPES[x]) = \TSTRUCT~\X{ft}^n \\
->>>>>>> 6d681eac
       \land & S' = S \with \SSTRUCTS[a].\SIFIELDS[i] = \packval_{\X{ft}[i]}(\val))
      \end{array} \\
    \end{array}
@@ -545,11 +525,7 @@
       S; F; \val~(\I32.\CONST~n)~(\ARRAYNEW~x) &\stepto& S'; F; (\REFARRAYADDR~|S.\SARRAYS|)
         \\&&
         \begin{array}[t]{@{}r@{~}l@{}}
-<<<<<<< HEAD
          (\iff & \expanddt(F.\AMODULE.\MITYPES[x]) = \TARRAY~\X{ft} \\
-=======
-         (\iff & \expand(F.\AMODULE.\MITYPES[x]) = \TARRAY~\X{ft} \\
->>>>>>> 6d681eac
          \land & \X{ai} = \{\AITYPE~F.\AMODULE.\MITYPES[x], \AIFIELDS~(\packval_{\X{ft}}(\val))^n\} \\
          \land & S' = S \with \SARRAYS = S.\SARRAYS~\X{ai})
         \end{array} \\
@@ -568,11 +544,7 @@
    F; (\I32.\CONST~n)~(\ARRAYNEWDEFAULT~x) &\stepto& (\default_{\unpacktype(\X{ft}}))^n~(\ARRAYNEWFIXED~x~n)
      \\&&
      \begin{array}[t]{@{}r@{~}l@{}}
-<<<<<<< HEAD
       (\iff & \expanddt(F.\AMODULE.\MITYPES[x]) = \TARRAY~\X{ft})
-=======
-      (\iff & \expand(F.\AMODULE.\MITYPES[x]) = \TARRAY~\X{ft})
->>>>>>> 6d681eac
      \end{array} \\
    \end{array}
 
@@ -582,11 +554,7 @@
       S; F; (\I32.\CONST~n)~(\ARRAYNEWDEFAULT~x) &\stepto& S'; F; (\REFARRAYADDR~|S.\SARRAYS|)
         \\&&
         \begin{array}[t]{@{}r@{~}l@{}}
-<<<<<<< HEAD
          (\iff & \expanddt(F.\AMODULE.\MITYPES[x]) = \TARRAY~\X{ft} \\
-=======
-         (\iff & \expand(F.\AMODULE.\MITYPES[x]) = \TARRAY~\X{ft} \\
->>>>>>> 6d681eac
          \land & \X{ai} = \{\AITYPE~F.\AMODULE.\MITYPES[x], \AIFIELDS~(\packval_{\X{ft}}(\default_{\unpacktype(\X{ft}}))^n\} \\
          \land & S' = S \with \SARRAYS = S.\SARRAYS~\X{ai})
         \end{array} \\
@@ -605,11 +573,7 @@
    S; F; \val^n~(\I32.\CONST~n)~(\ARRAYNEWFIXED~x) &\stepto& S'; F; (\REFARRAYADDR~|S.\SARRAYS|)
      \\&&
      \begin{array}[t]{@{}r@{~}l@{}}
-<<<<<<< HEAD
       (\iff & \expanddt(F.\AMODULE.\MITYPES[x]) = \TARRAY~\X{ft}^n \\
-=======
-      (\iff & \expand(F.\AMODULE.\MITYPES[x]) = \TARRAY~\X{ft}^n \\
->>>>>>> 6d681eac
       \land & \X{ai} = \{\AITYPE~F.\AMODULE.\MITYPES[x], \AIFIELDS~(\packval_{\X{ft}}(\val))^n\} \\
       \land & S' = S \with \SARRAYS = S.\SARRAYS~\X{ai})
      \end{array} \\
@@ -630,22 +594,14 @@
    S; F; (\I32.\CONST~s)~(\I32.\CONST~n)~(\ARRAYNEWDATA~x~y) &\stepto& \TRAP
      \\&&
      \begin{array}[t]{@{}r@{~}l@{}}
-<<<<<<< HEAD
       (\iff & \expanddt(F.\AMODULE.\MITYPES[x]) = \TARRAY~\X{ft}^n \\
-=======
-      (\iff & \expand(F.\AMODULE.\MITYPES[x]) = \TARRAY~\X{ft}^n \\
->>>>>>> 6d681eac
       \land & s + n\cdot|\X{ft}| > |S.\SDATAS[F.\AMODULE.\MIDATAS[y]].\DIDATA|)
      \end{array} \\
    \\[1ex]
    S; F; (\I32.\CONST~s)~(\I32.\CONST~n)~(\ARRAYNEWDATA~x~y) &\stepto& (t.\CONST~i)^n~(\ARRAYNEWFIXED~x)
      \\&&
      \begin{array}[t]{@{}r@{~}l@{}}
-<<<<<<< HEAD
       (\iff & \expanddt(F.\AMODULE.\MITYPES[x]) = \TARRAY~\X{ft}^n \\
-=======
-      (\iff & \expand(F.\AMODULE.\MITYPES[x]) = \TARRAY~\X{ft}^n \\
->>>>>>> 6d681eac
       \land & t = \unpacktype(\X{ft}) \\
       \land & (b^\ast)^n = S.\SDATAS[F.\AMODULE.\MIDATAS[y]].\DIDATA[s \slice n\cdot|\X{ft}|] \\
       \land & (\bytes_{\X{ft}}(i) = \unpackval_{\X{ft}}(b^\ast))^n)
@@ -688,11 +644,7 @@
    S; (\REFARRAYADDR~a)~(\I32.\CONST~i)~(\ARRAYGET\K{\_}\sx^?~x) &\stepto& \val
      &
      \begin{array}[t]{@{}r@{~}l@{}}
-<<<<<<< HEAD
       (\iff & \expanddt(F.\AMODULE.\MITYPES[x]) = \TARRAY~\X{ft} \\
-=======
-      (\iff & \expand(F.\AMODULE.\MITYPES[x]) = \TARRAY~\X{ft} \\
->>>>>>> 6d681eac
       \land & \val = \unpackval^{\sx^?}_{\X{ft}}(S.\SARRAYS[a].\AIFIELDS[i]))
      \end{array} \\
    \end{array}
@@ -710,11 +662,7 @@
    S; (\REFARRAYADDR~a)~(\I32.\CONST~i)~\val~(\ARRAYSET~x) &\stepto& S'; \epsilon
      &
      \begin{array}[t]{@{}r@{~}l@{}}
-<<<<<<< HEAD
      (\iff & \expanddt(F.\AMODULE.\MITYPES[x]) = \TSTRUCT~\X{ft}^n \\
-=======
-     (\iff & \expand(F.\AMODULE.\MITYPES[x]) = \TSTRUCT~\X{ft}^n \\
->>>>>>> 6d681eac
       \land & S' = S \with \SARRAYS[a].\AIFIELDS[i] = \packval_{\X{ft}}(\val))
      \end{array} \\
    \end{array}
@@ -3753,11 +3701,7 @@
 
 2. Let :math:`f` be the :ref:`function instance <syntax-funcinst>`, :math:`S.\SFUNCS[a]`.
 
-<<<<<<< HEAD
 3. Let :math:`\TFUNC~[t_1^n] \toF [t_2^m]` be the :ref:`compound type <syntax-comptype>` :math:`\expanddt(\X{f}.\FITYPE)`.
-=======
-3. Let :math:`\TFUNC~[t_1^n] \toF [t_2^m]` be the :ref:`structured type <syntax-strtype>` :math:`\expand(\X{f}.\FITYPE)`.
->>>>>>> 6d681eac
 
 4. Let :math:`\local^\ast` be the list of :ref:`locals <syntax-local>` :math:`f.\FICODE.\FLOCALS`.
 
@@ -3784,11 +3728,7 @@
    \\ \qquad
      \begin{array}[t]{@{}r@{~}l@{}}
      (\iff & S.\SFUNCS[a] = f \\
-<<<<<<< HEAD
      \wedge & \expanddt(S.f.\FITYPE) = \TFUNC~[t_1^n] \toF [t_2^m] \\
-=======
-     \wedge & \expand(S.f.\FITYPE) = \TFUNC~[t_1^n] \toF [t_2^m] \\
->>>>>>> 6d681eac
      \wedge & f.\FICODE = \{ \FTYPE~x, \FLOCALS~\{\LTYPE~t\}^k, \FBODY~\instr^\ast~\END \} \\
      \wedge & F = \{ \AMODULE~f.\FIMODULE, ~\ALOCALS~\val^n~(\default_t)^k \})
      \end{array} \\
@@ -3805,11 +3745,7 @@
 
 1. Assert: due to :ref:`validation <valid-call>`, :math:`S.\SFUNCS[a]` exists.
 
-<<<<<<< HEAD
 2. Let :math:`\TFUNC~[t_1^n] \toF [t_2^m]` be the :ref:`compound type <syntax-comptype>` :math:`\expanddt(S.\SFUNCS[a].\FITYPE)`.
-=======
-2. Let :math:`\TFUNC~[t_1^n] \toF [t_2^m]` be the :ref:`structured type <syntax-strtype>` :math:`\expand(S.\SFUNCS[a].\FITYPE)`.
->>>>>>> 6d681eac
 
 3. Assert: due to :ref:`validation <valid-return_call>`, there are at least :math:`n` values on the top of the stack.
 
@@ -3834,11 +3770,7 @@
    \begin{array}{lcl@{\qquad}l}
     S; \FRAME_m\{F\}~B^\ast[\val^n~(\RETURNINVOKE~a)]~\END &\stepto&
       \val^n~(\INVOKE~a)
-<<<<<<< HEAD
       & (\iff \expanddt(S.\SFUNCS[a].\FITYPE) = \TFUNC~[t_1^n] \toF [t_2^m])
-=======
-      & (\iff \expand(S.\SFUNCS[a].\FITYPE) = \TFUNC~[t_1^n] \toF [t_2^m])
->>>>>>> 6d681eac
    \end{array}
 
 
@@ -3896,11 +3828,7 @@
    \\ \qquad
      \begin{array}[t]{@{}r@{~}l@{}}
      (\iff & S.\SFUNCS[a] = \{ \FITYPE~\deftype, \FIHOSTCODE~\X{hf} \} \\
-<<<<<<< HEAD
      \wedge & \expanddt(\deftype) = \TFUNC~[t_1^n] \toF [t_2^m] \\
-=======
-     \wedge & \expand(\deftype) = \TFUNC~[t_1^n] \toF [t_2^m] \\
->>>>>>> 6d681eac
      \wedge & (S'; \result) \in \X{hf}(S; \val^n)) \\
      \end{array} \\
    \begin{array}{lcl@{\qquad}l}
@@ -3909,11 +3837,7 @@
    \\ \qquad
      \begin{array}[t]{@{}r@{~}l@{}}
      (\iff & S.\SFUNCS[a] = \{ \FITYPE~\deftype, \FIHOSTCODE~\X{hf} \} \\
-<<<<<<< HEAD
      \wedge & \expanddt(\deftype) = \TFUNC~[t_1^n] \toF [t_2^m] \\
-=======
-     \wedge & \expand(\deftype) = \TFUNC~[t_1^n] \toF [t_2^m] \\
->>>>>>> 6d681eac
      \wedge & \bot \in \X{hf}(S; \val^n)) \\
      \end{array} \\
    \end{array}
