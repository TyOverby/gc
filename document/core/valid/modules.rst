--- conflicted
+++ resolved
@@ -614,24 +614,13 @@
 
   * :math:`C.\CREFS` is the set :math:`\freefuncidx(\module \with \MFUNCS = \epsilon \with \MSTART = \epsilon)`, i.e., the set of :ref:`function indices <syntax-funcidx>` occurring in the module, except in its :ref:`functions <syntax-func>` or :ref:`start function <syntax-start>`.
 
-<<<<<<< HEAD
 * For each function type :math:`\functype_i` in :math:`\module.\MTYPES`:
 
   * Let :math:`C_i` be the :ref:`context <context>` where :math:`C_i.\CTYPES` is :math:`C.\CTYPES[0 \slice i]` and all other fields are empty.
 
   * The function  :math:`\functype_i` must be :ref:`valid <valid-functype>` under context :math:`C_i`.
 
-* Let :math:`C'` be the :ref:`context <context>` where:
-
-  * :math:`C'.\CGLOBALS` is the sequence :math:`\etglobals(\X{it}^\ast)`,
-
-  * :math:`C'.\CTYPES` is the same as :math:`C.\CTYPES`,
-
-  * :math:`C'.\CFUNCS` is the same as :math:`C.\CFUNCS`,
-
-  * :math:`C'.\CREFS` is the same as :math:`C.\CREFS`,
-
-  * all other fields are empty.
+* Let :math:`C'` be the same :ref:`context <context>` as :math:`C`, except that :math:`C'.\CGLOBALS` is just the sequence :math:`\etglobals(\X{it}^\ast)`.
 
 * Under the context :math:`C`:
 
@@ -646,12 +635,6 @@
 
   * For each :math:`\export_i` in :math:`\module.\MEXPORTS`,
     the segment :math:`\export_i` must be :ref:`valid <valid-export>` with :ref:`external type <syntax-externtype>` :math:`\X{et}_i`.
-=======
-* Let :math:`C'` be the same :ref:`context <context>` as :math:`C`, except that :math:`C'.\CGLOBALS` is just the sequence :math:`\etglobals(\X{it}^\ast)`.
-
-* For each :math:`\functype_i` in :math:`\module.\MTYPES`,
-  the :ref:`function type <syntax-functype>` :math:`\functype_i` must be :ref:`valid <valid-functype>`.
->>>>>>> 24284731
 
 * Under the context :math:`C'`:
 
@@ -669,20 +652,6 @@
 
   * For each :math:`\data_i` in :math:`\module.\MDATAS`,
     the segment :math:`\data_i` must be :ref:`valid <valid-data>`.
-
-* Under the context :math:`C`:
-
-  * For each :math:`\func_i` in :math:`\module.\MFUNCS`,
-    the definition :math:`\func_i` must be :ref:`valid <valid-func>` with a :ref:`function type <syntax-functype>` :math:`\X{ft}_i`.
-
-  * If :math:`\module.\MSTART` is non-empty,
-    then :math:`\module.\MSTART` must be :ref:`valid <valid-start>`.
-
-  * For each :math:`\import_i` in :math:`\module.\MIMPORTS`,
-    the segment :math:`\import_i` must be :ref:`valid <valid-import>` with an :ref:`external type <syntax-externtype>` :math:`\X{it}_i`.
-
-  * For each :math:`\export_i` in :math:`\module.\MEXPORTS`,
-    the segment :math:`\export_i` must be :ref:`valid <valid-export>` with :ref:`external type <syntax-externtype>` :math:`\X{et}_i`.
 
 * The length of :math:`C.\CMEMS` must not be larger than :math:`1`.
 
@@ -739,11 +708,7 @@
      \\
      C = \{ \CTYPES~\type^\ast, \CFUNCS~\X{ift}^\ast\,\X{ft}^\ast, \CTABLES~\X{itt}^\ast\,\X{tt}^\ast, \CMEMS~\X{imt}^\ast\,\X{mt}^\ast, \CGLOBALS~\X{igt}^\ast\,\X{gt}^\ast, \CELEMS~\X{rt}^\ast, \CDATAS~{\ok}^n, \CREFS~x^\ast \}
      \\
-<<<<<<< HEAD
-     C' = \{ \CTYPES~\type^\ast, \CGLOBALS~\X{igt}^\ast, \CFUNCS~(C.\CFUNCS), \CREFS~(C.\CREFS) \}
-=======
      C' = C \with \CGLOBALS = \X{igt}^\ast
->>>>>>> 24284731
      \qquad
      |C.\CMEMS| \leq 1
      \qquad
