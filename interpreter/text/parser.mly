%{
open Source
open Types
open Ast
open Operators
open Script


(* Error handling *)

let error at msg = raise (Script.Syntax (at, msg))

let parse_error msg =
  error Source.no_region
    (if msg = "syntax error" then "unexpected token" else msg)


(* Position handling *)

let position_to_pos position =
  { file = position.Lexing.pos_fname;
    line = position.Lexing.pos_lnum;
    column = position.Lexing.pos_cnum - position.Lexing.pos_bol
  }

let positions_to_region position1 position2 =
  { left = position_to_pos position1;
    right = position_to_pos position2
  }

let at () =
  positions_to_region (Parsing.symbol_start_pos ()) (Parsing.symbol_end_pos ())
let ati i =
  positions_to_region (Parsing.rhs_start_pos i) (Parsing.rhs_end_pos i)


(* Literals *)

let num f s =
  try f s with Failure _ -> error s.at "constant out of range"

let nanop f nan =
  let open Source in
  let open Values in
  match snd (f ("0" @@ no_region)) with
  | F32 _ -> F32 nan.it @@ nan.at
  | F64 _ -> F64 nan.it @@ nan.at
  | I32 _ | I64 _ -> error nan.at "NaN pattern with non-float type"

let nat s at =
  try
    let n = int_of_string s in
    if n >= 0 then n else raise (Failure "")
  with Failure _ -> error at "integer constant out of range"

let nat32 s at =
  try I32.of_string_u s with Failure _ -> error at "i32 constant out of range"

let name s at =
  try Utf8.decode s with Utf8.Utf8 -> error at "malformed UTF-8 encoding"


(* Symbolic variables *)

module VarMap = Map.Make(String)

type space = {mutable map : int32 VarMap.t; mutable count : int32}
let empty () = {map = VarMap.empty; count = 0l}

type types = {space : space; mutable list : type_ list}
let empty_types () = {space = empty (); list = []}

type context =
  { types : types; tables : space; memories : space;
    funcs : space; locals : space; globals : space;
<<<<<<< HEAD
    data : space; elems : space;
    labels : int32 VarMap.t }
=======
    labels : int32 VarMap.t; deferred_locals : (unit -> unit) list ref
  }
>>>>>>> 6330e5b5

let empty_context () =
  { types = empty_types (); tables = empty (); memories = empty ();
    funcs = empty (); locals = empty (); globals = empty ();
<<<<<<< HEAD
    data = empty (); elems = empty ();
    labels = VarMap.empty }
=======
    labels = VarMap.empty; deferred_locals = ref []
  }

let force_locals (c : context) =
  List.fold_right Stdlib.(@@) !(c.deferred_locals) ();
  c.deferred_locals := []
>>>>>>> 6330e5b5

let enter_func (c : context) =
  {c with labels = VarMap.empty; locals = empty ()}

let lookup category space x =
  try VarMap.find x.it space.map
  with Not_found -> error x.at ("unknown " ^ category ^ " " ^ x.it)

let type_ (c : context) x = lookup "type" c.types.space x
let func (c : context) x = lookup "function" c.funcs x
let local (c : context) x = force_locals c; lookup "local" c.locals x
let global (c : context) x = lookup "global" c.globals x
let table (c : context) x = lookup "table" c.tables x
let memory (c : context) x = lookup "memory" c.memories x
let elem (c : context) x = lookup "elem segment" c.elems x
let data (c : context) x = lookup "data segment" c.data x
let label (c : context) x =
  try VarMap.find x.it c.labels
  with Not_found -> error x.at ("unknown label " ^ x.it)

let func_type (c : context) x =
  try (Lib.List32.nth c.types.list x.it).it
  with Failure _ -> error x.at ("unknown type " ^ Int32.to_string x.it)


let anon category space n =
  let i = space.count in
  space.count <- Int32.add i n;
  if I32.lt_u space.count n then
    error no_region ("too many " ^ category ^ " bindings");
  i

let bind category space x =
  let i = anon category space 1l in
  if VarMap.mem x.it space.map then
    error x.at ("duplicate " ^ category ^ " " ^ x.it);
  space.map <- VarMap.add x.it i space.map;
  i

let bind_type (c : context) x ty =
  c.types.list <- c.types.list @ [ty];
  bind "type" c.types.space x
let bind_func (c : context) x = bind "function" c.funcs x
let bind_local (c : context) x = force_locals c; bind "local" c.locals x
let bind_global (c : context) x = bind "global" c.globals x
let bind_table (c : context) x = bind "table" c.tables x
let bind_memory (c : context) x = bind "memory" c.memories x
let bind_elem (c : context) x = bind "elem segment" c.elems x
let bind_data (c : context) x = bind "data segment" c.data x
let bind_label (c : context) x =
  {c with labels = VarMap.add x.it 0l (VarMap.map (Int32.add 1l) c.labels)}

let anon_type (c : context) ty =
  c.types.list <- c.types.list @ [ty];
  anon "type" c.types.space 1l
let anon_func (c : context) = anon "function" c.funcs 1l
let anon_locals (c : context) lazy_ts =
  let f () =
    ignore (anon "local" c.locals (Lib.List32.length (Lazy.force lazy_ts)))
  in c.deferred_locals := f :: !(c.deferred_locals)
let anon_global (c : context) = anon "global" c.globals 1l
let anon_table (c : context) = anon "table" c.tables 1l
let anon_memory (c : context) = anon "memory" c.memories 1l
let anon_elem (c : context) = anon "elem segment" c.elems 1l
let anon_data (c : context) = anon "data segment" c.data 1l
let anon_label (c : context) =
  {c with labels = VarMap.map (Int32.add 1l) c.labels}


let inline_type (c : context) ft at =
  match Lib.List.index_where (fun ty -> ty.it = ft) c.types.list with
  | Some i -> Int32.of_int i @@ at
  | None -> anon_type c (ft @@ at) @@ at

let inline_type_explicit (c : context) x ft at =
  if ft = FuncType ([], []) then
    (* Laziness ensures that type lookup is only triggered when
       symbolic identifiers are used, and not for desugared functions *)
    anon_locals c (lazy (let FuncType (ts, _) = func_type c x in ts))
  else if ft <> func_type c x then
    error at "inline function type does not match explicit type";
  x

%}

%token LPAR RPAR
%token NAT INT FLOAT STRING VAR
%token NUM_TYPE FUNCREF EXTERNREF EXTERN MUT
%token UNREACHABLE NOP DROP SELECT
%token BLOCK END IF THEN ELSE LOOP BR BR_IF BR_TABLE
%token CALL CALL_INDIRECT RETURN
%token LOCAL_GET LOCAL_SET LOCAL_TEE GLOBAL_GET GLOBAL_SET
%token TABLE_GET TABLE_SET
%token TABLE_SIZE TABLE_GROW TABLE_FILL TABLE_COPY TABLE_INIT ELEM_DROP
%token MEMORY_SIZE MEMORY_GROW MEMORY_FILL MEMORY_COPY MEMORY_INIT DATA_DROP
%token LOAD STORE OFFSET_EQ_NAT ALIGN_EQ_NAT
%token CONST UNARY BINARY TEST COMPARE CONVERT
%token REF_NULL REF_FUNC REF_EXTERN REF_IS_NULL
%token FUNC START TYPE PARAM RESULT LOCAL GLOBAL
%token TABLE ELEM MEMORY DATA DECLARE OFFSET ITEM IMPORT EXPORT
%token MODULE BIN QUOTE
%token SCRIPT REGISTER INVOKE GET
%token ASSERT_MALFORMED ASSERT_INVALID ASSERT_SOFT_INVALID ASSERT_UNLINKABLE
%token ASSERT_RETURN ASSERT_TRAP ASSERT_EXHAUSTION
%token NAN
%token INPUT OUTPUT
%token EOF

%token<string> NAT
%token<string> INT
%token<string> FLOAT
%token<string> STRING
%token<string> VAR
%token<Types.num_type> NUM_TYPE
%token<string Source.phrase -> Ast.instr' * Values.num> CONST
%token<Ast.instr'> UNARY
%token<Ast.instr'> BINARY
%token<Ast.instr'> TEST
%token<Ast.instr'> COMPARE
%token<Ast.instr'> CONVERT
%token<int option -> Memory.offset -> Ast.instr'> LOAD
%token<int option -> Memory.offset -> Ast.instr'> STORE
%token<string> OFFSET_EQ_NAT
%token<string> ALIGN_EQ_NAT

%token<Script.nan> NAN

%nonassoc LOW
%nonassoc VAR

%start script script1 module1
%type<Script.script> script
%type<Script.script> script1
%type<Script.var option * Script.definition> module1

%%

/* Auxiliaries */

name :
  | STRING { name $1 (at ()) }

string_list :
  | /* empty */ { "" }
  | string_list STRING { $1 ^ $2 }


/* Types */

ref_kind :
  | FUNC { FuncRefType }
  | EXTERN { ExternRefType }

ref_type :
  | FUNCREF { FuncRefType }
  | EXTERNREF { ExternRefType }

value_type :
  | NUM_TYPE { NumType $1 }
  | ref_type { RefType $1 }

value_type_list :
  | /* empty */ { [] }
  | value_type value_type_list { $1 :: $2 }

global_type :
  | value_type { GlobalType ($1, Immutable) }
  | LPAR MUT value_type RPAR { GlobalType ($3, Mutable) }

def_type :
  | LPAR FUNC func_type RPAR { $3 }

func_type :
  | /* empty */
    { FuncType ([], []) }
  | LPAR RESULT value_type_list RPAR func_type
    { let FuncType (ins, out) = $5 in
      if ins <> [] then error (at ()) "result before parameter";
      FuncType (ins, $3 @ out) }
  | LPAR PARAM value_type_list RPAR func_type
    { let FuncType (ins, out) = $5 in FuncType ($3 @ ins, out) }
  | LPAR PARAM bind_var value_type RPAR func_type  /* Sugar */
    { let FuncType (ins, out) = $6 in FuncType ($4 :: ins, out) }

table_type :
  | limits ref_type { TableType ($1, $2) }

memory_type :
  | limits { MemoryType $1 }

limits :
  | NAT { {min = nat32 $1 (ati 1); max = None} }
  | NAT NAT { {min = nat32 $1 (ati 1); max = Some (nat32 $2 (ati 2))} }

type_use :
  | LPAR TYPE var RPAR { $3 }


/* Immediates */

num :
  | NAT { $1 @@ at () }
  | INT { $1 @@ at () }
  | FLOAT { $1 @@ at () }

var :
  | NAT { let at = at () in fun c lookup -> nat32 $1 at @@ at }
  | VAR { let at = at () in fun c lookup -> lookup c ($1 @@ at) @@ at }

var_list :
  | /* empty */ { fun c lookup -> [] }
  | var var_list { fun c lookup -> $1 c lookup :: $2 c lookup }

bind_var_opt :
  | /* empty */ { fun c anon bind -> anon c }
  | bind_var { fun c anon bind -> bind c $1 }  /* Sugar */

bind_var :
  | VAR { $1 @@ at () }

labeling_opt :
  | /* empty */ %prec LOW
    { fun c xs ->
      List.iter (fun x -> error x.at "mismatching label") xs;
      anon_label c }
  | bind_var
    { fun c xs ->
      List.iter
        (fun x -> if x.it <> $1.it then error x.at "mismatching label") xs;
      bind_label c $1 }

labeling_end_opt :
  | /* empty */ %prec LOW { [] }
  | bind_var { [$1] }

offset_opt :
  | /* empty */ { 0l }
  | OFFSET_EQ_NAT { nat32 $1 (at ()) }

align_opt :
  | /* empty */ { None }
  | ALIGN_EQ_NAT
    { let n = nat $1 (at ()) in
      if not (Lib.Int.is_power_of_two n) then
        error (at ()) "alignment must be a power of two";
      Some (Lib.Int.log2 n) }


/* Instructions & Expressions */

instr :
  | plain_instr { let at = at () in fun c -> [$1 c @@ at] }
  | select_instr_instr { fun c -> let e, es = $1 c in e :: es }
  | call_instr_instr { fun c -> let e, es = $1 c in e :: es }
  | block_instr { let at = at () in fun c -> [$1 c @@ at] }
  | expr { $1 } /* Sugar */

plain_instr :
  | UNREACHABLE { fun c -> unreachable }
  | NOP { fun c -> nop }
  | DROP { fun c -> drop }
  | BR var { fun c -> br ($2 c label) }
  | BR_IF var { fun c -> br_if ($2 c label) }
  | BR_TABLE var var_list
    { fun c -> let xs, x = Lib.List.split_last ($2 c label :: $3 c label) in
      br_table xs x }
  | RETURN { fun c -> return }
  | CALL var { fun c -> call ($2 c func) }
  | LOCAL_GET var { fun c -> local_get ($2 c local) }
  | LOCAL_SET var { fun c -> local_set ($2 c local) }
  | LOCAL_TEE var { fun c -> local_tee ($2 c local) }
  | GLOBAL_GET var { fun c -> global_get ($2 c global) }
  | GLOBAL_SET var { fun c -> global_set ($2 c global) }
  | TABLE_GET var { fun c -> table_get ($2 c table) }
  | TABLE_SET var { fun c -> table_set ($2 c table) }
  | TABLE_SIZE var { fun c -> table_size ($2 c table) }
  | TABLE_GROW var { fun c -> table_grow ($2 c table) }
  | TABLE_FILL var { fun c -> table_fill ($2 c table) }
  | TABLE_COPY var var { fun c -> table_copy ($2 c table) ($3 c table) }
  | TABLE_INIT var var { fun c -> table_init ($2 c table) ($3 c elem) }
  | TABLE_GET { let at = at () in fun c -> table_get (0l @@ at) }  /* Sugar */
  | TABLE_SET { let at = at () in fun c -> table_set (0l @@ at) }  /* Sugar */
  | TABLE_SIZE { let at = at () in fun c -> table_size (0l @@ at) }  /* Sugar */
  | TABLE_GROW { let at = at () in fun c -> table_grow (0l @@ at) }  /* Sugar */
  | TABLE_FILL { let at = at () in fun c -> table_fill (0l @@ at) }  /* Sugar */
  | TABLE_COPY  /* Sugar */
    { let at = at () in fun c -> table_copy (0l @@ at) (0l @@ at) }
  | TABLE_INIT var  /* Sugar */
    { let at = at () in fun c -> table_init (0l @@ at) ($2 c elem) }
  | ELEM_DROP var { fun c -> elem_drop ($2 c elem) }
  | LOAD offset_opt align_opt { fun c -> $1 $3 $2 }
  | STORE offset_opt align_opt { fun c -> $1 $3 $2 }
  | MEMORY_SIZE { fun c -> memory_size }
  | MEMORY_GROW { fun c -> memory_grow }
  | MEMORY_FILL { fun c -> memory_fill }
  | MEMORY_COPY { fun c -> memory_copy }
  | MEMORY_INIT var { fun c -> memory_init ($2 c data) }
  | DATA_DROP var { fun c -> data_drop ($2 c data) }
  | REF_NULL ref_kind { fun c -> ref_null $2 }
  | REF_IS_NULL { fun c -> ref_is_null }
  | REF_FUNC var { fun c -> ref_func ($2 c func) }
  | CONST num { fun c -> fst (num $1 $2) }
  | TEST { fun c -> $1 }
  | COMPARE { fun c -> $1 }
  | UNARY { fun c -> $1 }
  | BINARY { fun c -> $1 }
  | CONVERT { fun c -> $1 }


select_instr :
  | SELECT select_instr_results
    { let at = at () in fun c -> let b, ts = $2 in
      select (if b then (Some ts) else None) @@ at }

select_instr_results :
  | LPAR RESULT value_type_list RPAR select_instr_results
    { let _, ts = $5 in true, $3 @ ts }
  | /* empty */
    { false, [] }

select_instr_instr :
  | SELECT select_instr_results_instr
    { let at1 = ati 1 in
      fun c -> let b, ts, es = $2 c in
      select (if b then (Some ts) else None) @@ at1, es }

select_instr_results_instr :
  | LPAR RESULT value_type_list RPAR select_instr_results_instr
    { fun c -> let _, ts, es = $5 c in true, $3 @ ts, es }
  | instr
    { fun c -> false, [], $1 c }


call_instr :
  | CALL_INDIRECT var call_instr_type
    { let at = at () in fun c -> call_indirect ($2 c table) ($3 c) @@ at }
  | CALL_INDIRECT call_instr_type  /* Sugar */
    { let at = at () in fun c -> call_indirect (0l @@ at) ($2 c) @@ at }

call_instr_type :
  | type_use call_instr_params
    { let at1 = ati 1 in
      fun c ->
      match $2 c with
      | FuncType ([], []) -> $1 c type_
      | ft -> inline_type_explicit c ($1 c type_) ft at1 }
  | call_instr_params
    { let at = at () in fun c -> inline_type c ($1 c) at }

call_instr_params :
  | LPAR PARAM value_type_list RPAR call_instr_params
    { fun c -> let FuncType (ts1, ts2) = $5 c in FuncType ($3 @ ts1, ts2) }
  | call_instr_results
    { fun c -> FuncType ([], $1 c) }

call_instr_results :
  | LPAR RESULT value_type_list RPAR call_instr_results
    { fun c -> $3 @ $5 c }
  | /* empty */
    { fun c -> [] }


call_instr_instr :
  | CALL_INDIRECT var call_instr_type_instr
    { let at1 = ati 1 in
      fun c -> let x, es = $3 c in call_indirect ($2 c table) x @@ at1, es }
  | CALL_INDIRECT call_instr_type_instr  /* Sugar */
    { let at1 = ati 1 in
      fun c -> let x, es = $2 c in call_indirect (0l @@ at1) x @@ at1, es }

call_instr_type_instr :
  | type_use call_instr_params_instr
    { let at1 = ati 1 in
      fun c ->
      match $2 c with
      | FuncType ([], []), es -> $1 c type_, es
      | ft, es -> inline_type_explicit c ($1 c type_) ft at1, es }
  | call_instr_params_instr
    { let at = at () in
      fun c -> let ft, es = $1 c in inline_type c ft at, es }

call_instr_params_instr :
  | LPAR PARAM value_type_list RPAR call_instr_params_instr
    { fun c ->
      let FuncType (ts1, ts2), es = $5 c in FuncType ($3 @ ts1, ts2), es }
  | call_instr_results_instr
    { fun c -> let ts, es = $1 c in FuncType ([], ts), es }

call_instr_results_instr :
  | LPAR RESULT value_type_list RPAR call_instr_results_instr
    { fun c -> let ts, es = $5 c in $3 @ ts, es }
  | instr
    { fun c -> [], $1 c }


block_instr :
  | BLOCK labeling_opt block END labeling_end_opt
    { fun c -> let c' = $2 c $5 in let bt, es = $3 c' in block bt es }
  | LOOP labeling_opt block END labeling_end_opt
    { fun c -> let c' = $2 c $5 in let bt, es = $3 c' in loop bt es }
  | IF labeling_opt block END labeling_end_opt
    { fun c -> let c' = $2 c $5 in let bt, es = $3 c' in if_ bt es [] }
  | IF labeling_opt block ELSE labeling_end_opt instr_list END labeling_end_opt
    { fun c -> let c' = $2 c ($5 @ $8) in
      let ts, es1 = $3 c' in if_ ts es1 ($6 c') }

block :
  | type_use block_param_body
    { let at1 = ati 1 in
      fun c ->
      VarBlockType (inline_type_explicit c ($1 c type_) (fst $2) at1),
      snd $2 c }
  | block_param_body  /* Sugar */
    { let at = at () in
      fun c ->
      let bt =
        match fst $1 with
        | FuncType ([], []) -> ValBlockType None
        | FuncType ([], [t]) -> ValBlockType (Some t)
        | ft ->  VarBlockType (inline_type c ft at)
      in bt, snd $1 c }

block_param_body :
  | block_result_body { $1 }
  | LPAR PARAM value_type_list RPAR block_param_body
    { let FuncType (ins, out) = fst $5 in
      FuncType ($3 @ ins, out), snd $5 }

block_result_body :
  | instr_list { FuncType ([], []), $1 }
  | LPAR RESULT value_type_list RPAR block_result_body
    { let FuncType (ins, out) = fst $5 in
      FuncType (ins, $3 @ out), snd $5 }


expr :  /* Sugar */
  | LPAR expr1 RPAR
    { let at = at () in fun c -> let es, e' = $2 c in es @ [e' @@ at] }

expr1 :  /* Sugar */
  | plain_instr expr_list { fun c -> $2 c, $1 c }
  | SELECT select_expr_results
    { fun c -> let b, ts, es = $2 c in es, select (if b then (Some ts) else None) }
  | CALL_INDIRECT var call_expr_type
    { fun c -> let x, es = $3 c in es, call_indirect ($2 c table) x }
  | CALL_INDIRECT call_expr_type  /* Sugar */
    { let at1 = ati 1 in
      fun c -> let x, es = $2 c in es, call_indirect (0l @@ at1) x }
  | BLOCK labeling_opt block
    { fun c -> let c' = $2 c [] in let bt, es = $3 c' in [], block bt es }
  | LOOP labeling_opt block
    { fun c -> let c' = $2 c [] in let bt, es = $3 c' in [], loop bt es }
  | IF labeling_opt if_block
    { fun c -> let c' = $2 c [] in
      let bt, (es, es1, es2) = $3 c c' in es, if_ bt es1 es2 }

select_expr_results :
  | LPAR RESULT value_type_list RPAR select_expr_results
    { fun c -> let _, ts, es = $5 c in true, $3 @ ts, es }
  | expr_list
    { fun c -> false, [], $1 c }

call_expr_type :
  | type_use call_expr_params
    { let at1 = ati 1 in
      fun c ->
      match $2 c with
      | FuncType ([], []), es -> $1 c type_, es
      | ft, es -> inline_type_explicit c ($1 c type_) ft at1, es }
  | call_expr_params
    { let at1 = ati 1 in
      fun c -> let ft, es = $1 c in inline_type c ft at1, es }

call_expr_params :
  | LPAR PARAM value_type_list RPAR call_expr_params
    { fun c ->
      let FuncType (ts1, ts2), es = $5 c in FuncType ($3 @ ts1, ts2), es }
  | call_expr_results
    { fun c -> let ts, es = $1 c in FuncType ([], ts), es }

call_expr_results :
  | LPAR RESULT value_type_list RPAR call_expr_results
    { fun c -> let ts, es = $5 c in $3 @ ts, es }
  | expr_list
    { fun c -> [], $1 c }


if_block :
  | type_use if_block_param_body
    { let at = at () in
      fun c c' ->
      VarBlockType (inline_type_explicit c ($1 c type_) (fst $2) at),
      snd $2 c c' }
  | if_block_param_body  /* Sugar */
    { let at = at () in
      fun c c' ->
      let bt =
        match fst $1 with
        | FuncType ([], []) -> ValBlockType None
        | FuncType ([], [t]) -> ValBlockType (Some t)
        | ft ->  VarBlockType (inline_type c ft at)
      in bt, snd $1 c c' }

if_block_param_body :
  | if_block_result_body { $1 }
  | LPAR PARAM value_type_list RPAR if_block_param_body
    { let FuncType (ins, out) = fst $5 in
      FuncType ($3 @ ins, out), snd $5 }

if_block_result_body :
  | if_ { FuncType ([], []), $1 }
  | LPAR RESULT value_type_list RPAR if_block_result_body
    { let FuncType (ins, out) = fst $5 in
      FuncType (ins, $3 @ out), snd $5 }

if_ :
  | expr if_
    { fun c c' -> let es = $1 c in let es0, es1, es2 = $2 c c' in
      es @ es0, es1, es2 }
  | LPAR THEN instr_list RPAR LPAR ELSE instr_list RPAR  /* Sugar */
    { fun c c' -> [], $3 c', $7 c' }
  | LPAR THEN instr_list RPAR  /* Sugar */
    { fun c c' -> [], $3 c', [] }

instr_list :
  | /* empty */ { fun c -> [] }
  | select_instr { fun c -> [$1 c] }
  | call_instr { fun c -> [$1 c] }
  | instr instr_list { fun c -> $1 c @ $2 c }

expr_list :
  | /* empty */ { fun c -> [] }
  | expr expr_list { fun c -> $1 c @ $2 c }

const_expr :
  | instr_list { let at = at () in fun c -> $1 c @@ at }


/* Functions */

func :
  | LPAR FUNC bind_var_opt func_fields RPAR
    { let at = at () in
      fun c -> let x = $3 c anon_func bind_func @@ at in fun () -> $4 c x at }

func_fields :
  | type_use func_fields_body
    { fun c x at ->
      let c' = enter_func c in
      let y = inline_type_explicit c' ($1 c' type_) (fst $2) at in
      [{(snd $2 c') with ftype = y} @@ at], [], [] }
  | func_fields_body  /* Sugar */
    { fun c x at ->
      let c' = enter_func c in
      let y = inline_type c' (fst $1) at in
      [{(snd $1 c') with ftype = y} @@ at], [], [] }
  | inline_import type_use func_fields_import  /* Sugar */
    { fun c x at ->
      let y = inline_type_explicit c ($2 c type_) $3 at in
      [],
      [{ module_name = fst $1; item_name = snd $1;
         idesc = FuncImport y @@ at } @@ at ], [] }
  | inline_import func_fields_import  /* Sugar */
    { fun c x at ->
      let y = inline_type c $2 at in
      [],
      [{ module_name = fst $1; item_name = snd $1;
         idesc = FuncImport y @@ at } @@ at ], [] }
  | inline_export func_fields  /* Sugar */
    { fun c x at ->
      let fns, ims, exs = $2 c x at in fns, ims, $1 (FuncExport x) c :: exs }

func_fields_import :  /* Sugar */
  | func_fields_import_result { $1 }
  | LPAR PARAM value_type_list RPAR func_fields_import
    { let FuncType (ins, out) = $5 in FuncType ($3 @ ins, out) }
  | LPAR PARAM bind_var value_type RPAR func_fields_import  /* Sugar */
    { let FuncType (ins, out) = $6 in FuncType ($4 :: ins, out) }

func_fields_import_result :  /* Sugar */
  | /* empty */ { FuncType ([], []) }
  | LPAR RESULT value_type_list RPAR func_fields_import_result
    { let FuncType (ins, out) = $5 in FuncType (ins, $3 @ out) }

func_fields_body :
  | func_result_body { $1 }
  | LPAR PARAM value_type_list RPAR func_fields_body
    { let FuncType (ins, out) = fst $5 in
      FuncType ($3 @ ins, out),
<<<<<<< HEAD
      fun c -> ignore (anon_locals c $3); snd $5 c }
  | LPAR PARAM bind_var value_type RPAR func_fields_body  /* Sugar */
=======
      fun c -> anon_locals c (lazy $3); snd $5 c }
  | LPAR PARAM bind_var VALUE_TYPE RPAR func_fields_body  /* Sugar */
>>>>>>> 6330e5b5
    { let FuncType (ins, out) = fst $6 in
      FuncType ($4 :: ins, out),
      fun c -> ignore (bind_local c $3); snd $6 c }

func_result_body :
  | func_body { FuncType ([], []), $1 }
  | LPAR RESULT value_type_list RPAR func_result_body
    { let FuncType (ins, out) = fst $5 in
      FuncType (ins, $3 @ out), snd $5 }

func_body :
  | instr_list
    { fun c -> let c' = anon_label c in
      {ftype = -1l @@ at(); locals = []; body = $1 c'} }
  | LPAR LOCAL value_type_list RPAR func_body
    { fun c -> anon_locals c (lazy $3); let f = $5 c in
      {f with locals = $3 @ f.locals} }
  | LPAR LOCAL bind_var value_type RPAR func_body  /* Sugar */
    { fun c -> ignore (bind_local c $3); let f = $6 c in
      {f with locals = $4 :: f.locals} }


/* Tables, Memories & Globals */

table_use :
  | LPAR TABLE var RPAR { fun c -> $3 c }

memory_use :
  | LPAR MEMORY var RPAR { fun c -> $3 c }

offset :
  | LPAR OFFSET const_expr RPAR { $3 }
  | expr { let at = at () in fun c -> $1 c @@ at }  /* Sugar */

elem_kind :
  | FUNC { FuncRefType }

elem_expr :
  | LPAR ITEM const_expr RPAR { $3 }
  | expr { let at = at () in fun c -> $1 c @@ at }  /* Sugar */

elem_expr_list :
  | /* empty */ { fun c -> [] }
  | elem_expr elem_expr_list { fun c -> $1 c :: $2 c }

elem_var_list :
  | var_list
    { let f = function {at; _} as x -> [ref_func x @@ at] @@ at in
      fun c lookup -> List.map f ($1 c lookup) }

elem_list :
  | elem_kind elem_var_list
    { ($1, fun c -> $2 c func) }
  | ref_type elem_expr_list
    { ($1, fun c -> $2 c) }


elem :
  | LPAR ELEM bind_var_opt elem_list RPAR
    { let at = at () in
      fun c -> ignore ($3 c anon_elem bind_elem);
      fun () ->
      { etype = (fst $4); einit = (snd $4) c; emode = Passive @@ at } @@ at }
  | LPAR ELEM bind_var_opt table_use offset elem_list RPAR
    { let at = at () in
      fun c -> ignore ($3 c anon_elem bind_elem);
      fun () ->
      { etype = (fst $6); einit = (snd $6) c;
        emode = Active {index = $4 c table; offset = $5 c} @@ at } @@ at }
  | LPAR ELEM bind_var_opt DECLARE elem_list RPAR
    { let at = at () in
      fun c -> ignore ($3 c anon_elem bind_elem);
      fun () ->
      { etype = (fst $5); einit = (snd $5) c; emode = Declarative @@ at } @@ at }
  | LPAR ELEM bind_var_opt offset elem_list RPAR  /* Sugar */
    { let at = at () in
      fun c -> ignore ($3 c anon_elem bind_elem);
      fun () ->
      { etype = (fst $5); einit = (snd $5) c;
        emode = Active {index = 0l @@ at; offset = $4 c} @@ at } @@ at }
  | LPAR ELEM bind_var_opt offset elem_var_list RPAR  /* Sugar */
    { let at = at () in
      fun c -> ignore ($3 c anon_elem bind_elem);
      fun () ->
      { etype = FuncRefType; einit = $5 c func;
        emode = Active {index = 0l @@ at; offset = $4 c} @@ at } @@ at }

table :
  | LPAR TABLE bind_var_opt table_fields RPAR
    { let at = at () in
      fun c -> let x = $3 c anon_table bind_table @@ at in
      fun () -> $4 c x at }

table_fields :
  | table_type
    { fun c x at -> [{ttype = $1} @@ at], [], [], [] }
  | inline_import table_type  /* Sugar */
    { fun c x at ->
      [], [],
      [{ module_name = fst $1; item_name = snd $1;
        idesc = TableImport $2 @@ at } @@ at], [] }
  | inline_export table_fields  /* Sugar */
    { fun c x at -> let tabs, elems, ims, exs = $2 c x at in
      tabs, elems, ims, $1 (TableExport x) c :: exs }
  | ref_type LPAR ELEM elem_var_list RPAR  /* Sugar */
    { fun c x at ->
      let offset = [i32_const (0l @@ at) @@ at] @@ at in
      let einit = $4 c func in
      let size = Lib.List32.length einit in
      let emode = Active {index = x; offset} @@ at in
      [{ttype = TableType ({min = size; max = Some size}, $1)} @@ at],
      [{etype = FuncRefType; einit; emode} @@ at],
      [], [] }
  | ref_type LPAR ELEM elem_expr elem_expr_list RPAR  /* Sugar */
    { fun c x at ->
      let offset = [i32_const (0l @@ at) @@ at] @@ at in
      let einit = (fun c -> $4 c :: $5 c) c in
      let size = Lib.List32.length einit in
      let emode = Active {index = x; offset} @@ at in
      [{ttype = TableType ({min = size; max = Some size}, $1)} @@ at],
      [{etype = FuncRefType; einit; emode} @@ at],
      [], [] }

data :
  | LPAR DATA bind_var_opt string_list RPAR
    { let at = at () in
      fun c -> ignore ($3 c anon_data bind_data);
      fun () -> {dinit = $4; dmode = Passive @@ at} @@ at }
  | LPAR DATA bind_var_opt memory_use offset string_list RPAR
    { let at = at () in
      fun c -> ignore ($3 c anon_data bind_data);
      fun () ->
      {dinit = $6; dmode = Active {index = $4 c memory; offset = $5 c} @@ at} @@ at }
  | LPAR DATA bind_var_opt offset string_list RPAR  /* Sugar */
    { let at = at () in
      fun c -> ignore ($3 c anon_data bind_data);
      fun () ->
      {dinit = $5; dmode = Active {index = 0l @@ at; offset = $4 c} @@ at} @@ at }

memory :
  | LPAR MEMORY bind_var_opt memory_fields RPAR
    { let at = at () in
      fun c -> let x = $3 c anon_memory bind_memory @@ at in
      fun () -> $4 c x at }

memory_fields :
  | memory_type
    { fun c x at -> [{mtype = $1} @@ at], [], [], [] }
  | inline_import memory_type  /* Sugar */
    { fun c x at ->
      [], [],
      [{ module_name = fst $1; item_name = snd $1;
         idesc = MemoryImport $2 @@ at } @@ at], [] }
  | inline_export memory_fields  /* Sugar */
    { fun c x at -> let mems, data, ims, exs = $2 c x at in
      mems, data, ims, $1 (MemoryExport x) c :: exs }
  | LPAR DATA string_list RPAR  /* Sugar */
    { fun c x at ->
      let offset = [i32_const (0l @@ at) @@ at] @@ at in
      let size = Int32.(div (add (of_int (String.length $3)) 65535l) 65536l) in
      [{mtype = MemoryType {min = size; max = Some size}} @@ at],
      [{dinit = $3; dmode = Active {index = x; offset} @@ at} @@ at],
      [], [] }

global :
  | LPAR GLOBAL bind_var_opt global_fields RPAR
    { let at = at () in
      fun c -> let x = $3 c anon_global bind_global @@ at in
      fun () -> $4 c x at }

global_fields :
  | global_type const_expr
    { fun c x at -> [{gtype = $1; ginit = $2 c} @@ at], [], [] }
  | inline_import global_type  /* Sugar */
    { fun c x at ->
      [],
      [{ module_name = fst $1; item_name = snd $1;
         idesc = GlobalImport $2 @@ at } @@ at], [] }
  | inline_export global_fields  /* Sugar */
    { fun c x at -> let globs, ims, exs = $2 c x at in
      globs, ims, $1 (GlobalExport x) c :: exs }


/* Imports & Exports */

import_desc :
  | LPAR FUNC bind_var_opt type_use RPAR
    { fun c -> ignore ($3 c anon_func bind_func);
      fun () -> FuncImport ($4 c type_) }
  | LPAR FUNC bind_var_opt func_type RPAR  /* Sugar */
    { let at4 = ati 4 in
      fun c -> ignore ($3 c anon_func bind_func);
      fun () -> FuncImport (inline_type c $4 at4) }
  | LPAR TABLE bind_var_opt table_type RPAR
    { fun c -> ignore ($3 c anon_table bind_table);
      fun () -> TableImport $4 }
  | LPAR MEMORY bind_var_opt memory_type RPAR
    { fun c -> ignore ($3 c anon_memory bind_memory);
      fun () -> MemoryImport $4 }
  | LPAR GLOBAL bind_var_opt global_type RPAR
    { fun c -> ignore ($3 c anon_global bind_global);
      fun () -> GlobalImport $4 }

import :
  | LPAR IMPORT name name import_desc RPAR
    { let at = at () and at5 = ati 5 in
      fun c -> let df = $5 c in
      fun () -> {module_name = $3; item_name = $4; idesc = df () @@ at5} @@ at }

inline_import :
  | LPAR IMPORT name name RPAR { $3, $4 }

export_desc :
  | LPAR FUNC var RPAR { fun c -> FuncExport ($3 c func) }
  | LPAR TABLE var RPAR { fun c -> TableExport ($3 c table) }
  | LPAR MEMORY var RPAR { fun c -> MemoryExport ($3 c memory) }
  | LPAR GLOBAL var RPAR { fun c -> GlobalExport ($3 c global) }

export :
  | LPAR EXPORT name export_desc RPAR
    { let at = at () and at4 = ati 4 in
      fun c -> {name = $3; edesc = $4 c @@ at4} @@ at }

inline_export :
  | LPAR EXPORT name RPAR
    { let at = at () in fun d c -> {name = $3; edesc = d @@ at} @@ at }


/* Modules */

type_ :
  | def_type { $1 @@ at () }

type_def :
  | LPAR TYPE type_ RPAR
    { fun c -> anon_type c $3 }
  | LPAR TYPE bind_var type_ RPAR  /* Sugar */
    { fun c -> bind_type c $3 $4 }

start :
  | LPAR START var RPAR
    { fun c -> $3 c func }

module_fields :
  | /* empty */
    { fun (c : context) () -> {empty_module with types = c.types.list} }
  | module_fields1 { $1 }

module_fields1 :
  | type_def module_fields
    { fun c -> ignore ($1 c); $2 c }
  | global module_fields
    { fun c -> let gf = $1 c in let mf = $2 c in
      fun () -> let globs, ims, exs = gf () in let m = mf () in
      if globs <> [] && m.imports <> [] then
        error (List.hd m.imports).at "import after global definition";
      { m with globals = globs @ m.globals;
        imports = ims @ m.imports; exports = exs @ m.exports } }
  | table module_fields
    { fun c -> let tf = $1 c in let mf = $2 c in
      fun () -> let tabs, elems, ims, exs = tf () in let m = mf () in
      if tabs <> [] && m.imports <> [] then
        error (List.hd m.imports).at "import after table definition";
      { m with tables = tabs @ m.tables; elems = elems @ m.elems;
        imports = ims @ m.imports; exports = exs @ m.exports } }
  | memory module_fields
    { fun c -> let mmf = $1 c in let mf = $2 c in
      fun () -> let mems, data, ims, exs = mmf () in let m = mf () in
      if mems <> [] && m.imports <> [] then
        error (List.hd m.imports).at "import after memory definition";
      { m with memories = mems @ m.memories; datas = data @ m.datas;
        imports = ims @ m.imports; exports = exs @ m.exports } }
  | func module_fields
    { fun c -> let ff = $1 c in let mf = $2 c in
      fun () -> let funcs, ims, exs = ff () in let m = mf () in
      if funcs <> [] && m.imports <> [] then
        error (List.hd m.imports).at "import after function definition";
      { m with funcs = funcs @ m.funcs;
        imports = ims @ m.imports; exports = exs @ m.exports } }
  | elem module_fields
    { fun c -> let ef = $1 c in let mf = $2 c in
      fun () -> let elems = ef () in let m = mf () in
      {m with elems = elems :: m.elems} }
  | data module_fields
    { fun c -> let df = $1 c in let mf = $2 c in
      fun () -> let data = df () in let m = mf () in
      {m with datas = data :: m.datas} }
  | start module_fields
    { fun c -> let mf = $2 c in
      fun () -> let m = mf () in let x = $1 c in
      match m.start with
      | Some _ -> error x.at "multiple start sections"
      | None -> {m with start = Some x} }
  | import module_fields
    { fun c -> let imf = $1 c in let mf = $2 c in
      fun () -> let im = imf () in let m = mf () in
      {m with imports = im :: m.imports} }
  | export module_fields
    { fun c -> let mf = $2 c in
      fun () -> let m = mf () in
      {m with exports = $1 c :: m.exports} }

module_var_opt :
  | /* empty */ { None }
  | VAR { Some ($1 @@ at ()) }  /* Sugar */

module_ :
  | LPAR MODULE module_var_opt module_fields RPAR
    { $3, Textual ($4 (empty_context ()) () @@ at ()) @@ at () }

inline_module :  /* Sugar */
  | module_fields { Textual ($1 (empty_context ()) () @@ at ()) @@ at () }

inline_module1 :  /* Sugar */
  | module_fields1 { Textual ($1 (empty_context ()) () @@ at ()) @@ at () }


/* Scripts */

script_var_opt :
  | /* empty */ { None }
  | VAR { Some ($1 @@ at ()) }  /* Sugar */

script_module :
  | module_ { $1 }
  | LPAR MODULE module_var_opt BIN string_list RPAR
    { $3, Encoded ("binary:" ^ string_of_pos (at()).left, $5) @@ at() }
  | LPAR MODULE module_var_opt QUOTE string_list RPAR
    { $3, Quoted ("quote:" ^ string_of_pos (at()).left, $5) @@ at() }

action :
  | LPAR INVOKE module_var_opt name const_list RPAR
    { Invoke ($3, $4, $5) @@ at () }
  | LPAR GET module_var_opt name RPAR
    { Get ($3, $4) @@ at() }

assertion :
  | LPAR ASSERT_MALFORMED script_module STRING RPAR
    { AssertMalformed (snd $3, $4) @@ at () }
  | LPAR ASSERT_INVALID script_module STRING RPAR
    { AssertInvalid (snd $3, $4) @@ at () }
  | LPAR ASSERT_UNLINKABLE script_module STRING RPAR
    { AssertUnlinkable (snd $3, $4) @@ at () }
  | LPAR ASSERT_TRAP script_module STRING RPAR
    { AssertUninstantiable (snd $3, $4) @@ at () }
  | LPAR ASSERT_RETURN action result_list RPAR { AssertReturn ($3, $4) @@ at () }
  | LPAR ASSERT_TRAP action STRING RPAR { AssertTrap ($3, $4) @@ at () }
  | LPAR ASSERT_EXHAUSTION action STRING RPAR { AssertExhaustion ($3, $4) @@ at () }

cmd :
  | action { Action $1 @@ at () }
  | assertion { Assertion $1 @@ at () }
  | script_module { Module (fst $1, snd $1) @@ at () }
  | LPAR REGISTER name module_var_opt RPAR { Register ($3, $4) @@ at () }
  | meta { Meta $1 @@ at () }

cmd_list :
  | /* empty */ { [] }
  | cmd cmd_list { $1 :: $2 }

meta :
  | LPAR SCRIPT script_var_opt cmd_list RPAR { Script ($3, $4) @@ at () }
  | LPAR INPUT script_var_opt STRING RPAR { Input ($3, $4) @@ at () }
  | LPAR OUTPUT script_var_opt STRING RPAR { Output ($3, Some $4) @@ at () }
  | LPAR OUTPUT script_var_opt RPAR { Output ($3, None) @@ at () }

const :
  | LPAR CONST num RPAR { Values.Num (snd (num $2 $3)) @@ at () }
  | LPAR REF_NULL ref_kind RPAR { Values.Ref (Values.NullRef $3) @@ at () }
  | LPAR REF_EXTERN NAT RPAR { Values.Ref (ExternRef (nat32 $3 (ati 3))) @@ at () }

const_list :
  | /* empty */ { [] }
  | const const_list { $1 :: $2 }

result :
  | const { LitResult $1 @@ at () }
  | LPAR CONST NAN RPAR { NanResult (nanop $2 ($3 @@ ati 3)) @@ at () }
  | LPAR REF_FUNC RPAR { RefResult FuncRefType @@ at () }
  | LPAR REF_EXTERN RPAR { RefResult ExternRefType @@ at () }

result_list :
  | /* empty */ { [] }
  | result result_list { $1 :: $2 }

script :
  | cmd_list EOF { $1 }
  | inline_module1 EOF { [Module (None, $1) @@ at ()] }  /* Sugar */

script1 :
  | cmd { [$1] }

module1 :
  | module_ EOF { $1 }
  | inline_module EOF { None, $1 }  /* Sugar */
%%<|MERGE_RESOLUTION|>--- conflicted
+++ resolved
@@ -73,28 +73,20 @@
 type context =
   { types : types; tables : space; memories : space;
     funcs : space; locals : space; globals : space;
-<<<<<<< HEAD
-    data : space; elems : space;
-    labels : int32 VarMap.t }
-=======
+    datas : space; elems : space;
     labels : int32 VarMap.t; deferred_locals : (unit -> unit) list ref
   }
->>>>>>> 6330e5b5
 
 let empty_context () =
   { types = empty_types (); tables = empty (); memories = empty ();
     funcs = empty (); locals = empty (); globals = empty ();
-<<<<<<< HEAD
-    data = empty (); elems = empty ();
-    labels = VarMap.empty }
-=======
+    datas = empty (); elems = empty ();
     labels = VarMap.empty; deferred_locals = ref []
   }
 
 let force_locals (c : context) =
   List.fold_right Stdlib.(@@) !(c.deferred_locals) ();
   c.deferred_locals := []
->>>>>>> 6330e5b5
 
 let enter_func (c : context) =
   {c with labels = VarMap.empty; locals = empty ()}
@@ -110,7 +102,7 @@
 let table (c : context) x = lookup "table" c.tables x
 let memory (c : context) x = lookup "memory" c.memories x
 let elem (c : context) x = lookup "elem segment" c.elems x
-let data (c : context) x = lookup "data segment" c.data x
+let data (c : context) x = lookup "data segment" c.datas x
 let label (c : context) x =
   try VarMap.find x.it c.labels
   with Not_found -> error x.at ("unknown label " ^ x.it)
@@ -143,7 +135,7 @@
 let bind_table (c : context) x = bind "table" c.tables x
 let bind_memory (c : context) x = bind "memory" c.memories x
 let bind_elem (c : context) x = bind "elem segment" c.elems x
-let bind_data (c : context) x = bind "data segment" c.data x
+let bind_data (c : context) x = bind "data segment" c.datas x
 let bind_label (c : context) x =
   {c with labels = VarMap.add x.it 0l (VarMap.map (Int32.add 1l) c.labels)}
 
@@ -159,7 +151,7 @@
 let anon_table (c : context) = anon "table" c.tables 1l
 let anon_memory (c : context) = anon "memory" c.memories 1l
 let anon_elem (c : context) = anon "elem segment" c.elems 1l
-let anon_data (c : context) = anon "data segment" c.data 1l
+let anon_data (c : context) = anon "data segment" c.datas 1l
 let anon_label (c : context) =
   {c with labels = VarMap.map (Int32.add 1l) c.labels}
 
@@ -684,13 +676,8 @@
   | LPAR PARAM value_type_list RPAR func_fields_body
     { let FuncType (ins, out) = fst $5 in
       FuncType ($3 @ ins, out),
-<<<<<<< HEAD
-      fun c -> ignore (anon_locals c $3); snd $5 c }
+      fun c -> anon_locals c (lazy $3); snd $5 c }
   | LPAR PARAM bind_var value_type RPAR func_fields_body  /* Sugar */
-=======
-      fun c -> anon_locals c (lazy $3); snd $5 c }
-  | LPAR PARAM bind_var VALUE_TYPE RPAR func_fields_body  /* Sugar */
->>>>>>> 6330e5b5
     { let FuncType (ins, out) = fst $6 in
       FuncType ($4 :: ins, out),
       fun c -> ignore (bind_local c $3); snd $6 c }
