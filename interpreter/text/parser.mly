%{
open Source
open Types
open Ast
open Operators
open Script


(* Error handling *)

let error at msg = raise (Script.Syntax (at, msg))

let parse_error msg =
  error Source.no_region
    (if msg = "syntax error" then "unexpected token" else msg)


(* Position handling *)

let position_to_pos position =
  { file = position.Lexing.pos_fname;
    line = position.Lexing.pos_lnum;
    column = position.Lexing.pos_cnum - position.Lexing.pos_bol
  }

let positions_to_region position1 position2 =
  { left = position_to_pos position1;
    right = position_to_pos position2
  }

let at () =
  positions_to_region (Parsing.symbol_start_pos ()) (Parsing.symbol_end_pos ())
let ati i =
  positions_to_region (Parsing.rhs_start_pos i) (Parsing.rhs_end_pos i)


(* Literals *)

let num f s =
  try f s with Failure _ -> error s.at "constant out of range"

let nanop f nan =
  let open Source in
  let open Value in
  match snd (f ("0" @@ no_region)) with
  | F32 _ -> F32 nan.it @@ nan.at
  | F64 _ -> F64 nan.it @@ nan.at
  | I32 _ | I64 _ -> error nan.at "NaN pattern with non-float type"

let nat s at =
  try
    let n = int_of_string s in
    if n >= 0 then n else raise (Failure "")
  with Failure _ -> error at "integer constant out of range"

let nat32 s at =
  try I32.of_string_u s with Failure _ -> error at "i32 constant out of range"

let name s at =
  try Utf8.decode s with Utf8.Utf8 -> error at "malformed UTF-8 encoding"


(* Symbolic variables *)

module VarMap = Map.Make(String)

type space = {mutable map : int32 VarMap.t; mutable count : int32}
let empty () = {map = VarMap.empty; count = 0l}

let reset space = space.count <- 0l

let shift category at n i =
  let i' = Int32.add i n in
  if I32.lt_u i' n then
    error at ("too many " ^ category ^ " bindings");
  i'

let bind category space n at =
  let i = space.count in
  space.count <- shift category at n i;
  i

let scoped category n space at =
  {map = VarMap.map (shift category at n) space.map; count = space.count}


type types = {space : space; mutable list : type_ list; mutable ctx : ctx_type list}
let empty_types () = {space = empty (); list = []; ctx = []}

type context =
  { types : types; tables : space; memories : space;
    funcs : space; locals : space; globals : space;
    datas : space; elems : space; labels : space;
    fields : space; deferred_locals : (unit -> unit) list ref
  }

let empty_context () =
  { types = empty_types (); tables = empty (); memories = empty ();
    funcs = empty (); locals = empty (); globals = empty ();
    datas = empty (); elems = empty (); labels = empty ();
    fields = empty (); deferred_locals = ref []
  }

let enter_block (c : context) at = {c with labels = scoped "label" 1l c.labels at}
let enter_let (c : context) at = {c with locals = empty (); deferred_locals = ref []}
let enter_func (c : context) at = {(enter_let c at) with labels = empty ()}
let enter_struct (c : context) = reset c.fields; c

let defer_locals (c : context) f =
  c.deferred_locals := (fun () -> ignore (f ())) :: !(c.deferred_locals)

let force_locals (c : context) =
  List.fold_right Stdlib.(@@) !(c.deferred_locals) ();
  c.deferred_locals := []

let merge_locals (c : context) (c' : context) at =
  force_locals c';  (* check that there aren't too many locals locally *)
  if VarMap.is_empty c'.locals.map then
    defer_locals c (fun () -> bind "local" c.locals c'.locals.count at)
  else
  (
    force_locals c;
    let n = c.locals.count in
    ignore (bind "local" c.locals c'.locals.count at);
    c.locals.map <- VarMap.union (fun x i1 i2 -> Some i1)
      c.locals.map (scoped "local" n c'.locals at).map
  )


let lookup category space x =
  try VarMap.find x.it space.map
  with Not_found -> error x.at ("unknown " ^ category ^ " " ^ x.it)

let type_ (c : context) x = lookup "type" c.types.space x
let func (c : context) x = lookup "function" c.funcs x
let local (c : context) x = lookup "local" c.locals x
let global (c : context) x = lookup "global" c.globals x
let table (c : context) x = lookup "table" c.tables x
let memory (c : context) x = lookup "memory" c.memories x
let elem (c : context) x = lookup "elem segment" c.elems x
let data (c : context) x = lookup "data segment" c.datas x
let label (c : context) x = lookup "label " c.labels x
let field (c : context) x = lookup "field " c.fields x

let func_type (c : context) x =
  match expand_ctx_type (Lib.List32.nth c.types.ctx x.it) with
  | FuncDefType ft -> ft
  | _ -> error x.at ("non-function type " ^ Int32.to_string x.it)
  | exception Failure _ -> error x.at ("unknown type " ^ Int32.to_string x.it)


let bind_abs category space x =
  if VarMap.mem x.it space.map then
    error x.at ("duplicate " ^ category ^ " " ^ x.it);
  let i = bind category space 1l x.at in
  space.map <- VarMap.add x.it i space.map;
  i

let bind_rel category space x =
  ignore (bind category space 1l x.at);
  space.map <- VarMap.add x.it 0l space.map;
  0l

let bind_type (c : context) x = bind_abs "type" c.types.space x
let bind_func (c : context) x = bind_abs "function" c.funcs x
let bind_local (c : context) x = force_locals c; bind_abs "local" c.locals x
let bind_global (c : context) x = bind_abs "global" c.globals x
let bind_table (c : context) x = bind_abs "table" c.tables x
let bind_memory (c : context) x = bind_abs "memory" c.memories x
let bind_elem (c : context) x = bind_abs "elem segment" c.elems x
let bind_data (c : context) x = bind_abs "data segment" c.datas x
let bind_label (c : context) x = bind_rel "label" c.labels x
let bind_field (c : context) x = bind_abs "field" c.fields x

let define_type (c : context) (ty : type_) =
  c.types.list <- c.types.list @ [ty]

let define_ctx_type (c : context) (ct : ctx_type) =
  assert (c.types.space.count > Lib.List32.length c.types.ctx);
  c.types.ctx <- c.types.ctx @ [ct]

let anon_type (c : context) at = bind "type" c.types.space 1l at
let anon_func (c : context) at = bind "function" c.funcs 1l at
let anon_locals (c : context) n at =
  defer_locals c (fun () -> bind "local" c.locals n at)
let anon_global (c : context) at = bind "global" c.globals 1l at
let anon_table (c : context) at = bind "table" c.tables 1l at
let anon_memory (c : context) at = bind "memory" c.memories 1l at
let anon_elem (c : context) at = bind "elem segment" c.elems 1l at
let anon_data (c : context) at = bind "data segment" c.datas 1l at
let anon_label (c : context) at = bind "label" c.labels 1l at
let anon_fields (c : context) n at = bind "field" c.fields n at


let inline_func_type (c : context) ft at =
  let st = SubType ([], FuncDefType ft) in
<<<<<<< HEAD
  match Lib.List.index_where (fun ty -> ty = CtxType st) c.types.ctx with
  | Some i -> Int32.of_int i @@ at
  | None ->
    let i = anon_type c at in
    define_type c (DefType st @@ at);
    define_ctx_type c (CtxType st);
=======
  match Lib.List.index_where (function
    | RecCtxType ([(_, st')], 0l) -> st = st'
    | _ -> false
    ) c.types.ctx with
  | Some i -> Int32.of_int i @@ at
  | None ->
    let i = anon_type c at in
    let x = Lib.Promise.make () in
    Lib.Promise.fulfill x (RecCtxType ([(SemVar x, st)], 0l));
    define_type c (RecDefType [st] @@ at);
    define_ctx_type c (Lib.Promise.value x);
>>>>>>> d2e886e2
    i @@ at

let inline_func_type_explicit (c : context) x ft at =
  if ft = FuncType ([], []) then
    (* Deferring ensures that type lookup is only triggered when
       symbolic identifiers are used, and not for desugared functions *)
    defer_locals c (fun () ->
      let FuncType (ts, _) = func_type c x in
      bind "local" c.locals (Lib.List32.length ts) at
    )
  else if ft <> func_type c x then
    error at "inline function type does not match explicit type";
  x

%}

%token LPAR RPAR
%token NAT INT FLOAT STRING VAR
%token NUM_TYPE PACKED_TYPE
%token ANYREF EQREF I31REF DATAREF ARRAYREF FUNCREF EXTERNREF
%token ANY EQ I31 DATA REF RTT EXTERN NULL
%token MUT FIELD STRUCT ARRAY SUB REC
%token UNREACHABLE NOP DROP SELECT
%token BLOCK END IF THEN ELSE LOOP LET
%token BR BR_IF BR_TABLE BR_CAST BR_CAST_FAIL
%token CALL CALL_REF CALL_INDIRECT RETURN RETURN_CALL_REF FUNC_BIND
%token LOCAL_GET LOCAL_SET LOCAL_TEE GLOBAL_GET GLOBAL_SET
%token TABLE_GET TABLE_SET
%token TABLE_SIZE TABLE_GROW TABLE_FILL TABLE_COPY TABLE_INIT ELEM_DROP
%token MEMORY_SIZE MEMORY_GROW MEMORY_FILL MEMORY_COPY MEMORY_INIT DATA_DROP
%token LOAD STORE OFFSET_EQ_NAT ALIGN_EQ_NAT
%token CONST UNARY BINARY TEST COMPARE CONVERT
%token REF_NULL REF_FUNC REF_I31 REF_DATA REF_ARRAY REF_EXTERN
%token REF_TEST REF_CAST REF_EQ
%token I31_NEW I32_GET
%token STRUCT_NEW STRUCT_GET STRUCT_SET ARRAY_NEW ARRAY_GET ARRAY_SET ARRAY_LEN
%token RTT_CANON
%token FUNC START TYPE PARAM RESULT LOCAL GLOBAL
%token TABLE ELEM MEMORY DATA DECLARE OFFSET ITEM IMPORT EXPORT
%token MODULE BIN QUOTE
%token SCRIPT REGISTER INVOKE GET
%token ASSERT_MALFORMED ASSERT_INVALID ASSERT_SOFT_INVALID ASSERT_UNLINKABLE
%token ASSERT_RETURN ASSERT_TRAP ASSERT_EXHAUSTION
%token NAN
%token INPUT OUTPUT
%token EOF

%token<string> NAT
%token<string> INT
%token<string> FLOAT
%token<string> STRING
%token<string> VAR
%token<Types.num_type> NUM_TYPE
%token<Types.pack_size> PACKED_TYPE
%token<Ast.instr'> REF_TEST REF_CAST
%token<Ast.idx -> Ast.instr'> BR_CAST BR_CAST_FAIL
%token<Ast.instr'> I31_GET
%token<Ast.idx -> Ast.idx -> Ast.instr'> STRUCT_GET
%token<Ast.idx -> Ast.instr'> ARRAY_GET
%token<Ast.idx -> Ast.instr'> STRUCT_NEW ARRAY_NEW
%token<string Source.phrase -> Ast.instr' * Value.num> CONST
%token<Ast.instr'> UNARY
%token<Ast.instr'> BINARY
%token<Ast.instr'> TEST
%token<Ast.instr'> COMPARE
%token<Ast.instr'> CONVERT
%token<int option -> Memory.offset -> Ast.instr'> LOAD
%token<int option -> Memory.offset -> Ast.instr'> STORE
%token<string> OFFSET_EQ_NAT
%token<string> ALIGN_EQ_NAT

%token<Script.nan> NAN

%nonassoc LOW
%nonassoc VAR

%start script script1 module1
%type<Script.script> script
%type<Script.script> script1
%type<Script.var option * Script.definition> module1

%%

/* Auxiliaries */

name :
  | STRING { name $1 (at ()) }

string_list :
  | /* empty */ { "" }
  | string_list STRING { $1 ^ $2 }


/* Types */

null_opt :
  | /* empty */ { NonNullable }
  | NULL { Nullable }

heap_type :
  | ANY { fun c -> AnyHeapType }
  | EQ { fun c -> EqHeapType }
  | I31 { fun c -> I31HeapType }
  | DATA { fun c -> DataHeapType }
  | ARRAY { fun c -> ArrayHeapType }
  | FUNC { fun c -> FuncHeapType }
  | EXTERN { fun c -> AnyHeapType }
  | var { fun c -> DefHeapType (SynVar ($1 c type_).it) }
  | LPAR RTT var RPAR { fun c -> RttHeapType (SynVar ($3 c type_).it) }

ref_type :
  | LPAR REF null_opt heap_type RPAR { fun c -> ($3, $4 c) }
  | ANYREF { fun c -> (Nullable, AnyHeapType) }  /* Sugar */
  | EQREF { fun c -> (Nullable, EqHeapType) }  /* Sugar */
  | I31REF { fun c -> (NonNullable, I31HeapType) }  /* Sugar */
  | DATAREF { fun c -> (NonNullable, DataHeapType) }  /* Sugar */
  | ARRAYREF { fun c -> (NonNullable, ArrayHeapType) }  /* Sugar */
  | FUNCREF { fun c -> (Nullable, FuncHeapType) }  /* Sugar */
  | EXTERNREF { fun c -> (Nullable, AnyHeapType) }  /* Sugar */
  | LPAR RTT var RPAR  /* Sugar */
    { fun c -> (NonNullable, RttHeapType (SynVar ($3 c type_).it)) }

value_type :
  | NUM_TYPE { fun c -> NumType $1 }
  | ref_type { fun c -> RefType ($1 c) }

value_type_list :
  | /* empty */ { 0l, fun c -> [] }
  | value_type value_type_list { I32.add (fst $2) 1l, fun c -> $1 c :: snd $2 c }

global_type :
  | value_type { fun c -> GlobalType ($1 c, Immutable) }
  | LPAR MUT value_type RPAR { fun c -> GlobalType ($3 c, Mutable) }

storage_type :
  | value_type { fun c -> ValueStorageType ($1 c) }
  | PACKED_TYPE { fun c -> PackedStorageType $1 }

field_type :
  | storage_type { fun c -> FieldType ($1 c, Immutable) }
  | LPAR MUT storage_type RPAR { fun c -> FieldType ($3 c, Mutable) }

field_type_list :
  | /* empty */ { fun c -> [] }
  | field_type field_type_list { fun c -> $1 c :: $2 c }

struct_field_list :
  | /* empty */ { fun c -> [] }
  | LPAR FIELD field_type_list RPAR struct_field_list
    { let at3 = ati 3 in
      fun c -> let fts = $3 c in
      ignore (anon_fields c (Lib.List32.length fts) at3); fts @ $5 c }
  | LPAR FIELD bind_var field_type RPAR struct_field_list
    { fun c -> ignore (bind_field c $3); $4 c :: $6 c }

struct_type :
  | struct_field_list { fun c -> let c' = enter_struct c in StructType ($1 c') }

array_type :
  | field_type { fun c -> ArrayType ($1 c) }

func_type :
  | /* empty */
    { fun c -> FuncType ([], []) }
  | LPAR RESULT value_type_list RPAR func_type
    { fun c -> let FuncType (ins, out) = $5 c in
      if ins <> [] then error (at ()) "result before parameter";
      FuncType (ins, snd $3 c @ out) }
  | LPAR PARAM value_type_list RPAR func_type
    { fun c -> let FuncType (ins, out) = $5 c in
      FuncType (snd $3 c @ ins, out) }
  | LPAR PARAM bind_var value_type RPAR func_type  /* Sugar */
    { fun c -> let FuncType (ins, out) = $6 c in
      FuncType ($4 c :: ins, out) }

str_type :
  | LPAR STRUCT struct_type RPAR { fun c -> StructDefType ($3 c) }
  | LPAR ARRAY array_type RPAR { fun c -> ArrayDefType ($3 c) }
  | LPAR FUNC func_type RPAR { fun c -> FuncDefType ($3 c) }

sub_type :
  | str_type { fun c -> SubType ([], $1 c) }
  | LPAR SUB var_list str_type RPAR
    { fun c -> SubType (List.map (fun x -> SynVar x.it) ($3 c type_), $4 c) }

table_type :
  | limits ref_type { fun c -> TableType ($1, $2 c) }

memory_type :
  | limits { fun c -> MemoryType $1 }

limits :
  | NAT { {min = nat32 $1 (ati 1); max = None} }
  | NAT NAT { {min = nat32 $1 (ati 1); max = Some (nat32 $2 (ati 2))} }

type_use :
  | LPAR TYPE var RPAR { $3 }


/* Immediates */

num :
  | NAT { $1 @@ at () }
  | INT { $1 @@ at () }
  | FLOAT { $1 @@ at () }

var :
  | NAT { let at = at () in fun c lookup -> nat32 $1 at @@ at }
  | VAR { let at = at () in fun c lookup -> lookup c ($1 @@ at) @@ at }

var_list :
  | /* empty */ { fun c lookup -> [] }
  | var var_list { fun c lookup -> $1 c lookup :: $2 c lookup }

bind_var_opt :
  | /* empty */ { let at = at () in fun c anon bind -> anon c at }
  | bind_var { fun c anon bind -> bind c $1 }  /* Sugar */

bind_var :
  | VAR { $1 @@ at () }

labeling_opt :
  | /* empty */ %prec LOW
    { let at = at () in
      fun c xs ->
      List.iter (fun x -> error x.at "mismatching label") xs;
      let c' = enter_block c at in ignore (anon_label c' at); c' }
  | bind_var
    { let at = at () in
      fun c xs ->
      List.iter
        (fun x -> if x.it <> $1.it then error x.at "mismatching label") xs;
      let c' = enter_block c at in ignore (bind_label c' $1); c' }

labeling_end_opt :
  | /* empty */ %prec LOW { [] }
  | bind_var { [$1] }

offset_opt :
  | /* empty */ { 0l }
  | OFFSET_EQ_NAT { nat32 $1 (at ()) }

align_opt :
  | /* empty */ { None }
  | ALIGN_EQ_NAT
    { let n = nat $1 (at ()) in
      if not (Lib.Int.is_power_of_two n) then
        error (at ()) "alignment must be a power of two";
      Some (Lib.Int.log2 n) }


/* Instructions & Expressions */

instr :
  | plain_instr { let at = at () in fun c -> [$1 c @@ at] }
  | select_instr_instr { fun c -> let e, es = $1 c in e :: es }
  | call_instr_instr { fun c -> let e, es = $1 c in e :: es }
  | block_instr { let at = at () in fun c -> [$1 c @@ at] }
  | expr { $1 } /* Sugar */

plain_instr :
  | UNREACHABLE { fun c -> unreachable }
  | NOP { fun c -> nop }
  | DROP { fun c -> drop }
  | BR var { fun c -> br ($2 c label) }
  | BR_IF var { fun c -> br_if ($2 c label) }
  | BR_TABLE var var_list
    { fun c -> let xs, x = Lib.List.split_last ($2 c label :: $3 c label) in
      br_table xs x }
  | BR_CAST var { fun c -> $1 ($2 c label) }
  | BR_CAST_FAIL var { fun c -> $1 ($2 c label) }
  | RETURN { fun c -> return }
  | CALL var { fun c -> call ($2 c func) }
  | CALL_REF { fun c -> call_ref }
  | RETURN_CALL_REF { fun c -> return_call_ref }
  | LOCAL_GET var { fun c -> local_get ($2 c local) }
  | LOCAL_SET var { fun c -> local_set ($2 c local) }
  | LOCAL_TEE var { fun c -> local_tee ($2 c local) }
  | GLOBAL_GET var { fun c -> global_get ($2 c global) }
  | GLOBAL_SET var { fun c -> global_set ($2 c global) }
  | TABLE_GET var { fun c -> table_get ($2 c table) }
  | TABLE_SET var { fun c -> table_set ($2 c table) }
  | TABLE_SIZE var { fun c -> table_size ($2 c table) }
  | TABLE_GROW var { fun c -> table_grow ($2 c table) }
  | TABLE_FILL var { fun c -> table_fill ($2 c table) }
  | TABLE_COPY var var { fun c -> table_copy ($2 c table) ($3 c table) }
  | TABLE_INIT var var { fun c -> table_init ($2 c table) ($3 c elem) }
  | TABLE_GET { let at = at () in fun c -> table_get (0l @@ at) }  /* Sugar */
  | TABLE_SET { let at = at () in fun c -> table_set (0l @@ at) }  /* Sugar */
  | TABLE_SIZE { let at = at () in fun c -> table_size (0l @@ at) }  /* Sugar */
  | TABLE_GROW { let at = at () in fun c -> table_grow (0l @@ at) }  /* Sugar */
  | TABLE_FILL { let at = at () in fun c -> table_fill (0l @@ at) }  /* Sugar */
  | TABLE_COPY  /* Sugar */
    { let at = at () in fun c -> table_copy (0l @@ at) (0l @@ at) }
  | TABLE_INIT var  /* Sugar */
    { let at = at () in fun c -> table_init (0l @@ at) ($2 c elem) }
  | ELEM_DROP var { fun c -> elem_drop ($2 c elem) }
  | LOAD offset_opt align_opt { fun c -> $1 $3 $2 }
  | STORE offset_opt align_opt { fun c -> $1 $3 $2 }
  | MEMORY_SIZE { fun c -> memory_size }
  | MEMORY_GROW { fun c -> memory_grow }
  | MEMORY_FILL { fun c -> memory_fill }
  | MEMORY_COPY { fun c -> memory_copy }
  | MEMORY_INIT var { fun c -> memory_init ($2 c data) }
  | DATA_DROP var { fun c -> data_drop ($2 c data) }
  | REF_NULL heap_type { fun c -> ref_null ($2 c) }
  | REF_FUNC var { fun c -> ref_func ($2 c func) }
  | REF_TEST { fun c -> $1 }
  | REF_CAST { fun c -> $1 }
  | REF_EQ { fun c -> ref_eq }
  | I31_NEW { fun c -> i31_new }
  | I31_GET { fun c -> $1 }
  | STRUCT_NEW var { fun c -> $1 ($2 c type_) }
  | STRUCT_GET var var { fun c -> $1 ($2 c type_) ($3 c field) }
  | STRUCT_SET var var { fun c -> struct_set ($2 c type_) ($3 c field) }
  | ARRAY_NEW var { fun c -> $1 ($2 c type_) }
  | ARRAY_GET var { fun c -> $1 ($2 c type_) }
  | ARRAY_SET var { fun c -> array_set ($2 c type_) }
  | ARRAY_LEN { fun c -> array_len }
  | RTT_CANON var { fun c -> rtt_canon ($2 c type_) }
  | CONST num { fun c -> fst (num $1 $2) }
  | TEST { fun c -> $1 }
  | COMPARE { fun c -> $1 }
  | UNARY { fun c -> $1 }
  | BINARY { fun c -> $1 }
  | CONVERT { fun c -> $1 }


select_instr :
  | SELECT select_instr_results
    { let at = at () in fun c -> let b, ts = $2 c in
      select (if b then (Some ts) else None) @@ at }

select_instr_results :
  | LPAR RESULT value_type_list RPAR select_instr_results
    { fun c -> let _, ts = $5 c in true, snd $3 c @ ts }
  | /* empty */
    { fun c -> false, [] }

select_instr_instr :
  | SELECT select_instr_results_instr
    { let at1 = ati 1 in
      fun c -> let b, ts, es = $2 c in
      select (if b then (Some ts) else None) @@ at1, es }

select_instr_results_instr :
  | LPAR RESULT value_type_list RPAR select_instr_results_instr
    { fun c -> let _, ts, es = $5 c in true, snd $3 c @ ts, es }
  | instr
    { fun c -> false, [], $1 c }


call_instr :
  | CALL_INDIRECT var call_instr_type
    { let at = at () in fun c -> call_indirect ($2 c table) ($3 c) @@ at }
  | CALL_INDIRECT call_instr_type  /* Sugar */
    { let at = at () in fun c -> call_indirect (0l @@ at) ($2 c) @@ at }
  | FUNC_BIND call_instr_type
    { let at = at () in fun c -> func_bind ($2 c) @@ at }

call_instr_type :
  | type_use call_instr_params
    { let at1 = ati 1 in
      fun c ->
      match $2 c with
      | FuncType ([], []) -> $1 c type_
      | ft -> inline_func_type_explicit c ($1 c type_) ft at1 }
  | call_instr_params
    { let at = at () in fun c -> inline_func_type c ($1 c) at }

call_instr_params :
  | LPAR PARAM value_type_list RPAR call_instr_params
    { fun c -> let FuncType (ts1, ts2) = $5 c in
      FuncType (snd $3 c @ ts1, ts2) }
  | call_instr_results
    { fun c -> FuncType ([], $1 c) }

call_instr_results :
  | LPAR RESULT value_type_list RPAR call_instr_results
    { fun c -> snd $3 c @ $5 c }
  | /* empty */
    { fun c -> [] }


call_instr_instr :
  | CALL_INDIRECT var call_instr_type_instr
    { let at1 = ati 1 in
      fun c -> let x, es = $3 c in call_indirect ($2 c table) x @@ at1, es }
  | CALL_INDIRECT call_instr_type_instr  /* Sugar */
    { let at1 = ati 1 in
      fun c -> let x, es = $2 c in call_indirect (0l @@ at1) x @@ at1, es }
  | FUNC_BIND call_instr_type_instr
    { let at1 = ati 1 in
      fun c -> let x, es = $2 c in func_bind x @@ at1, es }

call_instr_type_instr :
  | type_use call_instr_params_instr
    { let at1 = ati 1 in
      fun c ->
      match $2 c with
      | FuncType ([], []), es -> $1 c type_, es
      | ft, es -> inline_func_type_explicit c ($1 c type_) ft at1, es }
  | call_instr_params_instr
    { let at = at () in
      fun c -> let ft, es = $1 c in inline_func_type c ft at, es }

call_instr_params_instr :
  | LPAR PARAM value_type_list RPAR call_instr_params_instr
    { fun c -> let FuncType (ts1, ts2), es = $5 c in
      FuncType (snd $3 c @ ts1, ts2), es }
  | call_instr_results_instr
    { fun c -> let ts, es = $1 c in FuncType ([], ts), es }

call_instr_results_instr :
  | LPAR RESULT value_type_list RPAR call_instr_results_instr
    { fun c -> let ts, es = $5 c in snd $3 c @ ts, es }
  | instr
    { fun c -> [], $1 c }


block_instr :
  | BLOCK labeling_opt block END labeling_end_opt
    { fun c -> let c' = $2 c $5 in let bt, es = $3 c' in block bt es }
  | LOOP labeling_opt block END labeling_end_opt
    { fun c -> let c' = $2 c $5 in let bt, es = $3 c' in loop bt es }
  | IF labeling_opt block END labeling_end_opt
    { fun c -> let c' = $2 c $5 in let bt, es = $3 c' in if_ bt es [] }
  | IF labeling_opt block ELSE labeling_end_opt instr_list END labeling_end_opt
    { fun c -> let c' = $2 c ($5 @ $8) in
      let ts, es1 = $3 c' in if_ ts es1 ($6 c') }
  | LET labeling_opt let_block END labeling_end_opt
    { let at = at () in
      fun c -> let c' = enter_let ($2 c $5) at in
      let ts, ls, es = $3 c c' in let_ ts ls es }

block :
  | type_use block_param_body
    { let at1 = ati 1 in
      fun c -> let ft, es = $2 c in
      let x = inline_func_type_explicit c ($1 c type_) ft at1 in
      VarBlockType (SynVar x.it), es }
  | block_param_body  /* Sugar */
    { let at = at () in
      fun c -> let ft, es = $1 c in
      let bt =
        match ft with
        | FuncType ([], []) -> ValBlockType None
        | FuncType ([], [t]) -> ValBlockType (Some t)
        | ft ->  VarBlockType (SynVar (inline_func_type c ft at).it)
      in bt, es }

block_param_body :
  | block_result_body { $1 }
  | LPAR PARAM value_type_list RPAR block_param_body
    { fun c -> let FuncType (ins, out), es = $5 c in
      FuncType (snd $3 c @ ins, out), es }

block_result_body :
  | instr_list { fun c -> FuncType ([], []), $1 c }
  | LPAR RESULT value_type_list RPAR block_result_body
    { fun c ->
      let FuncType (ins, out), es = $5 c in
      FuncType (ins, snd $3 c @ out), es }


let_block :
  | type_use let_block_param_body
    { let at = at () in
      fun c c' -> let ft, ls, es = $2 c c' in
      let x = inline_func_type_explicit c ($1 c type_) ft at in
      VarBlockType (SynVar x.it), ls, es }
  | let_block_param_body  /* Sugar */
    { let at = at () in
      fun c c' -> let ft, ls, es = $1 c c' in
      let bt =
        match ft with
        | FuncType ([], []) -> ValBlockType None
        | FuncType ([], [t]) -> ValBlockType (Some t)
        | ft ->  VarBlockType (SynVar (inline_func_type c ft at).it)
      in bt, ls, es }

let_block_param_body :
  | let_block_result_body { $1 }
  | LPAR PARAM value_type_list RPAR let_block_param_body
    { fun c c' ->
      let FuncType (ins, out), ls, es = $5 c c' in
      FuncType (snd $3 c @ ins, out), ls, es }

let_block_result_body :
  | let_block_local_body
    { let at = at () in
      fun c c' -> let ls, es = $1 c c' at in FuncType ([], []), ls, es }
  | LPAR RESULT value_type_list RPAR let_block_result_body
    { fun c c' ->
      let FuncType (ins, out), ls, es = $5 c c' in
      FuncType (ins, snd $3 c @ out), ls, es }

let_block_local_body :
  | instr_list
    { fun c c' at -> merge_locals c' c at; [], $1 c' }
  | LPAR LOCAL local_type_list RPAR let_block_local_body
    { let at3 = ati 3 in let at4 = ati 4 in
      fun c c' at -> ignore (anon_locals c' (fst $3) at3);
      let at' = {left = at.left; right = at4.right} in
      let ls, es = $5 c c' at' in snd $3 c @ ls, es }
  | LPAR LOCAL bind_var local_type RPAR let_block_local_body  /* Sugar */
    { let at5 = ati 5 in
      fun c c' at -> ignore (bind_local c' $3);
      let at' = {left = at.left; right = at5.right} in
      let ls, es = $6 c c' at' in $4 c :: ls, es }

local_type :
  | value_type { let at = at () in fun c -> $1 c @@ at }

local_type_list :
  | /* empty */ { 0l, fun c -> [] }
  | local_type local_type_list { I32.add (fst $2) 1l, fun c -> $1 c :: snd $2 c }

expr :  /* Sugar */
  | LPAR expr1 RPAR
    { let at = at () in fun c -> let es, e' = $2 c in es @ [e' @@ at] }

expr1 :  /* Sugar */
  | plain_instr expr_list { fun c -> $2 c, $1 c }
  | SELECT select_expr_results
    { fun c -> let b, ts, es = $2 c in es, select (if b then (Some ts) else None) }
  | CALL_INDIRECT var call_expr_type
    { fun c -> let x, es = $3 c in es, call_indirect ($2 c table) x }
  | CALL_INDIRECT call_expr_type  /* Sugar */
    { let at1 = ati 1 in
      fun c -> let x, es = $2 c in es, call_indirect (0l @@ at1) x }
  | FUNC_BIND call_expr_type
    { fun c -> let x, es = $2 c in es, func_bind x }
  | BLOCK labeling_opt block
    { fun c -> let c' = $2 c [] in let bt, es = $3 c' in [], block bt es }
  | LOOP labeling_opt block
    { fun c -> let c' = $2 c [] in let bt, es = $3 c' in [], loop bt es }
  | IF labeling_opt if_block
    { fun c -> let c' = $2 c [] in
      let bt, (es, es1, es2) = $3 c c' in es, if_ bt es1 es2 }
  | LET labeling_opt let_block
    { let at = at () in
      fun c -> let c' = enter_let ($2 c []) at in
      let bt, ls, es = $3 c c' in [], let_ bt ls es }

select_expr_results :
  | LPAR RESULT value_type_list RPAR select_expr_results
    { fun c -> let _, ts, es = $5 c in true, snd $3 c @ ts, es }
  | expr_list
    { fun c -> false, [], $1 c }

call_expr_type :
  | type_use call_expr_params
    { let at1 = ati 1 in
      fun c ->
      match $2 c with
      | FuncType ([], []), es -> $1 c type_, es
      | ft, es -> inline_func_type_explicit c ($1 c type_) ft at1, es }
  | call_expr_params
    { let at1 = ati 1 in
      fun c -> let ft, es = $1 c in inline_func_type c ft at1, es }

call_expr_params :
  | LPAR PARAM value_type_list RPAR call_expr_params
    { fun c -> let FuncType (ts1, ts2), es = $5 c in
      FuncType (snd $3 c @ ts1, ts2), es }
  | call_expr_results
    { fun c -> let ts, es = $1 c in FuncType ([], ts), es }

call_expr_results :
  | LPAR RESULT value_type_list RPAR call_expr_results
    { fun c -> let ts, es = $5 c in snd $3 c @ ts, es }
  | expr_list
    { fun c -> [], $1 c }


if_block :
  | type_use if_block_param_body
    { let at = at () in
      fun c c' -> let ft, es = $2 c c' in
      let x = inline_func_type_explicit c ($1 c type_) ft at in
      VarBlockType (SynVar x.it), es }
  | if_block_param_body  /* Sugar */
    { let at = at () in
      fun c c' -> let ft, es = $1 c c' in
      let bt =
        match ft with
        | FuncType ([], []) -> ValBlockType None
        | FuncType ([], [t]) -> ValBlockType (Some t)
        | ft ->  VarBlockType (SynVar (inline_func_type c ft at).it)
      in bt, es }

if_block_param_body :
  | if_block_result_body { $1 }
  | LPAR PARAM value_type_list RPAR if_block_param_body
    { fun c c' ->
      let FuncType (ins, out), es = $5 c c' in
      FuncType (snd $3 c @ ins, out), es }

if_block_result_body :
  | if_ { fun c c' -> FuncType ([], []), $1 c c' }
  | LPAR RESULT value_type_list RPAR if_block_result_body
    { fun c c' ->
      let FuncType (ins, out), es = $5 c c' in
      FuncType (ins, snd $3 c @ out), es }

if_ :
  | expr if_
    { fun c c' -> let es = $1 c in let es0, es1, es2 = $2 c c' in
      es @ es0, es1, es2 }
  | LPAR THEN instr_list RPAR LPAR ELSE instr_list RPAR  /* Sugar */
    { fun c c' -> [], $3 c', $7 c' }
  | LPAR THEN instr_list RPAR  /* Sugar */
    { fun c c' -> [], $3 c', [] }

instr_list :
  | /* empty */ { fun c -> [] }
  | select_instr { fun c -> [$1 c] }
  | call_instr { fun c -> [$1 c] }
  | instr instr_list { fun c -> $1 c @ $2 c }

expr_list :
  | /* empty */ { fun c -> [] }
  | expr expr_list { fun c -> $1 c @ $2 c }

const_expr :
  | instr_list { let at = at () in fun c -> $1 c @@ at }


/* Functions */

func :
  | LPAR FUNC bind_var_opt func_fields RPAR
    { let at = at () in
      fun c -> let x = $3 c anon_func bind_func @@ at in fun () -> $4 c x at }

func_fields :
  | type_use func_fields_body
    { fun c x at ->
      let c' = enter_func c at in
      let y = inline_func_type_explicit c' ($1 c' type_) (fst $2 c') at in
      [{(snd $2 c') with ftype = y} @@ at], [], [] }
  | func_fields_body  /* Sugar */
    { fun c x at ->
      let c' = enter_func c at in
      let y = inline_func_type c' (fst $1 c') at in
      [{(snd $1 c') with ftype = y} @@ at], [], [] }
  | inline_import type_use func_fields_import  /* Sugar */
    { fun c x at ->
      let y = inline_func_type_explicit c ($2 c type_) ($3 c) at in
      [],
      [{ module_name = fst $1; item_name = snd $1;
         idesc = FuncImport y @@ at } @@ at ], [] }
  | inline_import func_fields_import  /* Sugar */
    { fun c x at ->
      let y = inline_func_type c ($2 c) at in
      [],
      [{ module_name = fst $1; item_name = snd $1;
         idesc = FuncImport y @@ at } @@ at ], [] }
  | inline_export func_fields  /* Sugar */
    { fun c x at ->
      let fns, ims, exs = $2 c x at in fns, ims, $1 (FuncExport x) c :: exs }

func_fields_import :  /* Sugar */
  | func_fields_import_result { $1 }
  | LPAR PARAM value_type_list RPAR func_fields_import
    { fun c -> let FuncType (ins, out) = $5 c in FuncType (snd $3 c @ ins, out) }
  | LPAR PARAM bind_var value_type RPAR func_fields_import  /* Sugar */
    { fun c -> let FuncType (ins, out) = $6 c in FuncType ($4 c :: ins, out) }

func_fields_import_result :  /* Sugar */
  | /* empty */ { fun c -> FuncType ([], []) }
  | LPAR RESULT value_type_list RPAR func_fields_import_result
    { fun c -> let FuncType (ins, out) = $5 c in FuncType (ins, snd $3 c @ out) }

func_fields_body :
  | func_result_body { $1 }
  | LPAR PARAM value_type_list RPAR func_fields_body
    { let at3 = ati 3 in
      (fun c -> let FuncType (ins, out) = fst $5 c in
        FuncType (snd $3 c @ ins, out)),
      (fun c -> anon_locals c (fst $3) at3; snd $5 c) }
  | LPAR PARAM bind_var value_type RPAR func_fields_body  /* Sugar */
    { (fun c -> let FuncType (ins, out) = fst $6 c in
        FuncType ($4 c :: ins, out)),
      (fun c -> ignore (bind_local c $3); snd $6 c) }

func_result_body :
  | func_body { (fun c -> FuncType ([], [])), $1 }
  | LPAR RESULT value_type_list RPAR func_result_body
    { (fun c -> let FuncType (ins, out) = fst $5 c in
        FuncType (ins, snd $3 c @ out)),
      snd $5 }

func_body :
  | instr_list
    { let at = at () in
      fun c -> ignore (anon_label c at);
      {ftype = -1l @@ at; locals = []; body = $1 c} }
  | LPAR LOCAL local_type_list RPAR func_body
    { let at3 = ati 3 in
      fun c -> anon_locals c (fst $3) at3; let f = $5 c in
      {f with locals = snd $3 c @ f.locals} }
  | LPAR LOCAL bind_var local_type RPAR func_body  /* Sugar */
    { fun c -> ignore (bind_local c $3); let f = $6 c in
      {f with locals = $4 c :: f.locals} }


/* Tables, Memories & Globals */

table_use :
  | LPAR TABLE var RPAR { fun c -> $3 c }

memory_use :
  | LPAR MEMORY var RPAR { fun c -> $3 c }

offset :
  | LPAR OFFSET const_expr RPAR { $3 }
  | expr { let at = at () in fun c -> $1 c @@ at }  /* Sugar */

elem_kind :
  | FUNC { (NonNullable, FuncHeapType) }

elem_expr :
  | LPAR ITEM const_expr RPAR { $3 }
  | expr { let at = at () in fun c -> $1 c @@ at }  /* Sugar */

elem_expr_list :
  | /* empty */ { fun c -> [] }
  | elem_expr elem_expr_list { fun c -> $1 c :: $2 c }

elem_var_list :
  | var_list
    { let f = function {at; _} as x -> [ref_func x @@ at] @@ at in
      fun c lookup -> List.map f ($1 c lookup) }

elem_list :
  | elem_kind elem_var_list
    { fun c -> $1, $2 c func }
  | ref_type elem_expr_list
    { fun c -> $1 c, $2 c }


elem :
  | LPAR ELEM bind_var_opt elem_list RPAR
    { let at = at () in
      fun c -> ignore ($3 c anon_elem bind_elem);
      fun () -> let etype, einit = $4 c in
      { etype; einit; emode = Passive @@ at } @@ at }
  | LPAR ELEM bind_var_opt table_use offset elem_list RPAR
    { let at = at () in
      fun c -> ignore ($3 c anon_elem bind_elem);
      fun () -> let etype, einit = $6 c in
      { etype; einit;
        emode = Active {index = $4 c table; offset = $5 c} @@ at } @@ at }
  | LPAR ELEM bind_var_opt DECLARE elem_list RPAR
    { let at = at () in
      fun c -> ignore ($3 c anon_elem bind_elem);
      fun () -> let etype, einit = $5 c in
      { etype; einit; emode = Declarative @@ at } @@ at }
  | LPAR ELEM bind_var_opt offset elem_list RPAR  /* Sugar */
    { let at = at () in
      fun c -> ignore ($3 c anon_elem bind_elem);
      fun () -> let etype, einit = $5 c in
      { etype; einit;
        emode = Active {index = 0l @@ at; offset = $4 c} @@ at } @@ at }
  | LPAR ELEM bind_var_opt offset elem_var_list RPAR  /* Sugar */
    { let at = at () in
      fun c -> ignore ($3 c anon_elem bind_elem);
      fun () ->
      { etype = (NonNullable, FuncHeapType); einit = $5 c func;
        emode = Active {index = 0l @@ at; offset = $4 c} @@ at } @@ at }

table :
  | LPAR TABLE bind_var_opt table_fields RPAR
    { let at = at () in
      fun c -> let x = $3 c anon_table bind_table @@ at in
      fun () -> $4 c x at }

table_fields :
  | table_type
    { fun c x at -> [{ttype = $1 c} @@ at], [], [], [] }
  | inline_import table_type  /* Sugar */
    { fun c x at ->
      [], [],
      [{ module_name = fst $1; item_name = snd $1;
        idesc = TableImport ($2 c) @@ at } @@ at], [] }
  | inline_export table_fields  /* Sugar */
    { fun c x at -> let tabs, elems, ims, exs = $2 c x at in
      tabs, elems, ims, $1 (TableExport x) c :: exs }
  | ref_type LPAR ELEM elem_var_list RPAR  /* Sugar */
    { fun c x at ->
      let offset = [i32_const (0l @@ at) @@ at] @@ at in
      let einit = $4 c func in
      let size = Lib.List32.length einit in
      let emode = Active {index = x; offset} @@ at in
      let etype = $1 c in
      [{ttype = TableType ({min = size; max = Some size}, etype)} @@ at],
      [{etype; einit; emode} @@ at],
      [], [] }
  | ref_type LPAR ELEM elem_expr elem_expr_list RPAR  /* Sugar */
    { fun c x at ->
      let offset = [i32_const (0l @@ at) @@ at] @@ at in
      let einit = (fun c -> $4 c :: $5 c) c in
      let size = Lib.List32.length einit in
      let emode = Active {index = x; offset} @@ at in
      let etype = $1 c in
      [{ttype = TableType ({min = size; max = Some size}, etype)} @@ at],
      [{etype; einit; emode} @@ at],
      [], [] }

data :
  | LPAR DATA bind_var_opt string_list RPAR
    { let at = at () in
      fun c -> ignore ($3 c anon_data bind_data);
      fun () -> {dinit = $4; dmode = Passive @@ at} @@ at }
  | LPAR DATA bind_var_opt memory_use offset string_list RPAR
    { let at = at () in
      fun c -> ignore ($3 c anon_data bind_data);
      fun () ->
      {dinit = $6; dmode = Active {index = $4 c memory; offset = $5 c} @@ at} @@ at }
  | LPAR DATA bind_var_opt offset string_list RPAR  /* Sugar */
    { let at = at () in
      fun c -> ignore ($3 c anon_data bind_data);
      fun () ->
      {dinit = $5; dmode = Active {index = 0l @@ at; offset = $4 c} @@ at} @@ at }

memory :
  | LPAR MEMORY bind_var_opt memory_fields RPAR
    { let at = at () in
      fun c -> let x = $3 c anon_memory bind_memory @@ at in
      fun () -> $4 c x at }

memory_fields :
  | memory_type
    { fun c x at -> [{mtype = $1 c} @@ at], [], [], [] }
  | inline_import memory_type  /* Sugar */
    { fun c x at ->
      [], [],
      [{ module_name = fst $1; item_name = snd $1;
         idesc = MemoryImport ($2 c) @@ at } @@ at], [] }
  | inline_export memory_fields  /* Sugar */
    { fun c x at -> let mems, data, ims, exs = $2 c x at in
      mems, data, ims, $1 (MemoryExport x) c :: exs }
  | LPAR DATA string_list RPAR  /* Sugar */
    { fun c x at ->
      let offset = [i32_const (0l @@ at) @@ at] @@ at in
      let size = Int32.(div (add (of_int (String.length $3)) 65535l) 65536l) in
      [{mtype = MemoryType {min = size; max = Some size}} @@ at],
      [{dinit = $3; dmode = Active {index = x; offset} @@ at} @@ at],
      [], [] }

global :
  | LPAR GLOBAL bind_var_opt global_fields RPAR
    { let at = at () in
      fun c -> let x = $3 c anon_global bind_global @@ at in
      fun () -> $4 c x at }

global_fields :
  | global_type const_expr
    { fun c x at -> [{gtype = $1 c; ginit = $2 c} @@ at], [], [] }
  | inline_import global_type  /* Sugar */
    { fun c x at ->
      [],
      [{ module_name = fst $1; item_name = snd $1;
         idesc = GlobalImport ($2 c) @@ at } @@ at], [] }
  | inline_export global_fields  /* Sugar */
    { fun c x at -> let globs, ims, exs = $2 c x at in
      globs, ims, $1 (GlobalExport x) c :: exs }


/* Imports & Exports */

import_desc :
  | LPAR FUNC bind_var_opt type_use RPAR
    { fun c -> ignore ($3 c anon_func bind_func);
      fun () -> FuncImport ($4 c type_) }
  | LPAR FUNC bind_var_opt func_type RPAR  /* Sugar */
    { let at4 = ati 4 in
      fun c -> ignore ($3 c anon_func bind_func);
      fun () -> FuncImport (inline_func_type c ($4 c) at4) }
  | LPAR TABLE bind_var_opt table_type RPAR
    { fun c -> ignore ($3 c anon_table bind_table);
      fun () -> TableImport ($4 c) }
  | LPAR MEMORY bind_var_opt memory_type RPAR
    { fun c -> ignore ($3 c anon_memory bind_memory);
      fun () -> MemoryImport ($4 c) }
  | LPAR GLOBAL bind_var_opt global_type RPAR
    { fun c -> ignore ($3 c anon_global bind_global);
      fun () -> GlobalImport ($4 c) }

import :
  | LPAR IMPORT name name import_desc RPAR
    { let at = at () and at5 = ati 5 in
      fun c -> let df = $5 c in
      fun () -> {module_name = $3; item_name = $4; idesc = df () @@ at5} @@ at }

inline_import :
  | LPAR IMPORT name name RPAR { $3, $4 }

export_desc :
  | LPAR FUNC var RPAR { fun c -> FuncExport ($3 c func) }
  | LPAR TABLE var RPAR { fun c -> TableExport ($3 c table) }
  | LPAR MEMORY var RPAR { fun c -> MemoryExport ($3 c memory) }
  | LPAR GLOBAL var RPAR { fun c -> GlobalExport ($3 c global) }

export :
  | LPAR EXPORT name export_desc RPAR
    { let at = at () and at4 = ati 4 in
      fun c -> {name = $3; edesc = $4 c @@ at4} @@ at }

inline_export :
  | LPAR EXPORT name RPAR
    { let at = at () in fun d c -> {name = $3; edesc = d @@ at} @@ at }


/* Modules */

type_def_rhs :
  | sub_type
<<<<<<< HEAD
    { fun c -> let st = $1 c in define_ctx_type c (CtxType st); st }

type_def :
  | LPAR TYPE type_def_rhs RPAR
    { let at = at () in
      fun c -> ignore (anon_type c at); fun () -> $3 c }
  | LPAR TYPE bind_var type_def_rhs RPAR  /* Sugar */
    { fun c -> ignore (bind_type c $3); fun () -> $4 c }
=======
    { fun c i -> let st = $1 c in
      let x = Lib.Promise.make () in
      Lib.Promise.fulfill x (RecCtxType ([(SemVar x, st)], 0l));
      define_ctx_type c (Lib.Promise.value x); st }

type_def :
  | LPAR TYPE type_def_rhs RPAR
    { let at = at () in
      fun c -> let i = anon_type c at in fun () -> $3 c i }
  | LPAR TYPE bind_var type_def_rhs RPAR  /* Sugar */
    { fun c -> let i = bind_type c $3 in fun () -> $4 c i }

type_def_list :
  | /* empty */ { fun c () -> [] }
  | type_def type_def_list
    { fun c -> let tf = $1 c in let tsf = $2 c in fun () ->
      let st = tf () and sts = tsf () in st::sts }

def_type :
  | type_def
    { fun c -> let tf = $1 c in fun () -> RecDefType [tf ()] }
  | LPAR REC type_def_list RPAR
    { fun c -> let tf = $3 c in fun () -> RecDefType (tf ()) }

type_ :
  | def_type
    { let at = at () in
      fun c -> let tf = $1 c in fun () -> define_type c (tf () @@ at) }
>>>>>>> d2e886e2

type_def_list :
  | /* empty */ { fun c () -> [] }
  | type_def type_def_list
    { fun c -> let tf = $1 c in let tsf = $2 c in fun () ->
      let st = tf () and sts = tsf () in st::sts }

def_type :
  | type_def
    { fun c -> let tf = $1 c in fun () -> DefType (tf ()) }
  | LPAR REC type_def_list RPAR
    { fun c -> let tf = $3 c in fun () -> RecDefType (tf ()) }

type_ :
  | def_type
    { let at = at () in
      fun c -> let tf = $1 c in fun () -> define_type c (tf () @@ at) }

start :
  | LPAR START var RPAR
    { fun c -> $3 c func }

module_fields :
  | /* empty */
    { fun (c : context) () () -> {empty_module with types = c.types.list} }
  | module_fields1 { $1 }

module_fields1 :
  | type_ module_fields
    { fun c -> let tf = $1 c in let mff = $2 c in
      fun () -> tf (); mff () }
  | global module_fields
    { fun c -> let gf = $1 c in let mff = $2 c in
      fun () -> let mf = mff () in
      fun () -> let globs, ims, exs = gf () in let m = mf () in
      if globs <> [] && m.imports <> [] then
        error (List.hd m.imports).at "import after global definition";
      { m with globals = globs @ m.globals;
        imports = ims @ m.imports; exports = exs @ m.exports } }
  | table module_fields
    { fun c -> let tf = $1 c in let mff = $2 c in
      fun () -> let mf = mff () in
      fun () -> let tabs, elems, ims, exs = tf () in let m = mf () in
      if tabs <> [] && m.imports <> [] then
        error (List.hd m.imports).at "import after table definition";
      { m with tables = tabs @ m.tables; elems = elems @ m.elems;
        imports = ims @ m.imports; exports = exs @ m.exports } }
  | memory module_fields
    { fun c -> let mmf = $1 c in let mff = $2 c in
      fun () -> let mf = mff () in
      fun () -> let mems, data, ims, exs = mmf () in let m = mf () in
      if mems <> [] && m.imports <> [] then
        error (List.hd m.imports).at "import after memory definition";
      { m with memories = mems @ m.memories; datas = data @ m.datas;
        imports = ims @ m.imports; exports = exs @ m.exports } }
  | func module_fields
    { fun c -> let ff = $1 c in let mff = $2 c in
      fun () -> let mf = mff () in
      fun () -> let funcs, ims, exs = ff () in let m = mf () in
      if funcs <> [] && m.imports <> [] then
        error (List.hd m.imports).at "import after function definition";
      { m with funcs = funcs @ m.funcs;
        imports = ims @ m.imports; exports = exs @ m.exports } }
  | elem module_fields
    { fun c -> let ef = $1 c in let mff = $2 c in
      fun () -> let mf = mff () in
      fun () -> let elems = ef () in let m = mf () in
      {m with elems = elems :: m.elems} }
  | data module_fields
    { fun c -> let df = $1 c in let mff = $2 c in
      fun () -> let mf = mff () in
      fun () -> let data = df () in let m = mf () in
      {m with datas = data :: m.datas} }
  | start module_fields
    { fun c -> let mff = $2 c in
      fun () -> let mf = mff () in
      fun () -> let m = mf () in
      let x = $1 c in
      match m.start with
      | Some _ -> error x.at "multiple start sections"
      | None -> {m with start = Some x} }
  | import module_fields
    { fun c -> let imf = $1 c in let mff = $2 c in
      fun () -> let mf = mff () in
      fun () -> let im = imf () in let m = mf () in
      {m with imports = im :: m.imports} }
  | export module_fields
    { fun c -> let mff = $2 c in
      fun () -> let mf = mff () in
      fun () -> let m = mf () in
      {m with exports = $1 c :: m.exports} }

module_var_opt :
  | /* empty */ { None }
  | VAR { Some ($1 @@ at ()) }  /* Sugar */

module_ :
  | LPAR MODULE module_var_opt module_fields RPAR
    { $3, Textual ($4 (empty_context ()) () () @@ at ()) @@ at () }

inline_module :  /* Sugar */
  | module_fields { Textual ($1 (empty_context ()) () () @@ at ()) @@ at () }

inline_module1 :  /* Sugar */
  | module_fields1 { Textual ($1 (empty_context ()) () () @@ at ()) @@ at () }


/* Scripts */

script_var_opt :
  | /* empty */ { None }
  | VAR { Some ($1 @@ at ()) }  /* Sugar */

script_module :
  | module_ { $1 }
  | LPAR MODULE module_var_opt BIN string_list RPAR
    { $3, Encoded ("binary:" ^ string_of_pos (at()).left, $5) @@ at() }
  | LPAR MODULE module_var_opt QUOTE string_list RPAR
    { $3, Quoted ("quote:" ^ string_of_pos (at()).left, $5) @@ at() }

action :
  | LPAR INVOKE module_var_opt name const_list RPAR
    { Invoke ($3, $4, $5) @@ at () }
  | LPAR GET module_var_opt name RPAR
    { Get ($3, $4) @@ at() }

assertion :
  | LPAR ASSERT_MALFORMED script_module STRING RPAR
    { AssertMalformed (snd $3, $4) @@ at () }
  | LPAR ASSERT_INVALID script_module STRING RPAR
    { AssertInvalid (snd $3, $4) @@ at () }
  | LPAR ASSERT_UNLINKABLE script_module STRING RPAR
    { AssertUnlinkable (snd $3, $4) @@ at () }
  | LPAR ASSERT_TRAP script_module STRING RPAR
    { AssertUninstantiable (snd $3, $4) @@ at () }
  | LPAR ASSERT_RETURN action result_list RPAR { AssertReturn ($3, $4) @@ at () }
  | LPAR ASSERT_TRAP action STRING RPAR { AssertTrap ($3, $4) @@ at () }
  | LPAR ASSERT_EXHAUSTION action STRING RPAR { AssertExhaustion ($3, $4) @@ at () }

cmd :
  | action { Action $1 @@ at () }
  | assertion { Assertion $1 @@ at () }
  | script_module { Module (fst $1, snd $1) @@ at () }
  | LPAR REGISTER name module_var_opt RPAR { Register ($3, $4) @@ at () }
  | meta { Meta $1 @@ at () }

cmd_list :
  | /* empty */ { [] }
  | cmd cmd_list { $1 :: $2 }

meta :
  | LPAR SCRIPT script_var_opt cmd_list RPAR { Script ($3, $4) @@ at () }
  | LPAR INPUT script_var_opt STRING RPAR { Input ($3, $4) @@ at () }
  | LPAR OUTPUT script_var_opt STRING RPAR { Output ($3, Some $4) @@ at () }
  | LPAR OUTPUT script_var_opt RPAR { Output ($3, None) @@ at () }

const :
  | LPAR CONST num RPAR { Value.Num (snd (num $2 $3)) @@ at () }
  | LPAR REF_NULL heap_type RPAR
    { Value.Ref (Value.NullRef ($3 (empty_context ()))) @@ at () }
  | LPAR REF_EXTERN NAT RPAR { Value.Ref (ExternRef (nat32 $3 (ati 3))) @@ at () }

const_list :
  | /* empty */ { [] }
  | const const_list { $1 :: $2 }

result :
  | const { LitResult $1 @@ at () }
  | LPAR CONST NAN RPAR { NanResult (nanop $2 ($3 @@ ati 3)) @@ at () }
  | LPAR REF RPAR { RefResult AnyHeapType @@ at () }
  | LPAR REF_EQ RPAR { RefResult EqHeapType @@ at () }
  | LPAR REF_I31 RPAR { RefResult I31HeapType @@ at () }
  | LPAR REF_DATA RPAR { RefResult DataHeapType @@ at () }
  | LPAR REF_ARRAY RPAR { RefResult ArrayHeapType @@ at () }
  | LPAR REF_FUNC RPAR { RefResult FuncHeapType @@ at () }
  | LPAR REF_NULL RPAR { NullResult @@ at () }

result_list :
  | /* empty */ { [] }
  | result result_list { $1 :: $2 }

script :
  | cmd_list EOF { $1 }
  | inline_module1 EOF { [Module (None, $1) @@ at ()] }  /* Sugar */

script1 :
  | cmd { [$1] }

module1 :
  | module_ EOF { $1 }
  | inline_module EOF { None, $1 }  /* Sugar */
%%<|MERGE_RESOLUTION|>--- conflicted
+++ resolved
@@ -194,14 +194,6 @@
 
 let inline_func_type (c : context) ft at =
   let st = SubType ([], FuncDefType ft) in
-<<<<<<< HEAD
-  match Lib.List.index_where (fun ty -> ty = CtxType st) c.types.ctx with
-  | Some i -> Int32.of_int i @@ at
-  | None ->
-    let i = anon_type c at in
-    define_type c (DefType st @@ at);
-    define_ctx_type c (CtxType st);
-=======
   match Lib.List.index_where (function
     | RecCtxType ([(_, st')], 0l) -> st = st'
     | _ -> false
@@ -213,7 +205,6 @@
     Lib.Promise.fulfill x (RecCtxType ([(SemVar x, st)], 0l));
     define_type c (RecDefType [st] @@ at);
     define_ctx_type c (Lib.Promise.value x);
->>>>>>> d2e886e2
     i @@ at
 
 let inline_func_type_explicit (c : context) x ft at =
@@ -1134,16 +1125,6 @@
 
 type_def_rhs :
   | sub_type
-<<<<<<< HEAD
-    { fun c -> let st = $1 c in define_ctx_type c (CtxType st); st }
-
-type_def :
-  | LPAR TYPE type_def_rhs RPAR
-    { let at = at () in
-      fun c -> ignore (anon_type c at); fun () -> $3 c }
-  | LPAR TYPE bind_var type_def_rhs RPAR  /* Sugar */
-    { fun c -> ignore (bind_type c $3); fun () -> $4 c }
-=======
     { fun c i -> let st = $1 c in
       let x = Lib.Promise.make () in
       Lib.Promise.fulfill x (RecCtxType ([(SemVar x, st)], 0l));
@@ -1172,24 +1153,12 @@
   | def_type
     { let at = at () in
       fun c -> let tf = $1 c in fun () -> define_type c (tf () @@ at) }
->>>>>>> d2e886e2
 
 type_def_list :
   | /* empty */ { fun c () -> [] }
   | type_def type_def_list
     { fun c -> let tf = $1 c in let tsf = $2 c in fun () ->
       let st = tf () and sts = tsf () in st::sts }
-
-def_type :
-  | type_def
-    { fun c -> let tf = $1 c in fun () -> DefType (tf ()) }
-  | LPAR REC type_def_list RPAR
-    { fun c -> let tf = $3 c in fun () -> RecDefType (tf ()) }
-
-type_ :
-  | def_type
-    { let at = at () in
-      fun c -> let tf = $1 c in fun () -> define_type c (tf () @@ at) }
 
 start :
   | LPAR START var RPAR
