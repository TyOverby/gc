--- conflicted
+++ resolved
@@ -199,14 +199,6 @@
     | ReinterpretInt -> "reinterpret_i" ^ xx
 end
 
-<<<<<<< HEAD
-let oper (intop, floatop) op =
-  match op with
-  | I32 o -> "i32." ^ intop "32" o
-  | I64 o -> "i64." ^ intop "64" o
-  | F32 o -> "f32." ^ floatop "32" o
-  | F64 o -> "f64." ^ floatop "64" o
-=======
 module V128Op =
 struct
   open Ast.V128Op
@@ -369,7 +361,6 @@
   | F32 o -> fop "32" o
   | F64 o -> fop "64" o
   )
->>>>>>> f2086a49
 
 let vec_oper (vop) op =
   match op with
@@ -681,36 +672,15 @@
 let vec mode = if mode = `Binary then hex_string_of_vec else string_of_vec
 
 let ref_ = function
-  | NullRef t -> Node ("ref.null " ^ refed_type t, [])
-  | ExternRef n -> Node ("ref.extern " ^ nat32 n, [])
+  | NullRef t -> Node ("ref.null " ^ heap_type t, [])
+  | Script.ExternRef n -> Node ("ref.extern " ^ nat32 n, [])
   | _ -> assert false
 
 let literal mode lit =
   match lit.it with
-<<<<<<< HEAD
-  | Num (Value.I32 i) ->
-    let f = if mode = `Binary then I32.to_hex_string else I32.to_string_s in
-    Node ("i32.const " ^ f i, [])
-  | Num (Value.I64 i) ->
-    let f = if mode = `Binary then I64.to_hex_string else I64.to_string_s in
-    Node ("i64.const " ^ f i, [])
-  | Num (Value.F32 z) ->
-    let f = if mode = `Binary then F32.to_hex_string else F32.to_string in
-    Node ("f32.const " ^ f z, [])
-  | Num (Value.F64 z) ->
-    let f = if mode = `Binary then F64.to_hex_string else F64.to_string in
-    Node ("f64.const " ^ f z, [])
-  | Ref (Value.NullRef t) ->
-    Node ("ref.null " ^ heap_type t, [])
-  | Ref (Script.ExternRef n) ->
-    Node ("ref.extern " ^ nat32 n, [])
-  | Ref _ ->
-    assert false
-=======
   | Num n -> Node (constop n ^ " " ^ num mode n, [])
   | Vec v -> Node (vec_constop v ^ " " ^ vec mode v, [])
   | Ref r -> ref_ r
->>>>>>> f2086a49
 
 let definition mode x_opt def =
   try
@@ -757,15 +727,15 @@
   | _ -> .
 
 let num_pat mode = function
-  | NumPat n -> literal mode (Values.Num n.it @@ n.at)
+  | NumPat n -> literal mode (Value.Num n.it @@ n.at)
   | NanPat nan -> Node (constop nan.it ^ " " ^ nanop nan, [])
 
 let lane_pat mode pat shape =
   let choose fb ft = if mode = `Binary then fb else ft in
   match pat, shape with
-  | NumPat {it = Values.I32 i; _}, V128.I8x16 () ->
+  | NumPat {it = Value.I32 i; _}, V128.I8x16 () ->
     choose I8.to_hex_string I8.to_string_s i
-  | NumPat {it = Values.I32 i; _}, V128.I16x8 () ->
+  | NumPat {it = Value.I32 i; _}, V128.I16x8 () ->
     choose I16.to_hex_string I16.to_string_s i
   | NumPat n, _ -> num mode n.it
   | NanPat nan, _ -> nanop nan
@@ -777,25 +747,14 @@
 
 let ref_pat = function
   | RefPat r -> ref_ r.it
-  | RefTypePat t -> Node ("ref." ^ refed_type t, [])
+  | RefTypePat t -> Node ("ref." ^ heap_type t, [])
+  | NullPat -> Node ("ref.null", [])
 
 let result mode res =
   match res.it with
-<<<<<<< HEAD
-  | LitResult lit -> literal mode lit
-  | NanResult nanop ->
-    (match nanop.it with
-    | I32 _ | I64 _ -> assert false
-    | F32 n -> Node ("f32.const " ^ nan n, [])
-    | F64 n -> Node ("f64.const " ^ nan n, [])
-    )
-  | RefResult t -> Node ("ref." ^ heap_type t, [])
-  | NullResult -> Node ("ref.null", [])
-=======
   | NumResult np -> num_pat mode np
   | VecResult vp -> vec_pat mode vp
   | RefResult rp -> ref_pat rp
->>>>>>> f2086a49
 
 let assertion mode ass =
   match ass.it with
