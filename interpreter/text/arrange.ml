--- conflicted
+++ resolved
@@ -431,12 +431,8 @@
 
 let type_ (ns, i) ty =
   match ty.it with
-<<<<<<< HEAD
-  | DefType st -> def_type i 0 st :: ns, i + 1
-=======
   | RecDefType [st] when not Free.(Set.mem (Int32.of_int i) (type_ ty).types) ->
     def_type i 0 st :: ns, i + 1
->>>>>>> d2e886e2
   | RecDefType sts ->
     Node ("rec", List.mapi (def_type i) sts) :: ns, i + List.length sts
 
