open Types
open Value

type rtt = Rtt of sem_var
type t = rtt

type ref_ += RttRef of rtt


let alloc x = Rtt x

let type_inst_of (Rtt x) = x
let ctx_type_of d = def_of (type_inst_of d)

<<<<<<< HEAD
let rec string_of_rtt (Rtt (x, sup)) =
  string_of_var (SemVar x) ^
  (match sup with
  | None -> ""
  | Some rtt' -> " (sub " ^ string_of_rtt rtt' ^ ")"
  )

=======
let eq_rtt (Rtt x1) (Rtt x2) = Match.eq_var_type [] (SemVar x1) (SemVar x2) 
let match_rtt (Rtt x1) (Rtt x2) = Match.match_var_type [] (SemVar x1) (SemVar x2)
>>>>>>> 4bf3ef27

let () =
  let eq_ref' = !Value.eq_ref' in
  Value.eq_ref' := fun r1 r2 ->
    match r1, r2 with
    | RttRef rtt1, RttRef rtt2 -> eq_rtt rtt1 rtt2
    | _, _ -> eq_ref' r1 r2

let () =
  let type_of_ref' = !Value.type_of_ref' in
  Value.type_of_ref' := function
    | RttRef (Rtt x) -> RttHeapType (SemVar x)
    | r -> type_of_ref' r

let () =
  let string_of_ref' = !Value.string_of_ref' in
  Value.string_of_ref' := function
    | RttRef (Rtt x) -> "(rtt " ^ string_of_var (SemVar x) ^ ")"
    | r -> string_of_ref' r<|MERGE_RESOLUTION|>--- conflicted
+++ resolved
@@ -12,18 +12,10 @@
 let type_inst_of (Rtt x) = x
 let ctx_type_of d = def_of (type_inst_of d)
 
-<<<<<<< HEAD
-let rec string_of_rtt (Rtt (x, sup)) =
-  string_of_var (SemVar x) ^
-  (match sup with
-  | None -> ""
-  | Some rtt' -> " (sub " ^ string_of_rtt rtt' ^ ")"
-  )
-
-=======
 let eq_rtt (Rtt x1) (Rtt x2) = Match.eq_var_type [] (SemVar x1) (SemVar x2) 
 let match_rtt (Rtt x1) (Rtt x2) = Match.match_var_type [] (SemVar x1) (SemVar x2)
->>>>>>> 4bf3ef27
+
+let string_of_rtt (Rtt x) = string_of_var (SemVar x)
 
 let () =
   let eq_ref' = !Value.eq_ref' in
@@ -41,5 +33,5 @@
 let () =
   let string_of_ref' = !Value.string_of_ref' in
   Value.string_of_ref' := function
-    | RttRef (Rtt x) -> "(rtt " ^ string_of_var (SemVar x) ^ ")"
+    | RttRef rtt -> "(rtt " ^ string_of_rtt rtt ^ ")"
     | r -> string_of_ref' r