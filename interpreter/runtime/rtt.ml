open Types
open Value

type rtt = Rtt of sem_var
type t = rtt

type ref_ += RttRef of rtt


let alloc x = Rtt x

let type_inst_of (Rtt x) = x
let ctx_type_of d = def_of (type_inst_of d)

let eq_rtt (Rtt x1) (Rtt x2) = Match.eq_var_type [] (SemVar x1) (SemVar x2) 
let match_rtt (Rtt x1) (Rtt x2) = Match.match_var_type [] (SemVar x1) (SemVar x2)
<<<<<<< HEAD
=======

let string_of_rtt (Rtt x) = string_of_var (SemVar x)
>>>>>>> d2e886e2

let string_of_rtt (Rtt x) = string_of_var (SemVar x)

let () =
  let eq_ref' = !Value.eq_ref' in
  Value.eq_ref' := fun r1 r2 ->
    match r1, r2 with
    | RttRef rtt1, RttRef rtt2 -> eq_rtt rtt1 rtt2
    | _, _ -> eq_ref' r1 r2

let () =
  let type_of_ref' = !Value.type_of_ref' in
  Value.type_of_ref' := function
    | RttRef (Rtt x) -> RttHeapType (SemVar x)
    | r -> type_of_ref' r

let () =
  let string_of_ref' = !Value.string_of_ref' in
  Value.string_of_ref' := function
<<<<<<< HEAD
    | RttRef rtt -> "(rtt " ^ string_of_rtt rtt ^ ")"
=======
    | RttRef (Rtt x) -> "(rtt " ^ string_of_var (SemVar x) ^ ")"
>>>>>>> d2e886e2
    | r -> string_of_ref' r<|MERGE_RESOLUTION|>--- conflicted
+++ resolved
@@ -14,13 +14,9 @@
 
 let eq_rtt (Rtt x1) (Rtt x2) = Match.eq_var_type [] (SemVar x1) (SemVar x2) 
 let match_rtt (Rtt x1) (Rtt x2) = Match.match_var_type [] (SemVar x1) (SemVar x2)
-<<<<<<< HEAD
-=======
 
 let string_of_rtt (Rtt x) = string_of_var (SemVar x)
->>>>>>> d2e886e2
 
-let string_of_rtt (Rtt x) = string_of_var (SemVar x)
 
 let () =
   let eq_ref' = !Value.eq_ref' in
@@ -38,9 +34,5 @@
 let () =
   let string_of_ref' = !Value.string_of_ref' in
   Value.string_of_ref' := function
-<<<<<<< HEAD
-    | RttRef rtt -> "(rtt " ^ string_of_rtt rtt ^ ")"
-=======
     | RttRef (Rtt x) -> "(rtt " ^ string_of_var (SemVar x) ^ ")"
->>>>>>> d2e886e2
     | r -> string_of_ref' r