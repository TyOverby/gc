open Types

type module_inst =
{
  types : type_inst list;
  funcs : func_inst list;
  tables : table_inst list;
  memories : memory_inst list;
  globals : global_inst list;
  elems : elem_inst list;
  datas : data_inst list;
  exports : export_inst list;
}

and type_inst = def_type
and func_inst = module_inst Lib.Promise.t Func.t
and table_inst = Table.t
and memory_inst = Memory.t
and global_inst = Global.t
and elem_inst = Elem.t
and data_inst = Data.t
and export_inst = Ast.name * extern

and extern =
  | ExternFunc of func_inst
  | ExternTable of table_inst
  | ExternMemory of memory_inst
  | ExternGlobal of global_inst


(* Reference types *)

type Value.ref_ += FuncRef of func_inst

let () =
  let eq_ref' = !Value.eq_ref' in
  Value.eq_ref' := fun r1 r2 ->
    match r1, r2 with
    | FuncRef _, FuncRef _ -> failwith "eq_ref"
    | _, _ -> eq_ref' r1 r2

let () =
  let type_of_ref' = !Value.type_of_ref' in
  Value.type_of_ref' := function
<<<<<<< HEAD
    | FuncRef f -> DefHT (DynX (Func.type_inst_of f))
=======
    | FuncRef f -> DefHT (DefFuncT (Func.type_of f))
>>>>>>> 43727015
    | r -> type_of_ref' r

let () =
  let string_of_ref' = !Value.string_of_ref' in
  Value.string_of_ref' := function
    | FuncRef _ -> "func"
    | r -> string_of_ref' r

let () =
  let eq_ref' = !Value.eq_ref' in
  Value.eq_ref' := fun r1 r2 ->
    match r1, r2 with
    | FuncRef f1, FuncRef f2 -> f1 == f2
    | _, _ -> eq_ref' r1 r2


(* Projections *)

let func_inst_of_extern = function ExternFunc f -> f | _ -> failwith "func_inst_of_extern"
let table_inst_of_extern = function ExternTable f -> f | _ -> failwith "table_inst_of_extern"
let memory_inst_of_extern = function ExternMemory f -> f | _ -> failwith "memory_inst_of_extern"
let global_inst_of_extern = function ExternGlobal f -> f | _ -> failwith "global_inst_of_extern"


(* Auxiliary functions *)

let empty_module_inst =
  { types = []; funcs = []; tables = []; memories = []; globals = [];
    elems = []; datas = []; exports = [] }

let extern_type_of c = function
  | ExternFunc func -> ExternFuncT (DynX (Func.type_inst_of func))
  | ExternTable tab -> ExternTableT (Table.type_of tab)
  | ExternMemory mem -> ExternMemoryT (Memory.type_of mem)
  | ExternGlobal glob -> ExternGlobalT (Global.type_of glob)

let export inst name =
  try Some (List.assoc name inst.exports) with Not_found -> None<|MERGE_RESOLUTION|>--- conflicted
+++ resolved
@@ -42,11 +42,7 @@
 let () =
   let type_of_ref' = !Value.type_of_ref' in
   Value.type_of_ref' := function
-<<<<<<< HEAD
-    | FuncRef f -> DefHT (DynX (Func.type_inst_of f))
-=======
-    | FuncRef f -> DefHT (DefFuncT (Func.type_of f))
->>>>>>> 43727015
+    | FuncRef f -> DefHT (Func.type_of f)
     | r -> type_of_ref' r
 
 let () =
@@ -78,7 +74,7 @@
     elems = []; datas = []; exports = [] }
 
 let extern_type_of c = function
-  | ExternFunc func -> ExternFuncT (DynX (Func.type_inst_of func))
+  | ExternFunc func -> ExternFuncT (Func.type_of func)
   | ExternTable tab -> ExternTableT (Table.type_of tab)
   | ExternMemory mem -> ExternMemoryT (Memory.type_of mem)
   | ExternGlobal glob -> ExternGlobalT (Global.type_of glob)
