open Source
open Ast
open Types

module Set = Set.Make(Int32)

type t =
{
  types : Set.t;
  globals : Set.t;
  tables : Set.t;
  memories : Set.t;
  funcs : Set.t;
  elems : Set.t;
  datas : Set.t;
  locals : Set.t;
  labels : Set.t;
}

let empty : t =
{
  types = Set.empty;
  globals = Set.empty;
  tables = Set.empty;
  memories = Set.empty;
  funcs = Set.empty;
  elems = Set.empty;
  datas = Set.empty;
  locals = Set.empty;
  labels = Set.empty;
}

let union (s1 : t) (s2 : t) : t =
{
  types = Set.union s1.types s2.types;
  globals = Set.union s1.globals s2.globals;
  tables = Set.union s1.tables s2.tables;
  memories = Set.union s1.memories s2.memories;
  funcs = Set.union s1.funcs s2.funcs;
  elems = Set.union s1.elems s2.elems;
  datas = Set.union s1.datas s2.datas;
  locals = Set.union s1.locals s2.locals;
  labels = Set.union s1.labels s2.labels;
}

let types s = {empty with types = s}
let globals s = {empty with globals = s}
let tables s = {empty with tables = s}
let memories s = {empty with memories = s}
let funcs s = {empty with funcs = s}
let elems s = {empty with elems = s}
let datas s = {empty with datas = s}
let locals s = {empty with locals = s}
let labels s = {empty with labels = s}

let idx' x' = Set.singleton x'
let idx x = Set.singleton x.it
let zero = Set.singleton 0l
let shift s = Set.map (Int32.add (-1l)) (Set.remove 0l s)

let (++) = union
let opt free xo = Lib.Option.get (Option.map free xo) empty
let list free xs = List.fold_left union empty (List.map free xs)
let opt free xo = Lib.Option.get (Lib.Option.map free xo) empty

let var_type = function
  | SynVar x -> types (idx' x)
  | SemVar _ -> assert false

let num_type = function
  | I32Type | I64Type | F32Type | F64Type -> empty

let vec_type = function
  | V128Type -> empty

let heap_type = function
  | FuncHeapType | ExternHeapType | BotHeapType -> empty
  | DefHeapType x -> var_type x

let ref_type = function
  | (_, t) -> heap_type t

let value_type = function
  | NumType t -> num_type t
  | VecType t -> vec_type t
  | RefType t -> ref_type t
  | BotType -> empty

let func_type (FuncType (ins, out)) =
  list value_type ins ++ list value_type out
let global_type (GlobalType (t, _mut)) = value_type t
let table_type (TableType (_lim, t)) = ref_type t
let memory_type (MemoryType (_lim)) = empty

let def_type = function
  | FuncDefType ft -> func_type ft

let block_type = function
  | VarBlockType x -> var_type x
  | ValBlockType t -> opt value_type t

let rec instr (e : instr) =
  match e.it with
  | Unreachable | Nop | Drop -> empty
  | Select tso -> list value_type (Lib.Option.get tso [])
  | RefIsNull | RefAsNonNull -> empty
  | RefNull t -> heap_type t
  | RefFunc x -> funcs (idx x)
  | Const _ | Test _ | Compare _ | Unary _ | Binary _ | Convert _ -> empty
  | Block (bt, es) | Loop (bt, es) -> block_type bt ++ block es
  | If (bt, es1, es2) -> block_type bt ++ block es1 ++ block es2
  | Let (bt, ts, es) ->
    let free = block_type bt ++ block es in
    {free with locals = Lib.Fun.repeat (List.length ts) shift free.locals}
  | Br x | BrIf x | BrOnNull x | BrOnNonNull x -> labels (idx x)
  | BrTable (xs, x) -> list (fun x -> labels (idx x)) (x::xs)
  | Return | CallRef | ReturnCallRef -> empty
  | Call x -> funcs (idx x)
  | CallIndirect (x, y) -> tables (idx x) ++ types (idx y)
  | FuncBind x -> types (idx x)
  | LocalGet x | LocalSet x | LocalTee x -> locals (idx x)
  | GlobalGet x | GlobalSet x -> globals (idx x)
  | TableGet x | TableSet x | TableSize x | TableGrow x | TableFill x ->
    tables (idx x)
  | TableCopy (x, y) -> tables (idx x) ++ tables (idx y)
  | TableInit (x, y) -> tables (idx x) ++ elems (idx y)
  | ElemDrop x -> elems (idx x)
  | Load _ | Store _
  | VecLoad _ | VecStore _ | VecLoadLane _ | VecStoreLane _
  | MemorySize | MemoryGrow | MemoryCopy | MemoryFill ->
    memories zero
  | VecConst _ | VecTest _ | VecUnary _ | VecBinary _ | VecCompare _
  | VecConvert _ | VecShift _ | VecBitmask _
  | VecTestBits _ | VecUnaryBits _ | VecBinaryBits _ | VecTernaryBits _
  | VecSplat _ | VecExtract _ | VecReplace _ ->
    memories zero
  | MemoryInit x -> memories zero ++ datas (idx x)
  | DataDrop x -> datas (idx x)

and block (es : instr list) =
  let free = list instr es in {free with labels = shift free.labels}

let const (c : const) = block c.it

let global (g : global) = global_type g.it.gtype ++ const g.it.ginit
let func (f : func) =
  {(types (idx f.it.ftype) ++ block f.it.body) with locals = Set.empty}
let table (t : table) = table_type t.it.ttype
let memory (m : memory) = memory_type m.it.mtype

let segment_mode f (m : segment_mode) =
  match m.it with
  | Passive | Declarative -> empty
  | Active {index; offset} -> f (idx index) ++ const offset

let elem (s : elem_segment) =
  list const s.it.einit ++ segment_mode tables s.it.emode

let data (s : data_segment) =
  segment_mode memories s.it.dmode

let type_ (t : type_) = def_type t.it

let export_desc (d : export_desc) =
  match d.it with
  | FuncExport x -> funcs (idx x)
  | TableExport x -> tables (idx x)
  | MemoryExport x -> memories (idx x)
  | GlobalExport x -> globals (idx x)

let import_desc (d : import_desc) =
  match d.it with
  | FuncImport x -> types (idx x)
  | TableImport tt -> table_type tt
  | MemoryImport mt -> memory_type mt
  | GlobalImport gt -> global_type gt

let export (e : export) = export_desc e.it.edesc
let import (i : import) = import_desc i.it.idesc

<<<<<<< HEAD
let start (s : idx) = funcs (idx s)
=======
let start (s : start) = funcs (var s.it.sfunc)
>>>>>>> 7991db35

let module_ (m : module_) =
  list type_ m.it.types ++
  list global m.it.globals ++
  list table m.it.tables ++
  list memory m.it.memories ++
  list func m.it.funcs ++
  opt start m.it.start ++
  list elem m.it.elems ++
  list data m.it.datas ++
  list import m.it.imports ++
  list export m.it.exports<|MERGE_RESOLUTION|>--- conflicted
+++ resolved
@@ -61,7 +61,6 @@
 let (++) = union
 let opt free xo = Lib.Option.get (Option.map free xo) empty
 let list free xs = List.fold_left union empty (List.map free xs)
-let opt free xo = Lib.Option.get (Lib.Option.map free xo) empty
 
 let var_type = function
   | SynVar x -> types (idx' x)
@@ -178,11 +177,7 @@
 let export (e : export) = export_desc e.it.edesc
 let import (i : import) = import_desc i.it.idesc
 
-<<<<<<< HEAD
-let start (s : idx) = funcs (idx s)
-=======
-let start (s : start) = funcs (var s.it.sfunc)
->>>>>>> 7991db35
+let start (s : start) = funcs (idx s.it.sfunc)
 
 let module_ (m : module_) =
   list type_ m.it.types ++
