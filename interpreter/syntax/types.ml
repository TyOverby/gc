(* Types *)

type name = int list

and syn_var = int32
and sem_var = ctx_type Lib.Promise.t
and var = SynVar of syn_var | SemVar of sem_var | RecVar of int32

and mutability = Immutable | Mutable
and nullability = NonNullable | Nullable

and pack_size = Pack8 | Pack16 | Pack32
and extension = SX | ZX

and num_type = I32Type | I64Type | F32Type | F64Type
and ref_type = nullability * heap_type
and heap_type =
  | AnyHeapType
  | EqHeapType
  | I31HeapType
  | DataHeapType
  | FuncHeapType
  | ExternHeapType
  | DefHeapType of var
  | RttHeapType of var
  | BotHeapType

and value_type = NumType of num_type | RefType of ref_type | BotType
and result_type = value_type list

and storage_type =
  ValueStorageType of value_type | PackedStorageType of pack_size
and field_type = FieldType of storage_type * mutability

and struct_type = StructType of field_type list
and array_type = ArrayType of field_type
and func_type = FuncType of result_type * result_type

and str_type =
  | StructDefType of struct_type
  | ArrayDefType of array_type
  | FuncDefType of func_type

and sub_type = SubType of var list * str_type
and def_type = DefType of sub_type | RecDefType of sub_type list
and ctx_type = CtxType of sub_type | RecCtxType of (var * sub_type) list * int32

type 'a limits = {min : 'a; max : 'a option}
type table_type = TableType of Int32.t limits * ref_type
type memory_type = MemoryType of Int32.t limits
type global_type = GlobalType of value_type * mutability
type extern_type =
  | ExternFuncType of func_type
  | ExternTableType of table_type
  | ExternMemoryType of memory_type
  | ExternGlobalType of global_type

type export_type = ExportType of extern_type * name
type import_type = ImportType of extern_type * name * name
type module_type =
  ModuleType of def_type list * import_type list * export_type list


(* Attributes *)

let size = function
  | I32Type | F32Type -> 4
  | I64Type | F64Type -> 8

let packed_size = function
  | Pack8 -> 1
  | Pack16 -> 2
  | Pack32 -> 4


let is_packed_storage_type = function
  | ValueStorageType _ -> false
  | PackedStorageType _ -> true


let is_syn_var = function SynVar _ -> true | _ -> false
let is_sem_var = function SemVar _ -> true | _ -> false
let is_rec_var = function RecVar _ -> true | _ -> false

let as_syn_var = function SynVar x -> x | _ -> assert false
let as_sem_var = function SemVar x -> x | _ -> assert false
let as_rec_var = function RecVar x -> x | _ -> assert false


let is_num_type = function
  | NumType _ | BotType -> true
  | RefType _ -> false

let is_ref_type = function
  | NumType _ -> false
  | RefType _ | BotType -> true


let defaultable_num_type = function
  | _ -> true

let defaultable_ref_type = function
  | (nul, _) -> nul = Nullable

let defaultable_value_type = function
  | NumType t -> defaultable_num_type t
  | RefType t -> defaultable_ref_type t
  | BotType -> assert false


(* Projections *)

let unpacked_storage_type = function
  | ValueStorageType t -> t
  | PackedStorageType _ -> NumType I32Type

let unpacked_field_type (FieldType (t, _)) = unpacked_storage_type t


let as_func_str_type (st : str_type) : func_type =
  match st with
  | FuncDefType ft -> ft
  | _ -> assert false

let as_struct_str_type (st : str_type) : struct_type =
  match st with
  | StructDefType st -> st
  | _ -> assert false

let as_array_str_type (st : str_type) : array_type =
  match st with
  | ArrayDefType at -> at
  | _ -> assert false

let extern_type_of_import_type (ImportType (et, _, _)) = et
let extern_type_of_export_type (ExportType (et, _)) = et


(* Filters *)

let funcs =
  Lib.List.map_filter (function ExternFuncType t -> Some t | _ -> None)
let tables =
  Lib.List.map_filter (function ExternTableType t -> Some t | _ -> None)
let memories =
  Lib.List.map_filter (function ExternMemoryType t -> Some t | _ -> None)
let globals =
  Lib.List.map_filter (function ExternGlobalType t -> Some t | _ -> None)


(* Allocation *)

let alloc_uninit () = Lib.Promise.make ()
let init p ct = Lib.Promise.fulfill p ct
let alloc ct = let p = alloc_uninit () in init p ct; p

let def_of x = Lib.Promise.value x


(* Substitution *)

let subst_num_type s t = t

let subst_heap_type s = function
  | AnyHeapType -> AnyHeapType
  | EqHeapType -> EqHeapType
  | I31HeapType -> I31HeapType
  | DataHeapType -> DataHeapType
  | FuncHeapType -> FuncHeapType
  | ExternHeapType -> ExternHeapType
  | DefHeapType x -> DefHeapType (s x)
  | RttHeapType x -> RttHeapType (s x)
  | BotHeapType -> BotHeapType

let subst_ref_type s = function
  | (nul, t) -> (nul, subst_heap_type s t)

let subst_value_type s = function
  | NumType t -> NumType (subst_num_type s t)
  | RefType t -> RefType (subst_ref_type s t)
  | BotType -> BotType

let subst_stack_type s ts =
 List.map (subst_value_type s) ts

let subst_storage_type s = function
  | ValueStorageType t -> ValueStorageType (subst_value_type s t)
  | PackedStorageType sz -> PackedStorageType sz

let subst_field_type s = function
  | FieldType (t, mut) -> FieldType (subst_storage_type s t, mut)

let subst_struct_type s = function
  | StructType ts -> StructType (List.map (subst_field_type s) ts)

let subst_array_type s = function
  | ArrayType t -> ArrayType (subst_field_type s t)

let subst_func_type s (FuncType (ts1, ts2)) =
  FuncType (subst_stack_type s ts1, subst_stack_type s ts2)

let subst_str_type s = function
  | StructDefType st -> StructDefType (subst_struct_type s st)
  | ArrayDefType at -> ArrayDefType (subst_array_type s at)
  | FuncDefType ft -> FuncDefType (subst_func_type s ft)

let subst_sub_type s = function
  | SubType (xs, st) ->
    SubType (List.map s xs, subst_str_type s st)

let subst_def_type s = function
  | DefType st -> DefType (subst_sub_type s st)
  | RecDefType sts -> RecDefType (List.map (subst_sub_type s) sts)

let subst_rec_type s (x, st) = (s x, subst_sub_type s st)

let subst_ctx_type s = function
  | CtxType st -> CtxType (subst_sub_type s st)
  | RecCtxType (rts, i) -> RecCtxType (List.map (subst_rec_type s) rts, i)


let subst_memory_type s (MemoryType lim) =
  MemoryType lim

let subst_table_type s (TableType (lim, t)) =
  TableType (lim, subst_ref_type s t)

let subst_global_type s (GlobalType (t, mut)) =
  GlobalType (subst_value_type s t, mut)

let subst_extern_type s = function
  | ExternFuncType ft -> ExternFuncType (subst_func_type s ft)
  | ExternTableType tt -> ExternTableType (subst_table_type s tt)
  | ExternMemoryType mt -> ExternMemoryType (subst_memory_type s mt)
  | ExternGlobalType gt -> ExternGlobalType (subst_global_type s gt)


let subst_export_type s (ExportType (et, name)) =
  ExportType (subst_extern_type s et, name)

let subst_import_type s (ImportType (et, module_name, name)) =
  ImportType (subst_extern_type s et, module_name, name)


(* Recursive types *)

let ctx_types_of_def_type x (dt : def_type) : ctx_type list =
  match dt with
  | DefType st -> [CtxType st]
  | RecDefType sts ->
    let rts = Lib.List32.mapi (fun i st -> (SynVar (Int32.add x i), st)) sts in
    Lib.List32.mapi (fun i _ -> RecCtxType (rts, i)) sts

let ctx_types_of_def_types (dts : def_type list) : ctx_type list =
  let rec iter x dts =
    match dts with
    | [] -> []
    | dt::dts' ->
      let cts = ctx_types_of_def_type x dt in
      cts @ iter (Int32.add x (Lib.List32.length cts)) dts'
  in iter 0l dts


let unroll_ctx_type (ct : ctx_type) : sub_type =
  match ct with
  | CtxType st -> st
  | RecCtxType (rts, i) -> snd (Lib.List32.nth rts i)

let expand_ctx_type (ct : ctx_type) : str_type =
  match unroll_ctx_type ct with
  | SubType (_, st) -> st


(* Conversion *)

let sem_var_type c = function
  | SynVar x -> SemVar (Lib.List32.nth c x)
  | SemVar _ -> assert false
  | RecVar x -> RecVar x

let sem_heap_type c = subst_heap_type (sem_var_type c)
let sem_value_type c = subst_value_type (sem_var_type c)
let sem_func_type c = subst_func_type (sem_var_type c)
let sem_memory_type c = subst_memory_type (sem_var_type c)
let sem_table_type c = subst_table_type (sem_var_type c)
let sem_global_type c = subst_global_type (sem_var_type c)
let sem_extern_type c = subst_extern_type (sem_var_type c)

let sem_sub_type c = subst_sub_type (sem_var_type c)
let sem_ctx_type c = subst_ctx_type (sem_var_type c)

let sem_module_type (ModuleType (dts, its, ets)) =
  let cts = ctx_types_of_def_types dts in
  let c = List.map (fun _ -> alloc_uninit ()) cts in
  let s = sem_var_type c in
  List.iter2 (fun x ct -> init x (subst_ctx_type s ct)) c cts;
  let its = List.map (subst_import_type s) its in
  let ets = List.map (subst_export_type s) ets in
  ModuleType ([], its, ets)


(* String conversion *)

let string_of_name n =
  let b = Buffer.create 16 in
  let escape uc =
    if uc < 0x20 || uc >= 0x7f then
      Buffer.add_string b (Printf.sprintf "\\u{%02x}" uc)
    else begin
      let c = Char.chr uc in
      if c = '\"' || c = '\\' then Buffer.add_char b '\\';
      Buffer.add_char b c
    end
  in
  List.iter escape n;
  Buffer.contents b

let rec string_of_var =
  let inner = ref [] in
  function
  | SynVar x -> I32.to_string_u x
  | SemVar x ->
    let h = Hashtbl.hash x in
    string_of_int h ^
    if List.mem h !inner then "" else
    ( inner := h :: !inner;
      try
<<<<<<< HEAD
        let s = string_of_def_type (def_of x) in
=======
        let s = string_of_ctx_type (def_of x) in
>>>>>>> 4bf3ef27
        inner := List.tl !inner; "=(" ^ s ^ ")"
      with exn -> inner := []; raise exn
    )
  | RecVar x -> "rec." ^ I32.to_string_u x


and string_of_nullability = function
  | NonNullable -> ""
  | Nullable -> "null "

and string_of_mutability s = function
  | Immutable -> s
  | Mutable -> "(mut " ^ s ^ ")"

and string_of_num_type = function
  | I32Type -> "i32"
  | I64Type -> "i64"
  | F32Type -> "f32"
  | F64Type -> "f64"

and string_of_heap_type = function
  | AnyHeapType -> "any"
  | EqHeapType -> "eq"
  | I31HeapType -> "i31"
  | DataHeapType -> "data"
  | FuncHeapType -> "func"
  | ExternHeapType -> "extern"
  | DefHeapType x -> string_of_var x
  | RttHeapType x -> "(rtt " ^ string_of_var x ^ ")"
  | BotHeapType -> "something"

and string_of_ref_type = function
  | (nul, t) ->
    "(ref " ^ string_of_nullability nul ^ string_of_heap_type t ^ ")"

and string_of_value_type = function
  | NumType t -> string_of_num_type t
  | RefType t -> string_of_ref_type t
  | BotType -> "(something)"

and string_of_result_type ts =
  "[" ^ String.concat " " (List.map string_of_value_type ts) ^ "]"

and string_of_storage_type = function
  | ValueStorageType t -> string_of_value_type t
  | PackedStorageType sz -> "i" ^ string_of_int (8 * packed_size sz)

and string_of_field_type = function
  | FieldType (t, mut) -> string_of_mutability (string_of_storage_type t) mut

and string_of_struct_type = function
  | StructType fts ->
    String.concat " " (List.map (fun ft -> "(field " ^ string_of_field_type ft ^ ")") fts)

and string_of_array_type = function
  | ArrayType ft -> string_of_field_type ft

and string_of_func_type = function
  | FuncType (ins, out) ->
    string_of_result_type ins ^ " -> " ^ string_of_result_type out

and string_of_str_type = function
  | StructDefType st -> "struct " ^ string_of_struct_type st
  | ArrayDefType at -> "array " ^ string_of_array_type at
  | FuncDefType ft -> "func " ^ string_of_func_type ft

and string_of_sub_type = function
  | SubType ([], st) -> string_of_str_type st
  | SubType (xs, st) ->
    String.concat " " ("sub" :: List.map string_of_var xs) ^
    " (" ^ string_of_str_type st ^ ")"

and string_of_def_type = function
  | DefType st -> string_of_sub_type st
  | RecDefType sts ->
    "rec " ^
    String.concat " " (List.map (fun st -> "(" ^ string_of_sub_type st ^ ")") sts)

and string_of_ctx_type = function
  | CtxType st -> string_of_sub_type st
  | RecCtxType (rts, i) ->
    "(" ^ string_of_def_type (RecDefType (List.map snd rts)) ^ ")." ^
      I32.to_string_u i


let string_of_limits {min; max} =
  I32.to_string_u min ^
  (match max with None -> "" | Some n -> " " ^ I32.to_string_u n)

let string_of_memory_type = function
  | MemoryType lim -> string_of_limits lim

let string_of_table_type = function
  | TableType (lim, t) -> string_of_limits lim ^ " " ^ string_of_ref_type t

let string_of_global_type = function
  | GlobalType (t, mut) -> string_of_mutability (string_of_value_type t) mut

let string_of_extern_type = function
  | ExternFuncType ft -> "func " ^ string_of_func_type ft
  | ExternTableType tt -> "table " ^ string_of_table_type tt
  | ExternMemoryType mt -> "memory " ^ string_of_memory_type mt
  | ExternGlobalType gt -> "global " ^ string_of_global_type gt


let string_of_export_type (ExportType (et, name)) =
  "\"" ^ string_of_name name ^ "\" : " ^ string_of_extern_type et

let string_of_import_type (ImportType (et, module_name, name)) =
  "\"" ^ string_of_name module_name ^ "\" \"" ^
    string_of_name name ^ "\" : " ^ string_of_extern_type et

let string_of_module_type (ModuleType (dts, its, ets)) =
  String.concat "" (
    List.mapi (fun i dt -> "type " ^ string_of_int i ^ " = " ^ string_of_def_type dt ^ "\n") dts @
    List.map (fun it -> "import " ^ string_of_import_type it ^ "\n") its @
    List.map (fun et -> "export " ^ string_of_export_type et ^ "\n") ets
  )<|MERGE_RESOLUTION|>--- conflicted
+++ resolved
@@ -325,11 +325,7 @@
     if List.mem h !inner then "" else
     ( inner := h :: !inner;
       try
-<<<<<<< HEAD
-        let s = string_of_def_type (def_of x) in
-=======
         let s = string_of_ctx_type (def_of x) in
->>>>>>> 4bf3ef27
         inner := List.tl !inner; "=(" ^ s ^ ")"
       with exn -> inner := []; raise exn
     )
