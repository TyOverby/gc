(* Types *)

type name = int list

and syn_var = int32
and sem_var = def_type Lib.Promise.t
and var = SynVar of syn_var | SemVar of sem_var

and mutability = Immutable | Mutable
and nullability = NonNullable | Nullable

and pack_size = Pack8 | Pack16 | Pack32
and extension = SX | ZX

and num_type = I32Type | I64Type | F32Type | F64Type
and ref_type = nullability * heap_type
and heap_type =
  | AnyHeapType
  | EqHeapType
  | I31HeapType
  | DataHeapType
  | FuncHeapType
  | ExternHeapType
  | DefHeapType of var
  | RttHeapType of var * int32 option
  | BotHeapType

and value_type = NumType of num_type | RefType of ref_type | BotType
<<<<<<< HEAD
and stack_type = value_type list

and storage_type =
  ValueStorageType of value_type | PackedStorageType of pack_size
and field_type = FieldType of storage_type * mutability

and struct_type = StructType of field_type list
and array_type = ArrayType of field_type
and func_type = FuncType of stack_type * stack_type

and def_type =
  | StructDefType of struct_type
  | ArrayDefType of array_type
  | FuncDefType of func_type
=======
and result_type = value_type list
and func_type = FuncType of result_type * result_type
and def_type = FuncDefType of func_type
>>>>>>> 6be99760

type 'a limits = {min : 'a; max : 'a option}
type table_type = TableType of Int32.t limits * ref_type
type memory_type = MemoryType of Int32.t limits
type global_type = GlobalType of value_type * mutability
type extern_type =
  | ExternFuncType of func_type
  | ExternTableType of table_type
  | ExternMemoryType of memory_type
  | ExternGlobalType of global_type

type export_type = ExportType of extern_type * name
type import_type = ImportType of extern_type * name * name
type module_type =
  ModuleType of def_type list * import_type list * export_type list


(* Attributes *)

let size = function
  | I32Type | F32Type -> 4
  | I64Type | F64Type -> 8

let packed_size = function
  | Pack8 -> 1
  | Pack16 -> 2
  | Pack32 -> 4


let is_packed_storage_type = function
  | ValueStorageType _ -> false
  | PackedStorageType _ -> true


let is_syn_var = function SynVar _ -> true | SemVar _ -> false
let is_sem_var = function SemVar _ -> true | SynVar _ -> false

let as_syn_var = function SynVar x -> x | SemVar _ -> assert false
let as_sem_var = function SemVar x -> x | SynVar _ -> assert false


let is_num_type = function
  | NumType _ | BotType -> true
  | RefType _ -> false

let is_ref_type = function
  | NumType _ -> false
  | RefType _ | BotType -> true


let defaultable_num_type = function
  | _ -> true

let defaultable_ref_type = function
  | (nul, _) -> nul = Nullable

let defaultable_value_type = function
  | NumType t -> defaultable_num_type t
  | RefType t -> defaultable_ref_type t
  | BotType -> assert false


(* Projections *)

let unpacked_storage_type = function
  | ValueStorageType t -> t
  | PackedStorageType _ -> NumType I32Type

let unpacked_field_type (FieldType (t, _)) = unpacked_storage_type t


let as_func_def_type (dt : def_type) : func_type =
  match dt with
  | FuncDefType ft -> ft
  | _ -> assert false

let as_struct_def_type (dt : def_type) : struct_type =
  match dt with
  | StructDefType st -> st
  | _ -> assert false

let as_array_def_type (dt : def_type) : array_type =
  match dt with
  | ArrayDefType at -> at
  | _ -> assert false

let extern_type_of_import_type (ImportType (et, _, _)) = et
let extern_type_of_export_type (ExportType (et, _)) = et


(* Filters *)

let funcs =
  Lib.List.map_filter (function ExternFuncType t -> Some t | _ -> None)
let tables =
  Lib.List.map_filter (function ExternTableType t -> Some t | _ -> None)
let memories =
  Lib.List.map_filter (function ExternMemoryType t -> Some t | _ -> None)
let globals =
  Lib.List.map_filter (function ExternGlobalType t -> Some t | _ -> None)


(* Allocation *)

let alloc_uninit () = Lib.Promise.make ()
let init p dt = Lib.Promise.fulfill p dt
let alloc dt = let p = alloc_uninit () in init p dt; p

let def_of x = Lib.Promise.value x


(* Conversion *)

let sem_var_type c = function
  | SynVar x -> SemVar (Lib.List32.nth c x)
  | SemVar _ -> assert false

let sem_num_type c t = t

let sem_heap_type c = function
  | AnyHeapType -> AnyHeapType
  | EqHeapType -> EqHeapType
  | I31HeapType -> I31HeapType
  | DataHeapType -> DataHeapType
  | FuncHeapType -> FuncHeapType
  | ExternHeapType -> ExternHeapType
  | DefHeapType x -> DefHeapType (sem_var_type c x)
  | RttHeapType (x, no) -> RttHeapType (sem_var_type c x, no)
  | BotHeapType -> BotHeapType

let sem_ref_type c = function
  | (nul, t) -> (nul, sem_heap_type c t)

let sem_value_type c = function
  | NumType t -> NumType (sem_num_type c t)
  | RefType t -> RefType (sem_ref_type c t)
  | BotType -> BotType

let sem_stack_type c ts =
 List.map (sem_value_type c) ts

let sem_storage_type c = function
  | ValueStorageType t -> ValueStorageType (sem_value_type c t)
  | PackedStorageType sz -> PackedStorageType sz

let sem_field_type c = function
  | FieldType (t, mut) -> FieldType (sem_storage_type c t, mut)

let sem_struct_type c = function
  | StructType ts -> StructType (List.map (sem_field_type c) ts)

let sem_array_type c = function
  | ArrayType t -> ArrayType (sem_field_type c t)

let sem_func_type c (FuncType (ins, out)) =
  FuncType (sem_stack_type c ins, sem_stack_type c out)

let sem_def_type c = function
  | StructDefType st -> StructDefType (sem_struct_type c st)
  | ArrayDefType at -> ArrayDefType (sem_array_type c at)
  | FuncDefType ft -> FuncDefType (sem_func_type c ft)


let sem_memory_type c (MemoryType lim) =
  MemoryType lim

let sem_table_type c (TableType (lim, t)) =
  TableType (lim, sem_ref_type c t)

let sem_global_type c (GlobalType (t, mut)) =
  GlobalType (sem_value_type c t, mut)

let sem_extern_type c = function
  | ExternFuncType ft -> ExternFuncType (sem_func_type c ft)
  | ExternTableType tt -> ExternTableType (sem_table_type c tt)
  | ExternMemoryType mt -> ExternMemoryType (sem_memory_type c mt)
  | ExternGlobalType gt -> ExternGlobalType (sem_global_type c gt)


let sem_export_type c (ExportType (et, name)) =
  ExportType (sem_extern_type c et, name)

let sem_import_type c (ImportType (et, module_name, name)) =
  ImportType (sem_extern_type c et, module_name, name)

let sem_module_type (ModuleType (dts, its, ets)) =
  let c = List.map (fun _ -> alloc_uninit ()) dts in
  List.iter2 (fun x dt -> init x (sem_def_type c dt)) c dts;
  let its = List.map (sem_import_type c) its in
  let ets = List.map (sem_export_type c) ets in
  ModuleType ([], its, ets)


(* String conversion *)

let string_of_name n =
  let b = Buffer.create 16 in
  let escape uc =
    if uc < 0x20 || uc >= 0x7f then
      Buffer.add_string b (Printf.sprintf "\\u{%02x}" uc)
    else begin
      let c = Char.chr uc in
      if c = '\"' || c = '\\' then Buffer.add_char b '\\';
      Buffer.add_char b c
    end
  in
  List.iter escape n;
  Buffer.contents b

let rec string_of_var =
  let inner = ref false in
  function
  | SynVar x -> I32.to_string_u x
  | SemVar x ->
    if !inner then "..." else
    ( inner := true;
      try
        let s = string_of_def_type (def_of x) in
        inner := false; "(" ^ s ^ ")"
      with exn -> inner := false; raise exn
    )

and string_of_nullability = function
  | NonNullable -> ""
  | Nullable -> "null "

and string_of_mutability s = function
  | Immutable -> s
  | Mutable -> "(mut " ^ s ^ ")"

and string_of_num_type = function
  | I32Type -> "i32"
  | I64Type -> "i64"
  | F32Type -> "f32"
  | F64Type -> "f64"

and string_of_heap_type = function
  | AnyHeapType -> "any"
  | EqHeapType -> "eq"
  | I31HeapType -> "i31"
  | DataHeapType -> "data"
  | FuncHeapType -> "func"
  | ExternHeapType -> "extern"
  | DefHeapType x -> string_of_var x
<<<<<<< HEAD
  | RttHeapType (x, None) -> "(rtt " ^ string_of_var x ^ ")"
  | RttHeapType (x, Some n) ->
    "(rtt " ^ Int32.to_string n ^ " " ^ string_of_var x ^ ")"
  | BotHeapType -> "unreachable"
=======
  | BotHeapType -> "something"
>>>>>>> 6be99760

and string_of_ref_type = function
  | (nul, t) ->
    "(ref " ^ string_of_nullability nul ^ string_of_heap_type t ^ ")"

and string_of_value_type = function
  | NumType t -> string_of_num_type t
  | RefType t -> string_of_ref_type t
  | BotType -> "(something)"

and string_of_result_type ts =
  "[" ^ String.concat " " (List.map string_of_value_type ts) ^ "]"

and string_of_storage_type = function
  | ValueStorageType t -> string_of_value_type t
  | PackedStorageType sz -> "i" ^ string_of_int (8 * packed_size sz)

and string_of_field_type = function
  | FieldType (t, mut) -> string_of_mutability (string_of_storage_type t) mut

and string_of_struct_type = function
  | StructType fts ->
    String.concat " " (List.map (fun ft -> "(field " ^ string_of_field_type ft ^ ")") fts)

and string_of_array_type = function
  | ArrayType ft -> string_of_field_type ft

and string_of_func_type = function
  | FuncType (ins, out) ->
    string_of_result_type ins ^ " -> " ^ string_of_result_type out

and string_of_def_type = function
  | StructDefType st -> "struct " ^ string_of_struct_type st
  | ArrayDefType at -> "array " ^ string_of_array_type at
  | FuncDefType ft -> "func " ^ string_of_func_type ft


let string_of_limits {min; max} =
  I32.to_string_u min ^
  (match max with None -> "" | Some n -> " " ^ I32.to_string_u n)

let string_of_memory_type = function
  | MemoryType lim -> string_of_limits lim

let string_of_table_type = function
  | TableType (lim, t) -> string_of_limits lim ^ " " ^ string_of_ref_type t

let string_of_global_type = function
  | GlobalType (t, mut) -> string_of_mutability (string_of_value_type t) mut

let string_of_extern_type = function
  | ExternFuncType ft -> "func " ^ string_of_func_type ft
  | ExternTableType tt -> "table " ^ string_of_table_type tt
  | ExternMemoryType mt -> "memory " ^ string_of_memory_type mt
  | ExternGlobalType gt -> "global " ^ string_of_global_type gt


let string_of_export_type (ExportType (et, name)) =
  "\"" ^ string_of_name name ^ "\" : " ^ string_of_extern_type et

let string_of_import_type (ImportType (et, module_name, name)) =
  "\"" ^ string_of_name module_name ^ "\" \"" ^
    string_of_name name ^ "\" : " ^ string_of_extern_type et

let string_of_module_type (ModuleType (dts, its, ets)) =
  String.concat "" (
    List.mapi (fun i dt -> "type " ^ string_of_int i ^ " = " ^ string_of_def_type dt ^ "\n") dts @
    List.map (fun it -> "import " ^ string_of_import_type it ^ "\n") its @
    List.map (fun et -> "export " ^ string_of_export_type et ^ "\n") ets
  )<|MERGE_RESOLUTION|>--- conflicted
+++ resolved
@@ -26,8 +26,7 @@
   | BotHeapType
 
 and value_type = NumType of num_type | RefType of ref_type | BotType
-<<<<<<< HEAD
-and stack_type = value_type list
+and result_type = value_type list
 
 and storage_type =
   ValueStorageType of value_type | PackedStorageType of pack_size
@@ -35,17 +34,12 @@
 
 and struct_type = StructType of field_type list
 and array_type = ArrayType of field_type
-and func_type = FuncType of stack_type * stack_type
+and func_type = FuncType of result_type * result_type
 
 and def_type =
   | StructDefType of struct_type
   | ArrayDefType of array_type
   | FuncDefType of func_type
-=======
-and result_type = value_type list
-and func_type = FuncType of result_type * result_type
-and def_type = FuncDefType of func_type
->>>>>>> 6be99760
 
 type 'a limits = {min : 'a; max : 'a option}
 type table_type = TableType of Int32.t limits * ref_type
@@ -290,14 +284,10 @@
   | FuncHeapType -> "func"
   | ExternHeapType -> "extern"
   | DefHeapType x -> string_of_var x
-<<<<<<< HEAD
   | RttHeapType (x, None) -> "(rtt " ^ string_of_var x ^ ")"
   | RttHeapType (x, Some n) ->
     "(rtt " ^ Int32.to_string n ^ " " ^ string_of_var x ^ ")"
-  | BotHeapType -> "unreachable"
-=======
   | BotHeapType -> "something"
->>>>>>> 6be99760
 
 and string_of_ref_type = function
   | (nul, t) ->
