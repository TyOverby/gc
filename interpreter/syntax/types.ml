--- conflicted
+++ resolved
@@ -10,9 +10,7 @@
 type final = NoFinal | Final
 type 'a limits = {min : 'a; max : 'a option}
 
-<<<<<<< HEAD
-type type_addr = ..
-type var = StatX of type_idx | DynX of type_addr | RecX of int32
+type var = StatX of type_idx | RecX of int32
 
 type num_type = I32T | I64T | F32T | F64T
 type vec_type = V128T
@@ -20,50 +18,37 @@
   | AnyHT | NoneHT | EqHT | I31HT | StructHT | ArrayHT
   | FuncHT | NoFuncHT
   | ExternHT | NoExternHT
-  | DefHT of var
+  | VarHT of var
+  | DefHT of def_type
   | BotHT
-type ref_type = null * heap_type
-type val_type = NumT of num_type | VecT of vec_type | RefT of ref_type | BotT
-
-type result_type = val_type list
-type instr_type = InstrT of result_type * result_type * local_idx list
-
-type storage_type = ValStorageT of val_type | PackStorageT of Pack.pack_size
-type field_type = FieldT of mut * storage_type
-
-type struct_type = StructT of field_type list
-type array_type = ArrayT of field_type
-type func_type = FuncT of result_type * result_type
-
-type str_type =
+and ref_type = null * heap_type
+and val_type = NumT of num_type | VecT of vec_type | RefT of ref_type | BotT
+
+and result_type = val_type list
+and instr_type = InstrT of result_type * result_type * local_idx list
+
+and storage_type = ValStorageT of val_type | PackStorageT of Pack.pack_size
+and field_type = FieldT of mut * storage_type
+
+and struct_type = StructT of field_type list
+and array_type = ArrayT of field_type
+and func_type = FuncT of result_type * result_type
+
+and str_type =
   | DefStructT of struct_type
   | DefArrayT of array_type
   | DefFuncT of func_type
 
-type sub_type = SubT of final * var list * str_type
-type def_type = RecT of sub_type list
-type ctx_type = CtxT of (var * sub_type) list * int32
-=======
-type var = StatX of type_idx
-
-type num_type = I32T | I64T | F32T | F64T
-type vec_type = V128T
-type heap_type = FuncHT | ExternHT | VarHT of var | DefHT of def_type | BotHT
-and ref_type = null * heap_type
-and val_type = NumT of num_type | VecT of vec_type | RefT of ref_type | BotT
-
-and result_type = val_type list
-and instr_type = InstrT of result_type * result_type * local_idx list
-and func_type = FuncT of result_type * result_type
-and def_type = DefFuncT of func_type
->>>>>>> 43727015
+and sub_type = SubT of final * heap_type list * str_type
+and rec_type = RecT of sub_type list
+and def_type = DefT of rec_type * int32
 
 type table_type = TableT of Int32.t limits * ref_type
 type memory_type = MemoryT of Int32.t limits
 type global_type = GlobalT of mut * val_type
 type local_type = LocalT of init * val_type
 type extern_type =
-  | ExternFuncT of var
+  | ExternFuncT of def_type
   | ExternTableT of table_type
   | ExternMemoryT of memory_type
   | ExternGlobalT of global_type
@@ -82,7 +67,6 @@
 let vec_size = function
   | V128T -> 16
 
-<<<<<<< HEAD
 let val_size = function
   | NumT t -> num_size t
   | VecT t -> vec_size t
@@ -93,16 +77,12 @@
   | PackStorageT p -> Pack.packed_size p
 
 let is_stat_var = function StatX _ -> true | _ -> false
-let is_dyn_var = function DynX _ -> true | _ -> false
 let is_rec_var = function RecX _ -> true | _ -> false
 
 let as_stat_var = function StatX x -> x | _ -> assert false
-let as_dyn_var = function DynX x -> x | _ -> assert false
 let as_rec_var = function RecX x -> x | _ -> assert false
 
 
-=======
->>>>>>> 43727015
 let is_num_type = function
   | NumT _ | BotT -> true
   | _ -> false
@@ -115,14 +95,11 @@
   | RefT _ | BotT -> true
   | _ -> false
 
-<<<<<<< HEAD
 let is_packed_storage_type = function
   | ValStorageT _ -> false
   | PackStorageT _ -> true
 
 
-=======
->>>>>>> 43727015
 let defaultable = function
   | NumT _ -> true
   | VecT _ -> true
@@ -164,6 +141,145 @@
 let tables = List.filter_map (function ExternTableT tt -> Some tt | _ -> None)
 let memories = List.filter_map (function ExternMemoryT mt -> Some mt | _ -> None)
 let globals = List.filter_map (function ExternGlobalT gt -> Some gt | _ -> None)
+
+
+(* Substitution *)
+
+type subst = var -> heap_type
+
+let subst_num_type s t = t
+
+let subst_vec_type s t = t
+
+let subst_heap_type s = function
+  | AnyHT -> AnyHT
+  | NoneHT -> NoneHT
+  | EqHT -> EqHT
+  | I31HT -> I31HT
+  | StructHT -> StructHT
+  | ArrayHT -> ArrayHT
+  | FuncHT -> FuncHT
+  | NoFuncHT -> NoFuncHT
+  | ExternHT -> ExternHT
+  | NoExternHT -> NoExternHT
+  | VarHT x -> s x
+  | DefHT dt -> DefHT dt  (* assume closed *)
+  | BotHT -> BotHT
+
+let subst_ref_type s = function
+  | (nul, t) -> (nul, subst_heap_type s t)
+
+let subst_val_type s = function
+  | NumT t -> NumT (subst_num_type s t)
+  | VecT t -> VecT (subst_vec_type s t)
+  | RefT t -> RefT (subst_ref_type s t)
+  | BotT -> BotT
+
+let subst_result_type s = function
+  | ts -> List.map (subst_val_type s) ts
+
+
+let subst_storage_type s = function
+  | ValStorageT t -> ValStorageT (subst_val_type s t)
+  | PackStorageT p -> PackStorageT p
+
+let subst_field_type s = function
+  | FieldT (mut, t) -> FieldT (mut, subst_storage_type s t)
+
+let subst_struct_type s = function
+  | StructT ts -> StructT (List.map (subst_field_type s) ts)
+
+let subst_array_type s = function
+  | ArrayT t -> ArrayT (subst_field_type s t)
+
+let subst_func_type s = function
+  | FuncT (ts1, ts2) -> FuncT (subst_result_type s ts1, subst_result_type s ts2)
+
+let subst_str_type s = function
+  | DefStructT st -> DefStructT (subst_struct_type s st)
+  | DefArrayT at -> DefArrayT (subst_array_type s at)
+  | DefFuncT ft -> DefFuncT (subst_func_type s ft)
+
+let subst_sub_type s = function
+  | SubT (fin, hts, st) ->
+    SubT (fin, List.map (subst_heap_type s) hts, subst_str_type s st)
+
+let subst_rec_type s = function
+  | RecT sts -> RecT (List.map (subst_sub_type s) sts)
+
+let subst_def_type s = function
+  | DefT (rt, i) -> DefT (subst_rec_type s rt, i)
+
+
+let subst_memory_type s = function
+  | MemoryT lim -> MemoryT lim
+
+let subst_table_type s = function
+  | TableT (lim, t) -> TableT (lim, subst_ref_type s t)
+
+let subst_global_type s = function
+  | GlobalT (mut, t) ->  GlobalT (mut, subst_val_type s t)
+
+let subst_extern_type s = function
+  | ExternFuncT dt -> ExternFuncT (subst_def_type s dt)
+  | ExternTableT tt -> ExternTableT (subst_table_type s tt)
+  | ExternMemoryT mt -> ExternMemoryT (subst_memory_type s mt)
+  | ExternGlobalT gt -> ExternGlobalT (subst_global_type s gt)
+
+
+let subst_export_type s = function
+  | ExportT (et, name) -> ExportT (subst_extern_type s et, name)
+
+let subst_import_type s = function
+  | ImportT (et, module_name, name) ->
+    ImportT (subst_extern_type s et, module_name, name)
+
+let subst_module_type s = function
+  | ModuleT (its, ets) ->
+    ModuleT (
+      List.map (subst_import_type s) its,
+      List.map (subst_export_type s) ets
+    )
+
+
+(* Recursive types *)
+
+let roll_rec_type x (rt : rec_type) : rec_type =
+  let RecT sts = rt in
+  let y = Int32.add x (Lib.List32.length sts) in
+  let s = function
+    | StatX x' when x <= x' && x' < y -> VarHT (RecX (Int32.sub x' x))
+    | var -> VarHT var
+  in
+  subst_rec_type s rt
+
+let roll_def_types x (rt : rec_type) : def_type list =
+  let RecT sts as rt' = roll_rec_type x rt in
+  Lib.List32.mapi (fun i _ -> DefT (rt', i)) sts
+
+let roll_def_types_list (rts : rec_type list) : def_type list =
+  List.fold_left (fun (rts, x) rt ->
+    rts @ roll_def_types x rt, Int32.add x (Lib.List32.length rts)
+  ) ([], 0l) rts |> fst
+
+
+let unroll_rec_type (rt : rec_type) : rec_type =
+  let s = function
+    | RecX i -> DefHT (DefT (rt, i))
+    | var -> VarHT var
+  in
+  subst_rec_type s rt
+
+let unroll_def_type (dt : def_type) : sub_type =
+  match dt with
+  | DefT (rt, i) ->
+    let RecT sts = unroll_rec_type rt in
+    Lib.List32.nth sts i
+
+let expand_def_type (dt : def_type) : str_type =
+  match unroll_def_type dt with
+  | SubT (_, _, st) -> st
+
 
 
 (* String conversion *)
@@ -185,24 +301,14 @@
   List.iter escape n;
   Buffer.contents b
 
-<<<<<<< HEAD
-let string_of_addr' = ref (fun (a : type_addr) -> assert false)
-let string_of_addr a = !string_of_addr' a
-
 let string_of_var = function
   | StatX x -> I32.to_string_u x
-  | DynX a -> string_of_addr a
   | RecX x -> "rec." ^ I32.to_string_u x
-=======
-let string_of_var = function
-  | StatX x -> I32.to_string_u x
->>>>>>> 43727015
 
 let string_of_null = function
   | NoNull -> ""
   | Null -> "null "
 
-<<<<<<< HEAD
 let string_of_final = function
   | NoFinal -> ""
   | Final -> " final"
@@ -210,12 +316,6 @@
 let string_of_mut s = function
   | Cons -> s
   | Var -> "(mut " ^ s ^ ")"
-=======
-let string_of_limits = function
-  | {min; max} ->
-    I32.to_string_u min ^
-    (match max with None -> "" | Some n -> " " ^ I32.to_string_u n)
->>>>>>> 43727015
 
 
 let string_of_num_type = function
@@ -227,107 +327,80 @@
 let string_of_vec_type = function
   | V128T -> "v128"
 
-<<<<<<< HEAD
-let string_of_heap_type = function
+let rec string_of_heap_type = function
   | AnyHT -> "any"
   | NoneHT -> "none"
   | EqHT -> "eq"
   | I31HT -> "i31"
   | StructHT -> "struct"
   | ArrayHT -> "array"
-=======
-let rec string_of_heap_type = function
->>>>>>> 43727015
   | FuncHT -> "func"
   | NoFuncHT -> "nofunc"
   | ExternHT -> "extern"
-<<<<<<< HEAD
   | NoExternHT -> "noextern"
-  | DefHT x -> string_of_var x
+  | VarHT x -> string_of_var x
+  | DefHT dt -> "(" ^ string_of_def_type dt ^ ")"
   | BotHT -> "something"
 
-let string_of_ref_type = function
+and string_of_ref_type = function
   | (nul, t) -> "(ref " ^ string_of_null nul ^ string_of_heap_type t ^ ")"
 
-let string_of_val_type = function
-=======
-  | VarHT x -> string_of_var x
-  | DefHT dt -> string_of_def_type dt
-  | BotHT -> "none"
-
-and string_of_ref_type = function
-  | (nul, t) ->
-    "(ref " ^ string_of_null nul ^ string_of_heap_type t ^ ")"
-
 and string_of_val_type = function
->>>>>>> 43727015
   | NumT t -> string_of_num_type t
   | VecT t -> string_of_vec_type t
   | RefT t -> string_of_ref_type t
   | BotT -> "bot"
 
-<<<<<<< HEAD
-let string_of_result_type = function
+
+and string_of_result_type = function
   | ts -> "[" ^ String.concat " " (List.map string_of_val_type ts) ^ "]"
 
 
-let string_of_storage_type = function
+and string_of_storage_type = function
   | ValStorageT t -> string_of_val_type t
   | PackStorageT p -> "i" ^ string_of_int (8 * Pack.packed_size p)
 
-let string_of_field_type = function
+and string_of_field_type = function
   | FieldT (mut, t) -> string_of_mut (string_of_storage_type t) mut
 
-let string_of_struct_type = function
+and string_of_struct_type = function
   | StructT fts ->
     String.concat " " (List.map (fun ft -> "(field " ^ string_of_field_type ft ^ ")") fts)
 
-let string_of_array_type = function
+and string_of_array_type = function
   | ArrayT ft -> string_of_field_type ft
 
-let string_of_func_type = function
+and string_of_func_type = function
   | FuncT (ts1, ts2) ->
     string_of_result_type ts1 ^ " -> " ^ string_of_result_type ts2
 
-let string_of_str_type = function
+and string_of_str_type = function
   | DefStructT st -> "struct " ^ string_of_struct_type st
   | DefArrayT at -> "array " ^ string_of_array_type at
   | DefFuncT ft -> "func " ^ string_of_func_type ft
 
-let string_of_sub_type = function
+and string_of_sub_type = function
   | SubT (Final, [], st) -> string_of_str_type st
-  | SubT (fin, xs, st) ->
+  | SubT (fin, hts, st) ->
     String.concat " "
-      (("sub" ^ string_of_final fin) :: List.map string_of_var xs) ^
+      (("sub" ^ string_of_final fin) :: List.map string_of_heap_type hts) ^
     " (" ^ string_of_str_type st ^ ")"
 
-let string_of_def_type = function
+and string_of_rec_type = function
   | RecT [st] -> string_of_sub_type st
   | RecT sts ->
     "rec " ^
     String.concat " " (List.map (fun st -> "(" ^ string_of_sub_type st ^ ")") sts)
 
-let string_of_ctx_type = function
-  | CtxT ([(_, st)], 0l) -> string_of_sub_type st
-  | CtxT (rts, i) ->
-    "(" ^ string_of_def_type (RecT (List.map snd rts)) ^ ")." ^ I32.to_string_u i
+and string_of_def_type = function
+  | DefT (RecT [st], 0l) -> string_of_sub_type st
+  | DefT (rt, i) -> "(" ^ string_of_rec_type rt ^ ")." ^ I32.to_string_u i
+
 
 let string_of_limits = function
   | {min; max} ->
     I32.to_string_u min ^
     (match max with None -> "" | Some n -> " " ^ I32.to_string_u n)
-=======
-and string_of_result_type = function
-  | ts -> "[" ^ String.concat " " (List.map string_of_val_type ts) ^ "]"
-
-and string_of_func_type = function
-  | FuncT (ts1, ts2) ->
-    string_of_result_type ts1 ^ " -> " ^ string_of_result_type ts2
-
-and string_of_def_type = function
-  | DefFuncT ft -> "func " ^ string_of_func_type ft
-
->>>>>>> 43727015
 
 let string_of_memory_type = function
   | MemoryT lim -> string_of_limits lim
@@ -336,23 +409,14 @@
   | TableT (lim, t) -> string_of_limits lim ^ " " ^ string_of_ref_type t
 
 let string_of_global_type = function
-<<<<<<< HEAD
   | GlobalT (mut, t) -> string_of_mut (string_of_val_type t) mut
-=======
-  | GlobalT (Cons, t) -> string_of_val_type t
-  | GlobalT (Var, t) -> "(mut " ^ string_of_val_type t ^ ")"
->>>>>>> 43727015
 
 let string_of_local_type = function
   | LocalT (Set, t) -> string_of_val_type t
   | LocalT (Unset, t) -> "(unset " ^ string_of_val_type t ^ ")"
 
 let string_of_extern_type = function
-<<<<<<< HEAD
-  | ExternFuncT x -> "func " ^ string_of_var x
-=======
-  | ExternFuncT ft -> "func " ^ string_of_func_type ft
->>>>>>> 43727015
+  | ExternFuncT dt -> "func " ^ string_of_def_type dt
   | ExternTableT tt -> "table " ^ string_of_table_type tt
   | ExternMemoryT mt -> "memory " ^ string_of_memory_type mt
   | ExternGlobalT gt -> "global " ^ string_of_global_type gt
@@ -368,231 +432,8 @@
       string_of_name name ^ "\" : " ^ string_of_extern_type et
 
 let string_of_module_type = function
-<<<<<<< HEAD
-  | ModuleT (dts, its, ets) ->
-=======
   | ModuleT (its, ets) ->
->>>>>>> 43727015
     String.concat "" (
       List.map (fun it -> "import " ^ string_of_import_type it ^ "\n") its @
       List.map (fun et -> "export " ^ string_of_export_type et ^ "\n") ets
-    )
-
-
-(* Substitution *)
-
-<<<<<<< HEAD
-let subst_num_type s t = t
-
-let subst_vec_type s t = t
-
-let subst_heap_type s = function
-  | AnyHT -> AnyHT
-  | NoneHT -> NoneHT
-  | EqHT -> EqHT
-  | I31HT -> I31HT
-  | StructHT -> StructHT
-  | ArrayHT -> ArrayHT
-  | FuncHT -> FuncHT
-  | NoFuncHT -> NoFuncHT
-  | ExternHT -> ExternHT
-  | NoExternHT -> NoExternHT
-  | DefHT x -> DefHT (s x)
-  | BotHT -> BotHT
-
-let subst_ref_type s = function
-  | (nul, t) -> (nul, subst_heap_type s t)
-
-let subst_val_type s = function
-  | NumT t -> NumT (subst_num_type s t)
-  | VecT t -> VecT (subst_vec_type s t)
-  | RefT t -> RefT (subst_ref_type s t)
-  | BotT -> BotT
-
-let subst_result_type s ts =
- List.map (subst_val_type s) ts
-
-
-let subst_storage_type s = function
-  | ValStorageT t -> ValStorageT (subst_val_type s t)
-  | PackStorageT p -> PackStorageT p
-
-let subst_field_type s = function
-  | FieldT (mut, t) -> FieldT (mut, subst_storage_type s t)
-
-let subst_struct_type s = function
-  | StructT ts -> StructT (List.map (subst_field_type s) ts)
-
-let subst_array_type s = function
-  | ArrayT t -> ArrayT (subst_field_type s t)
-
-let subst_func_type s = function
-  | FuncT (ts1, ts2) -> FuncT (subst_result_type s ts1, subst_result_type s ts2)
-
-let subst_str_type s = function
-  | DefStructT st -> DefStructT (subst_struct_type s st)
-  | DefArrayT at -> DefArrayT (subst_array_type s at)
-  | DefFuncT ft -> DefFuncT (subst_func_type s ft)
-
-let subst_sub_type s = function
-  | SubT (fin, xs, st) -> SubT (fin, List.map s xs, subst_str_type s st)
-
-let subst_def_type s = function
-  | RecT sts -> RecT (List.map (subst_sub_type s) sts)
-
-let subst_rec_type s (x, st) = (s x, subst_sub_type s st)
-
-let subst_ctx_type s = function
-  | CtxT (rts, i) -> CtxT (List.map (subst_rec_type s) rts, i)
-
-
-=======
-type subst = var -> heap_type
-
-let subst_num_type s t = t
-
-let subst_vec_type s t = t
-
-let subst_heap_type s = function
-  | FuncHT -> FuncHT
-  | ExternHT -> ExternHT
-  | VarHT x -> s x
-  | DefHT ht -> DefHT ht  (* assume closed *)
-  | BotHT -> BotHT
-
-let subst_ref_type s = function
-  | (nul, t) -> (nul, subst_heap_type s t)
-
-let subst_val_type s = function
-  | NumT t -> NumT (subst_num_type s t)
-  | VecT t -> VecT (subst_vec_type s t)
-  | RefT t -> RefT (subst_ref_type s t)
-  | BotT -> BotT
-
-let subst_result_type s = function
-  | ts -> List.map (subst_val_type s) ts
-
-let subst_func_type s = function
-  | FuncT (ts1, ts2) -> FuncT (subst_result_type s ts1, subst_result_type s ts2)
-
-let subst_def_type s = function
-  | DefFuncT ft -> DefFuncT (subst_func_type s ft)
-
->>>>>>> 43727015
-let subst_memory_type s = function
-  | MemoryT lim -> MemoryT lim
-
-let subst_table_type s = function
-  | TableT (lim, t) -> TableT (lim, subst_ref_type s t)
-
-let subst_global_type s = function
-  | GlobalT (mut, t) ->  GlobalT (mut, subst_val_type s t)
-
-let subst_extern_type s = function
-<<<<<<< HEAD
-  | ExternFuncT x -> ExternFuncT (s x)
-=======
-  | ExternFuncT ft -> ExternFuncT (subst_func_type s ft)
->>>>>>> 43727015
-  | ExternTableT tt -> ExternTableT (subst_table_type s tt)
-  | ExternMemoryT mt -> ExternMemoryT (subst_memory_type s mt)
-  | ExternGlobalT gt -> ExternGlobalT (subst_global_type s gt)
-
-let subst_export_type s = function
-  | ExportT (et, name) -> ExportT (subst_extern_type s et, name)
-
-let subst_import_type s = function
-  | ImportT (et, module_name, name) ->
-    ImportT (subst_extern_type s et, module_name, name)
-
-<<<<<<< HEAD
-
-(* Recursive types *)
-
-let ctx_types_of_def_type x (dt : def_type) : ctx_type list =
-  match dt with
-  | RecT sts ->
-    let rts = Lib.List32.mapi (fun i st -> (StatX (Int32.add x i), st)) sts in
-    Lib.List32.mapi (fun i _ -> CtxT (rts, i)) sts
-
-let ctx_types_of_def_types (dts : def_type list) : ctx_type list =
-  let rec iter x dts =
-    match dts with
-    | [] -> []
-    | dt::dts' ->
-      let cts = ctx_types_of_def_type x dt in
-      cts @ iter (Int32.add x (Lib.List32.length cts)) dts'
-  in iter 0l dts
-
-
-let unroll_ctx_type (ct : ctx_type) : sub_type =
-  match ct with
-  | CtxT (rts, i) -> snd (Lib.List32.nth rts i)
-
-let expand_ctx_type (ct : ctx_type) : str_type =
-  match unroll_ctx_type ct with
-  | SubT (_, _, st) -> st
-
-
-(* Dynamic Types *)
-
-type type_addr += Addr of ctx_type Lib.Promise.t
-
-let unwrap = function
-  | Addr p -> p
-  | _ -> assert false
-
-let alloc_uninit () = Addr (Lib.Promise.make ())
-let init x dt = Lib.Promise.fulfill (unwrap x) dt
-let alloc dt = let x = alloc_uninit () in init x dt; x
-let def_of x = Lib.Promise.value (unwrap x)
-
-let () = string_of_addr' :=
-  let inner = ref [] in
-  fun x ->
-    let h = Hashtbl.hash x land 0xffff in
-    Printf.sprintf "@%x" h ^
-    if List.mem h !inner then "" else
-    ( inner := h :: !inner;
-      try
-        let s = string_of_ctx_type (def_of x) in
-        inner := List.tl !inner; "=(" ^ s ^ ")"
-      with exn -> inner := []; raise exn
-    )
-
-
-(* Instantiation *)
-
-let dyn_var_type c = function
-  | StatX x -> DynX (Lib.List32.nth c x)
-  | DynX _ -> assert false
-  | RecX x -> RecX x
-
-let dyn_heap_type c = subst_heap_type (dyn_var_type c)
-let dyn_ref_type c = subst_ref_type (dyn_var_type c)
-let dyn_val_type c = subst_val_type (dyn_var_type c)
-let dyn_func_type c = subst_func_type (dyn_var_type c)
-let dyn_memory_type c = subst_memory_type (dyn_var_type c)
-let dyn_table_type c = subst_table_type (dyn_var_type c)
-let dyn_global_type c = subst_global_type (dyn_var_type c)
-let dyn_extern_type c = subst_extern_type (dyn_var_type c)
-
-let dyn_sub_type c = subst_sub_type (dyn_var_type c)
-let dyn_ctx_type c = subst_ctx_type (dyn_var_type c)
-
-let dyn_module_type (ModuleT (dts, its, ets)) =
-  let cts = ctx_types_of_def_types dts in
-  let c = List.map (fun _ -> alloc_uninit ()) cts in
-  let s = dyn_var_type c in
-  List.iter2 (fun x ct -> init x (subst_ctx_type s ct)) c cts;
-  let its = List.map (subst_import_type s) its in
-  let ets = List.map (subst_export_type s) ets in
-  ModuleT ([], its, ets)
-=======
-let subst_module_type s = function
-  | ModuleT (its, ets) ->
-    ModuleT (
-      List.map (subst_import_type s) its,
-      List.map (subst_export_type s) ets
-    )
->>>>>>> 43727015
+    )