--- conflicted
+++ resolved
@@ -63,24 +63,19 @@
   List.fold_left init_local c xs
 
 let func_type (c : context) x =
-<<<<<<< HEAD
   match expand_ctx_type (type_ c x) with
-  | FuncDefType ft -> ft
+  | DefFuncT ft -> ft
   | _ -> error x.at ("non-function type " ^ I32.to_string_u x.it)
 
 let struct_type (c : context) x =
   match expand_ctx_type (type_ c x) with
-  | StructDefType st -> st
+  | DefStructT st -> st
   | _ -> error x.at ("non-structure type " ^ I32.to_string_u x.it)
 
 let array_type (c : context) x =
   match expand_ctx_type (type_ c x) with
-  | ArrayDefType at -> at
+  | DefArrayT at -> at
   | _ -> error x.at ("non-array type " ^ I32.to_string_u x.it)
-=======
-  match type_ c x with
-  | DefFuncT ft -> ft
->>>>>>> 571c299a
 
 let refer category (s : Free.Set.t) x =
   if not (Free.Set.mem x.it s) then
@@ -109,21 +104,13 @@
 
 let check_heap_type (c : context) (t : heap_type) at =
   match t with
-<<<<<<< HEAD
-  | AnyHeapType | NoneHeapType | EqHeapType
-  | I31HeapType | DataHeapType | ArrayHeapType -> ()
-  | FuncHeapType | NoFuncHeapType -> ()
-  | ExternHeapType | NoExternHeapType -> ()
-  | DefHeapType (SynVar x) -> ignore (type_ c (x @@ at))
-  | DefHeapType _ -> assert false
-  | BotHeapType -> ()
-=======
-  | FuncHT -> ()
-  | ExternHT -> ()
-  | DefHT (Stat x) -> ignore (type_ c (x @@ at))
-  | DefHT (Dyn _) -> assert false
-  | BotHT -> assert false
->>>>>>> 571c299a
+  | AnyHT | NoneHT | EqHT
+  | I31HT | AggrHT | ArrayHT -> ()
+  | FuncHT | NoFuncHT -> ()
+  | ExternHT | NoExternHT -> ()
+  | DefHT (StatX x) -> ignore (type_ c (x @@ at))
+  | DefHT _ -> assert false
+  | BotHT -> ()
 
 let check_ref_type (c : context) (t : ref_type) at =
   match t with
@@ -141,19 +128,19 @@
 
 let check_storage_type (c : context) (st : storage_type) at =
   match st with
-  | ValueStorageType t -> check_value_type c t at
-  | PackedStorageType sz -> assert (sz = Pack8 || sz = Pack16)
+  | ValStorageT t -> check_val_type c t at
+  | PackStorageT p -> assert Pack.(p = Pack8 || p = Pack16)
 
 let check_field_type (c : context) (ft : field_type) at =
-  let FieldType (st, _mut) = ft in
+  let FieldT (_mut, st) = ft in
   check_storage_type c st at
 
 let check_struct_type (c : context) (st : struct_type) at =
-  let StructType fts = st in
+  let StructT fts = st in
   List.iter (fun ft -> check_field_type c ft at) fts
 
 let check_array_type (c : context) (rt : array_type) at =
-  let ArrayType ft = rt in
+  let ArrayT ft = rt in
   check_field_type c ft at
 
 let check_func_type (c : context) (ft : func_type) at =
@@ -172,30 +159,21 @@
     "memory size must be at most 65536 pages (4GiB)"
 
 let check_global_type (c : context) (gt : global_type) at =
-<<<<<<< HEAD
-  let GlobalType (t, _mut) = gt in
-  check_value_type c t at
+  let GlobalT (_mut, t) = gt in
+  check_val_type c t at
 
 
 let check_str_type (c : context) (st : str_type) at =
   match st with
-  | StructDefType st -> check_struct_type c st at
-  | ArrayDefType rt -> check_array_type c rt at
-  | FuncDefType ft -> check_func_type c ft at
-=======
-  let GlobalT (_mut, t) = gt in
-  check_val_type c t at
-
-let check_def_type (c : context) (dt : def_type) at =
-  match dt with
+  | DefStructT st -> check_struct_type c st at
+  | DefArrayT rt -> check_array_type c rt at
   | DefFuncT ft -> check_func_type c ft at
->>>>>>> 571c299a
 
 let check_sub_type (c : context) (st : sub_type) x at =
-  let SubType (xs, st) = st in
+  let SubT (xs, st) = st in
   check_str_type c st at;
   List.iter (fun xi ->
-    let xi = as_syn_var xi in
+    let xi = as_stat_var xi in
     require (xi < x) at
       ("forward use of type " ^ I32.to_string_u xi ^  " in sub type definition");
     require (match_str_type c.types st (expand_ctx_type (type_ c (xi @@ at)))) at
@@ -205,7 +183,7 @@
 let check_def_type (c : context) (dt : def_type) at : context =
   let x = Lib.List32.length c.types in
   match dt with
-  | RecDefType sts ->
+  | RecT sts ->
     let c' = {c with types = c.types @ ctx_types_of_def_type x dt} in
     ignore (List.fold_left (fun x st -> check_sub_type c' st x at; I32.add x 1l) x sts);
     c'
@@ -238,11 +216,7 @@
 let check_stack (c : context) ts1 ts2 at =
   require
     (List.length ts1 = List.length ts2 &&
-<<<<<<< HEAD
-      List.for_all2 (match_value_type c.types) ts1 ts2) at
-=======
       List.for_all2 (match_val_type c.types) ts1 ts2) at
->>>>>>> 571c299a
     ("type mismatch: instruction requires " ^ string_of_result_type ts2 ^
      " but stack has " ^ string_of_result_type ts1)
 
@@ -335,15 +309,15 @@
     | F32x4 (Replace i) | F64x2 (Replace i) -> i
 
 let type_castop = function
-  | I31Op -> I31HeapType
-  | DataOp -> DataHeapType
-  | ArrayOp -> ArrayHeapType
+  | I31Op -> I31HT
+  | AggrOp -> AggrHT
+  | ArrayOp -> ArrayHT
   | NullOp | RttOp _ -> assert false
 
 let type_externop op =
   match op with
-  | Internalize -> ExternHeapType, AnyHeapType
-  | Externalize -> AnyHeapType, ExternHeapType
+  | Internalize -> ExternHT, AnyHT
+  | Externalize -> AnyHT, ExternHT
 
 
 (* Expressions *)
@@ -399,22 +373,10 @@
 
 let check_block_type (c : context) (bt : block_type) at : instr_type =
   match bt with
-<<<<<<< HEAD
-  | ValBlockType None -> FuncType ([], [])
-  | ValBlockType (Some t) -> check_value_type c t at; FuncType ([], [t])
-  | VarBlockType (SynVar x) -> func_type c (x @@ at)
-  | VarBlockType _ -> assert false
-
-let check_local (c : context) (defaults : bool) (t : local) =
-  check_value_type c t.it t.at;
-  require (not defaults || defaultable_value_type t.it) t.at
-    "non-defaultable local type"
-=======
   | ValBlockType None -> InstrT ([], [], [])
   | ValBlockType (Some t) -> check_val_type c t at; InstrT ([], [t], [])
   | VarBlockType x ->
     let FuncT (ts1, ts2) = func_type c x in InstrT (ts1, ts2, [])
->>>>>>> 571c299a
 
 let rec check_instr (c : context) (e : instr) (s : infer_result_type) : infer_instr_type =
   match e.it with
@@ -464,84 +426,68 @@
 
   | BrTable (xs, x) ->
     let n = List.length (label c x) in
-    let ts = Lib.List.table n (fun i -> peek (n - i) s) in
+    let ts = List.init n (fun i -> peek (n - i) s) in
     check_stack c ts (label c x) x.at;
     List.iter (fun x' -> check_stack c ts (label c x') x'.at) xs;
     (ts @ [NumT I32T]) -->... [], []
 
-<<<<<<< HEAD
   | BrCast (x, RttOp y) ->
     let _ = type_ c y in
     let t = peek 0 s in
-    let t' = RefType (NonNullable, DefHeapType (SynVar y.it)) in
+    let t' = RefT (NoNull, DefHT (StatX y.it)) in
     require
-      ( match_value_type c.types t (RefType (Nullable, DataHeapType)) ||
-        match_value_type c.types t (RefType (Nullable, FuncHeapType)) ) e.at
+      ( match_val_type c.types t (RefT (Null, AggrHT)) ||
+        match_val_type c.types t (RefT (Null, FuncHT)) ) e.at
       ("type mismatch: instruction requires data or function reference type" ^
        " but stack has " ^ string_of_result_type [t]);
     require
       ( label c x <> [] &&
-        match_value_type c.types t' (Lib.List.last (label c x)) ) e.at
-      ("type mismatch: instruction requires type " ^ string_of_value_type t' ^
+        match_val_type c.types t' (Lib.List.last (label c x)) ) e.at
+      ("type mismatch: instruction requires type " ^ string_of_val_type t' ^
        " but label has " ^ string_of_result_type (label c x));
     let ts0 = Lib.List.lead (label c x) in
-    (ts0 @ [t]) --> (ts0 @ [t])
+    (ts0 @ [t]) --> (ts0 @ [t]), []
 
   | BrCast (x, NullOp) ->
-    let (_, ht) = peek_ref 0 s e.at in
-    (label c x @ [RefType (Nullable, ht)]) -->
-      (label c x @ [RefType (NonNullable, ht)])
+    let (_nul, ht) = peek_ref 0 s e.at in
+    (label c x @ [RefT (Null, ht)]) --> (label c x @ [RefT (NoNull, ht)]), []
 
   | BrCast (x, castop) ->
     let rt = peek_ref 0 s e.at in
-    let t' = RefType (NonNullable, type_castop castop) in
+    let t' = RefT (NoNull, type_castop castop) in
     require
-      (match_value_type c.types (peek 0 s) (RefType (Nullable, AnyHeapType))) e.at
+      (match_val_type c.types (peek 0 s) (RefT (Null, AnyHT))) e.at
       ("type mismatch: instruction requires type " ^
-        string_of_value_type (RefType (Nullable, AnyHeapType)) ^
-       " but stack has " ^ string_of_value_type (peek 0 s));
+        string_of_val_type (RefT (Null, AnyHT)) ^
+       " but stack has " ^ string_of_val_type (peek 0 s));
     require
       ( label c x <> [] &&
-        match_value_type c.types t' (Lib.List.last (label c x)) ) e.at
-      ("type mismatch: instruction requires type " ^ string_of_value_type t' ^
+        match_val_type c.types t' (Lib.List.last (label c x)) ) e.at
+      ("type mismatch: instruction requires type " ^ string_of_val_type t' ^
        " but label has " ^ string_of_result_type (label c x));
     let ts0 = Lib.List.lead (label c x) in
-    (ts0 @ [RefType rt]) --> (ts0 @ [RefType rt])
+    (ts0 @ [RefT rt]) --> (ts0 @ [RefT rt]), []
 
   | BrCastFail (x, RttOp y) ->
     let _ = type_ c y in
     let t = peek 0 s in
-    let t' = RefType (NonNullable, DefHeapType (SynVar y.it)) in
+    let t' = RefT (NoNull, DefHT (StatX y.it)) in
     require
-      ( match_value_type c.types t (RefType (Nullable, DataHeapType)) ||
-        match_value_type c.types t (RefType (Nullable, FuncHeapType)) ) e.at
+      ( match_val_type c.types t (RefT (Null, AggrHT)) ||
+        match_val_type c.types t (RefT (Null, FuncHT)) ) e.at
       ("type mismatch: instruction requires data or function reference type" ^
        " but stack has " ^ string_of_result_type [t]);
-    require
-      ( label c x <> [] &&
-        match_value_type c.types t (Lib.List.last (label c x)) ) e.at
-      ("type mismatch: instruction requires type " ^ string_of_value_type t ^
+    require (label c x <> []) e.at
+      ("type mismatch: instruction requires type " ^ string_of_val_type t ^
        " but label has " ^ string_of_result_type (label c x));
-    let ts0 = Lib.List.lead (label c x) in
-    (ts0 @ [t]) --> (ts0 @ [t'])
+    let ts0, t1 = Lib.List.split_last (label c x) in
+    require (match_val_type c.types t t1) e.at
+      ("type mismatch: instruction requires type " ^ string_of_val_type t ^
+       " but label has " ^ string_of_result_type (label c x));
+    (ts0 @ [t]) --> (ts0 @ [t']), []
 
   | BrCastFail (x, NullOp) ->
-    let (_, ht) as rt = peek_ref 0 s e.at in
-    let t' = RefType (NonNullable, ht) in
-    require
-      ( label c x <> [] &&
-        match_value_type c.types t' (Lib.List.last (label c x)) ) e.at
-      ("type mismatch: instruction requires type " ^ string_of_value_type t' ^
-       " but label has " ^ string_of_result_type (label c x));
-    let ts0 = Lib.List.lead (label c x) in
-    (ts0 @ [RefType rt]) --> ts0
-=======
-  | BrOnNull x ->
-    let (_nul, ht) = peek_ref 0 s e.at in
-    (label c x @ [RefT (Null, ht)]) --> (label c x @ [RefT (NoNull, ht)]), []
-
-  | BrOnNonNull x ->
-    let (_nul, ht) = peek_ref 0 s e.at in
+    let (nul, ht) = peek_ref 0 s e.at in
     let t' = RefT (NoNull, ht) in
     require (label c x <> []) e.at
       ("type mismatch: instruction requires type " ^ string_of_val_type t' ^
@@ -550,101 +496,39 @@
     require (match_val_type c.types t' t1) e.at
       ("type mismatch: instruction requires type " ^ string_of_val_type t' ^
        " but label has " ^ string_of_result_type (label c x));
-    (ts0 @ [RefT (_nul, ht)]) --> ts0, []
->>>>>>> 571c299a
+    (ts0 @ [RefT (nul, ht)]) --> ts0, []
 
   | BrCastFail (x, castop) ->
     let rt = peek_ref 0 s e.at in
-    let t = RefType rt in
-    let t' = RefType (NonNullable, type_castop castop) in
+    let t = RefT rt in
+    let t' = RefT (NoNull, type_castop castop) in
     require
-      (match_value_type c.types (peek 0 s) (RefType (Nullable, AnyHeapType))) e.at
+      (match_val_type c.types (peek 0 s) (RefT (Null, AnyHT))) e.at
       ("type mismatch: instruction requires type " ^
-        string_of_value_type (RefType (Nullable, AnyHeapType)) ^
-       " but stack has " ^ string_of_value_type (peek 0 s));
-    require
-      ( label c x <> [] &&
-        match_value_type c.types t (Lib.List.last (label c x)) ) e.at
-      ("type mismatch: instruction requires type " ^ string_of_value_type t ^
+        string_of_val_type (RefT (Null, AnyHT)) ^
+       " but stack has " ^ string_of_val_type (peek 0 s));
+    require (label c x <> []) e.at
+      ("type mismatch: instruction requires type " ^ string_of_val_type t ^
        " but label has " ^ string_of_result_type (label c x));
-    let ts0 = Lib.List.lead (label c x) in
-    (ts0 @ [RefType rt]) --> (ts0 @ [t'])
+    let ts0, t1 = Lib.List.split_last (label c x) in
+    require (match_val_type c.types t t1) e.at
+      ("type mismatch: instruction requires type " ^ string_of_val_type t ^
+       " but label has " ^ string_of_result_type (label c x));
+    (ts0 @ [RefT rt]) --> (ts0 @ [t']), []
 
   | Return ->
     c.results -->... [], []
 
   | Call x ->
-<<<<<<< HEAD
-    let FuncType (ts1, ts2) = as_func_str_type (expand_ctx_type (func c x)) in
-    ts1 --> ts2
-
-  | CallRef ->
-    (match peek_ref 0 s e.at with
-    | (nul, DefHeapType (SynVar x)) ->
-      let FuncType (ts1, ts2) = func_type c (x @@ e.at) in
-      (ts1 @ [RefType (nul, DefHeapType (SynVar x))]) --> ts2
-    | (_, (NoFuncHeapType | BotHeapType)) as rt ->
-      [RefType rt] -->... []
-    | rt ->
-      error e.at
-        ("type mismatch: instruction requires function reference type" ^
-         " but stack has " ^ string_of_value_type (RefType rt))
-    )
-
-  | CallIndirect (x, y) ->
-    let TableType (lim, t) = table c x in
-    let FuncType (ts1, ts2) = func_type c y in
-    require (match_ref_type c.types t (Nullable, FuncHeapType)) x.at
-      ("type mismatch: instruction requires table of function type" ^
-       " but table has element type " ^ string_of_ref_type t);
-    (ts1 @ [NumType I32Type]) --> ts2
-
-  | ReturnCallRef ->
-    (match peek_ref 0 s e.at with
-    | (nul, DefHeapType (SynVar x)) ->
-      let FuncType (ts1, ts2) = func_type c (x @@ e.at) in
-      require (match_result_type c.types ts2 c.results) e.at
-        ("type mismatch: current function requires result type " ^
-         string_of_result_type c.results ^
-         " but callee returns " ^ string_of_result_type ts2);
-      (ts1 @ [RefType (nul, DefHeapType (SynVar x))]) -->... []
-    | (_, (NoFuncHeapType | BotHeapType)) as rt ->
-      [RefType rt] -->... []
-    | rt ->
-      error e.at
-        ("type mismatch: instruction requires function reference type" ^
-         " but stack has " ^ string_of_value_type (RefType rt))
-    )
-
-  | FuncBind x ->
-    (match peek_ref 0 s e.at with
-    | (nul, DefHeapType (SynVar y)) ->
-      let FuncType (ts1, ts2) = func_type c (y @@ e.at) in
-      let FuncType (ts1', _) as ft' = func_type c x in
-      require (List.length ts1 >= List.length ts1') x.at
-        "type mismatch in function arguments";
-      let ts11, ts12 = Lib.List.split (List.length ts1 - List.length ts1') ts1 in
-      require (match_func_type c.types (FuncType (ts12, ts2)) ft') e.at
-        "type mismatch in function type";
-      (ts11 @ [RefType (nul, DefHeapType (SynVar y))]) -->
-        [RefType (NonNullable, DefHeapType (SynVar x.it))]
-    | (_, (NoFuncHeapType | BotHeapType)) as rt ->
-      [RefType rt] -->.. [RefType (NonNullable, DefHeapType (SynVar x.it))]
-    | rt ->
-      error e.at
-        ("type mismatch: instruction requires function reference type" ^
-         " but stack has " ^ string_of_value_type (RefType rt))
-    )
-=======
-    let FuncT (ts1, ts2) = func c x in
+    let FuncT (ts1, ts2) = as_func_str_type (expand_ctx_type (func c x)) in
     ts1 --> ts2, []
 
   | CallRef x ->
     let FuncT (ts1, ts2) = func_type c x in
-    (ts1 @ [RefT (Null, DefHT (Stat x.it))]) --> ts2, []
+    (ts1 @ [RefT (Null, DefHT (StatX x.it))]) --> ts2, []
 
   | CallIndirect (x, y) ->
-    let TableT (_lim, t) = table c x in
+    let TableT (lim, t) = table c x in
     let FuncT (ts1, ts2) = func_type c y in
     require (match_ref_type c.types t (Null, FuncHT)) x.at
       ("type mismatch: instruction requires table of function type" ^
@@ -657,8 +541,7 @@
       ("type mismatch: current function requires result type " ^
        string_of_result_type c.results ^
        " but callee returns " ^ string_of_result_type ts2);
-    (ts1 @ [RefT (Null, DefHT (Stat x.it))]) -->... [], []
->>>>>>> 571c299a
+    (ts1 @ [RefT (Null, DefHT (StatX x.it))]) -->... [], []
 
   | LocalGet x ->
     let LocalT (init, t) = local c x in
@@ -703,13 +586,8 @@
     [NumT I32T; RefT rt; NumT I32T] --> [], []
 
   | TableCopy (x, y) ->
-<<<<<<< HEAD
-    let TableType (_lim1, t1) = table c x in
-    let TableType (_lim2, t2) = table c y in
-=======
     let TableT (_lim1, t1) = table c x in
     let TableT (_lim2, t2) = table c y in
->>>>>>> 571c299a
     require (match_ref_type c.types t2 t1) x.at
       ("type mismatch: source element type " ^ string_of_ref_type t1 ^
        " does not match destination element type " ^ string_of_ref_type t2);
@@ -784,143 +662,123 @@
     check_heap_type c ht e.at;
     [] --> [RefT (Null, ht)], []
 
-<<<<<<< HEAD
   | RefFunc x ->
     let y = Lib.Option.force (Lib.List32.index_of (func c x) c.types) in
-=======
-  | RefIsNull ->
+    refer_func c x;
+    [] --> [RefT (NoNull, DefHT (StatX y))], []
+
+  | RefTest (RttOp y) ->
+    let st = expand_ctx_type (type_ c y) in
+    [RefT (Null, abs_of_str_type c.types st)] --> [NumT I32T], []
+
+  | RefTest NullOp ->
     let (_, ht) = peek_ref 0 s e.at in
     [RefT (Null, ht)] --> [NumT I32T], []
 
-  | RefAsNonNull ->
-    let (_, ht) = peek_ref 0 s e.at in
-    [RefT (Null, ht)] --> [RefT (NoNull, ht)], []
-
-  | RefFunc x ->
-    let ft = func c x in
-    let y = Lib.Option.force (Lib.List32.index_of (DefFuncT ft) c.types) in
->>>>>>> 571c299a
-    refer_func c x;
-    [] --> [RefT (NoNull, DefHT (Stat y))], []
-
-  | RefTest (RttOp y) ->
-    let st = expand_ctx_type (type_ c y) in
-    [RefType (Nullable, abs_of_str_type c.types st)] --> [NumType I32Type]
-
-  | RefTest NullOp ->
-    let (_, ht) = peek_ref 0 s e.at in
-    [RefType (Nullable, ht)] --> [NumType I32Type]
-
   | RefTest castop ->
     let ht = type_castop castop in
-    [RefType (Nullable, top_of_heap_type c.types ht)] --> [NumType I32Type]
+    [RefT (Null, top_of_heap_type c.types ht)] --> [NumT I32T], []
 
   | RefCast (RttOp y) ->
     let st = expand_ctx_type (type_ c y) in
     let (nul, _) = peek_ref 0 s e.at in
-    [RefType (nul, abs_of_str_type c.types st)] -->
-    [RefType (nul, DefHeapType (SynVar y.it))]
+    [RefT (nul, abs_of_str_type c.types st)] -->
+      [RefT (nul, DefHT (StatX y.it))], []
 
   | RefCast NullOp ->
     let (_, ht) = peek_ref 0 s e.at in
-    [RefType (Nullable, ht)] --> [RefType (NonNullable, ht)]
+    [RefT (Null, ht)] --> [RefT (NoNull, ht)], []
 
   | RefCast castop ->
     let ht = type_castop castop in
-    [RefType (Nullable, top_of_heap_type c.types ht)] -->
-    [RefType (NonNullable, ht)]
+    [RefT (Null, top_of_heap_type c.types ht)] --> [RefT (NoNull, ht)], []
 
   | RefEq ->
-    [RefType (Nullable, EqHeapType); RefType (Nullable, EqHeapType)] -->
-    [NumType I32Type]
+    [RefT (Null, EqHT); RefT (Null, EqHT)] --> [NumT I32T], []
 
   | I31New ->
-    [NumType I32Type] --> [RefType (NonNullable, I31HeapType)]
+    [NumT I32T] --> [RefT (NoNull, I31HT)], []
 
   | I31Get ext ->
-    [RefType (Nullable, I31HeapType)] --> [NumType I32Type]
+    [RefT (Null, I31HT)] --> [NumT I32T], []
 
   | StructNew (x, initop) ->
-    let StructType fts = struct_type c x in
+    let StructT fts = struct_type c x in
     require
       ( initop = Explicit || List.for_all (fun ft ->
-          defaultable_value_type (unpacked_field_type ft)) fts ) x.at
+          defaultable (unpacked_field_type ft)) fts ) x.at
       "field type is not defaultable";
     let ts = if initop = Implicit then [] else List.map unpacked_field_type fts in
-    ts --> [RefType (NonNullable, DefHeapType (SynVar x.it))]
+    ts --> [RefT (NoNull, DefHT (StatX x.it))], []
 
   | StructGet (x, y, exto) ->
-    let StructType fts = struct_type c x in
+    let StructT fts = struct_type c x in
     require (y.it < Lib.List32.length fts) y.at
       ("unknown field " ^ I32.to_string_u y.it);
-    let FieldType (st, _) = Lib.List32.nth fts y.it in
+    let FieldT (_mut, st) = Lib.List32.nth fts y.it in
     require ((exto <> None) == is_packed_storage_type st) y.at
       ("field is " ^ (if exto = None then "packed" else "unpacked"));
     let t = unpacked_storage_type st in
-    [RefType (Nullable, DefHeapType (SynVar x.it))] --> [t]
+    [RefT (Null, DefHT (StatX x.it))] --> [t], []
 
   | StructSet (x, y) ->
-    let StructType fts = struct_type c x in
+    let StructT fts = struct_type c x in
     require (y.it < Lib.List32.length fts) y.at
       ("unknown field " ^ I32.to_string_u y.it);
-    let FieldType (st, mut) = Lib.List32.nth fts y.it in
-    require (mut == Mutable) y.at "field is immutable";
+    let FieldT (mut, st) = Lib.List32.nth fts y.it in
+    require (mut == Var) y.at "field is immutable";
     let t = unpacked_storage_type st in
-    [RefType (Nullable, DefHeapType (SynVar x.it)); t] --> []
+    [RefT (Null, DefHT (StatX x.it)); t] --> [], []
 
   | ArrayNew (x, initop) ->
-    let ArrayType ft = array_type c x in
+    let ArrayT ft = array_type c x in
     require
-      ( initop = Explicit ||
-        defaultable_value_type (unpacked_field_type ft) ) x.at
+      (initop = Explicit || defaultable (unpacked_field_type ft)) x.at
       "array type is not defaultable";
     let ts = if initop = Implicit then [] else [unpacked_field_type ft] in
-    (ts @ [NumType I32Type]) -->
-      [RefType (NonNullable, DefHeapType (SynVar x.it))]
+    (ts @ [NumT I32T]) --> [RefT (NoNull, DefHT (StatX x.it))], []
 
   | ArrayNewFixed (x, n) ->
-    let ArrayType ft = array_type c x in
+    let ArrayT ft = array_type c x in
     let ts = Lib.List32.make n (unpacked_field_type ft) in
-    ts --> [RefType (NonNullable, DefHeapType (SynVar x.it))]
+    ts --> [RefT (NoNull, DefHT (StatX x.it))], []
 
   | ArrayNewElem (x, y) ->
-    let ArrayType ft = array_type c x in
+    let ArrayT ft = array_type c x in
     let rt = elem c y in
-    require (match_value_type c.types (RefType rt) (unpacked_field_type ft)) x.at
+    require (match_val_type c.types (RefT rt) (unpacked_field_type ft)) x.at
       ("type mismatch: element segment's type " ^ string_of_ref_type rt ^
        " does not match array's field type " ^ string_of_field_type ft);
-    [NumType I32Type; NumType I32Type] -->
-      [RefType (NonNullable, DefHeapType (SynVar x.it))]
+    [NumT I32T; NumT I32T] --> [RefT (NoNull, DefHT (StatX x.it))], []
 
   | ArrayNewData (x, y) ->
-    let ArrayType ft = array_type c x in
+    let ArrayT ft = array_type c x in
     let () = data c y in
     let t = unpacked_field_type ft in
     require (is_num_type t || is_vec_type t) x.at
       "array type is not numeric or vector";
-    [NumType I32Type; NumType I32Type] -->
-      [RefType (NonNullable, DefHeapType (SynVar x.it))]
+    [NumT I32T; NumT I32T] --> [RefT (NoNull, DefHT (StatX x.it))], []
 
   | ArrayGet (x, exto) ->
-    let ArrayType (FieldType (st, _)) = array_type c x in
+    let ArrayT (FieldT (_mut, st)) = array_type c x in
     require ((exto <> None) == is_packed_storage_type st) e.at
       ("array is " ^ (if exto = None then "packed" else "unpacked"));
     let t = unpacked_storage_type st in
-    [RefType (Nullable, DefHeapType (SynVar x.it)); NumType I32Type] --> [t]
+    [RefT (Null, DefHT (StatX x.it)); NumT I32T] --> [t], []
 
   | ArraySet x ->
-    let ArrayType (FieldType (st, mut)) = array_type c x in
-    require (mut == Mutable) e.at "array is immutable";
+    let ArrayT (FieldT (mut, st)) = array_type c x in
+    require (mut == Var) e.at "array is immutable";
     let t = unpacked_storage_type st in
-    [RefType (Nullable, DefHeapType (SynVar x.it)); NumType I32Type; t] --> []
+    [RefT (Null, DefHT (StatX x.it)); NumT I32T; t] --> [], []
 
   | ArrayLen ->
-    [RefType (Nullable, ArrayHeapType)] --> [NumType I32Type]
+    [RefT (Null, ArrayHT)] --> [NumT I32T], []
 
   | ExternConvert op ->
     let ht1, ht2 = type_externop op in
-    let (nul, _) as rt = peek_ref 0 s e.at in
-    [RefType (nul, ht1)] --> [RefType (nul, ht2)]
+    let (nul, _ht) as rt = peek_ref 0 s e.at in
+    [RefT (nul, ht1)] --> [RefT (nul, ht2)], []
 
   | Const v ->
     let t = NumT (type_num v.it) in
@@ -1068,18 +926,10 @@
 
 let is_const (c : context) (e : instr) =
   match e.it with
-<<<<<<< HEAD
   | Const _ | VecConst _
   | RefNull _ | RefFunc _
   | I31New | StructNew _ | ArrayNew _ | ArrayNewFixed _ -> true
-  | GlobalGet x -> let GlobalType (_, mut) = global c x in mut = Immutable
-=======
-  | RefNull _
-  | RefFunc _
-  | Const _
-  | VecConst _ -> true
   | GlobalGet x -> let GlobalT (mut, _t) = global c x in mut = Cons
->>>>>>> 571c299a
   | _ -> false
 
 let check_const (c : context) (const : const) (t : val_type) =
@@ -1104,11 +954,7 @@
   match mode.it with
   | Passive -> ()
   | Active {index; offset} ->
-<<<<<<< HEAD
-    let TableType (_, et) = table c index in
-=======
     let TableT (_lim, et) = table c index in
->>>>>>> 571c299a
     require (match_ref_type c.types t et) mode.at
       ("type mismatch: element segment's type " ^ string_of_ref_type t ^
        " does not match table's element type " ^ string_of_ref_type et);
@@ -1136,26 +982,17 @@
 let check_global (c : context) (glob : global) : context =
   let {gtype; ginit} = glob.it in
   check_global_type c gtype glob.at;
-<<<<<<< HEAD
-  let GlobalType (t, mut) = gtype in
+  let GlobalT (_mut, t) = gtype in
   check_const c ginit t;
   { c with globals = c.globals @ [gtype] }
-=======
-  let GlobalT (_mut, t) = gtype in
-  check_const c ginit t
->>>>>>> 571c299a
 
 
 (* Modules *)
 
 let check_start (c : context) (start : start) =
   let {sfunc} = start.it in
-<<<<<<< HEAD
   let ft = as_func_str_type (expand_ctx_type (func c sfunc)) in
-  require (ft = FuncType ([], [])) start.at
-=======
-  require (func c sfunc = FuncT ([], [])) start.at
->>>>>>> 571c299a
+  require (ft = FuncT ([], [])) start.at
     "start function must not have parameters or results"
 
 let check_import (c : context) (im : import) : context =
