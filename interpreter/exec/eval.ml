open Types
open Value
open Instance
open Ast
open Source


(* Errors *)

module Link = Error.Make ()
module Trap = Error.Make ()
module Crash = Error.Make ()
module Exhaustion = Error.Make ()

exception Link = Link.Error
exception Trap = Trap.Error
exception Crash = Crash.Error (* failure that cannot happen in valid code *)
exception Exhaustion = Exhaustion.Error

let table_error at = function
  | Table.Bounds -> "out of bounds table access"
  | Table.SizeOverflow -> "table size overflow"
  | Table.SizeLimit -> "table size limit reached"
  | Table.Type -> Crash.error at "type mismatch at table access"
  | exn -> raise exn

let memory_error at = function
  | Memory.Bounds -> "out of bounds memory access"
  | Memory.SizeOverflow -> "memory size overflow"
  | Memory.SizeLimit -> "memory size limit reached"
  | Memory.Type -> Crash.error at "type mismatch at memory access"
  | exn -> raise exn

let numeric_error at = function
  | Numeric_error.IntegerOverflow -> "integer overflow"
  | Numeric_error.IntegerDivideByZero -> "integer divide by zero"
  | Numeric_error.InvalidConversionToInteger -> "invalid conversion to integer"
  | Eval_numeric.TypeError (i, v, t) ->
    Crash.error at
      ("type error, expected " ^ string_of_num_type t ^ " as operand " ^
       string_of_int i ^ ", got " ^ string_of_num_type (type_of_num v))
  | exn -> raise exn


(* Administrative Expressions & Configurations *)

type 'a stack = 'a list

type frame =
{
  inst : module_inst;
  locals : value ref list;
}

type code = value stack * admin_instr list

and admin_instr = admin_instr' phrase
and admin_instr' =
  | Plain of instr'
  | Refer of ref_
  | Invoke of func_inst
  | Trapping of string
  | Returning of value stack
  | ReturningInvoke of value stack * func_inst
  | Breaking of int32 * value stack
  | Label of int * instr list * code
  | Local of int * value list * code
  | Frame of int * frame * code

type config =
{
  frame : frame;
  code : code;
  budget : int;  (* to model stack overflow *)
}

let frame inst = {inst; locals = []}
let config inst vs es = {frame = frame inst; code = vs, es; budget = 300}

let plain e = Plain e.it @@ e.at

let is_jumping e =
  match e.it with
  | Trapping _ | Returning _ | ReturningInvoke _ | Breaking _ -> true
  | _ -> false

let lookup category list x =
  try Lib.List32.nth list x.it with Failure _ ->
    Crash.error x.at ("undefined " ^ category ^ " " ^ Int32.to_string x.it)

let type_ (inst : module_inst) x = lookup "type" inst.types x
let func (inst : module_inst) x = lookup "function" inst.funcs x
let table (inst : module_inst) x = lookup "table" inst.tables x
let memory (inst : module_inst) x = lookup "memory" inst.memories x
let global (inst : module_inst) x = lookup "global" inst.globals x
let elem (inst : module_inst) x = lookup "element segment" inst.elems x
let data (inst : module_inst) x = lookup "data segment" inst.datas x
let local (frame : frame) x = lookup "local" frame.locals x

let str_type (inst : module_inst) x = expand_ctx_type (def_of (type_ inst x))
let func_type (inst : module_inst) x = as_func_str_type (str_type inst x)
let struct_type (inst : module_inst) x = as_struct_str_type  (str_type inst x)
let array_type (inst : module_inst) x = as_array_str_type (str_type inst x)

let any_ref inst x i at =
  try Table.load (table inst x) i with Table.Bounds ->
    Trap.error at ("undefined element " ^ Int32.to_string i)

let func_ref inst x i at =
  match any_ref inst x i at with
  | FuncRef f -> f
  | NullRef _ -> Trap.error at ("uninitialized element " ^ Int32.to_string i)
  | _ -> Crash.error at ("type mismatch for element " ^ Int32.to_string i)

let block_type inst bt at =
  match bt with
  | ValBlockType None -> FuncType ([], [])
  | ValBlockType (Some t) -> FuncType ([], [t])
  | VarBlockType (SynVar x) -> func_type inst (x @@ at)
  | VarBlockType (SemVar x) -> as_func_str_type (expand_ctx_type (def_of x))
  | VarBlockType (RecVar _) -> assert false

let take n (vs : 'a stack) at =
  try Lib.List.take n vs with Failure _ -> Crash.error at "stack underflow"

let drop n (vs : 'a stack) at =
  try Lib.List.drop n vs with Failure _ -> Crash.error at "stack underflow"

let split n (vs : 'a stack) at = take n vs at, drop n vs at


(* Evaluation *)

(*
 * Conventions:
 *   e  : instr
 *   v  : value
 *   es : instr list
 *   vs : value stack
 *   c : config
 *)

let mem_oob frame x i n =
  I64.gt_u (I64.add (I64_convert.extend_i32_u i) (I64_convert.extend_i32_u n))
    (Memory.bound (memory frame.inst x))

let data_oob frame x i n =
  I64.gt_u (I64.add (I64_convert.extend_i32_u i) (I64_convert.extend_i32_u n))
    (I64.of_int_u (String.length !(data frame.inst x)))

let table_oob frame x i n =
  I64.gt_u (I64.add (I64_convert.extend_i32_u i) (I64_convert.extend_i32_u n))
    (I64_convert.extend_i32_u (Table.size (table frame.inst x)))

let elem_oob frame x i n =
  I64.gt_u (I64.add (I64_convert.extend_i32_u i) (I64_convert.extend_i32_u n))
    (I64.of_int_u (List.length !(elem frame.inst x)))

let rec step (c : config) : config =
  let vs, es = c.code in
  let e = List.hd es in
  let vs', es' =
    match e.it, vs with
    | Plain e', vs ->
      (match e', vs with
      | Unreachable, vs ->
        vs, [Trapping "unreachable executed" @@ e.at]

      | Nop, vs ->
        vs, []

      | Block (bt, es'), vs ->
        let FuncType (ts1, ts2) = block_type c.frame.inst bt e.at in
        let n1 = List.length ts1 in
        let n2 = List.length ts2 in
        let args, vs' = take n1 vs e.at, drop n1 vs e.at in
        vs', [Label (n2, [], (args, List.map plain es')) @@ e.at]

      | Loop (bt, es'), vs ->
        let FuncType (ts1, ts2) = block_type c.frame.inst bt e.at in
        let n1 = List.length ts1 in
        let args, vs' = take n1 vs e.at, drop n1 vs e.at in
        vs', [Label (n1, [e' @@ e.at], (args, List.map plain es')) @@ e.at]

      | If (bt, es1, es2), Num (I32 i) :: vs' ->
        if i = 0l then
          vs', [Plain (Block (bt, es2)) @@ e.at]
        else
          vs', [Plain (Block (bt, es1)) @@ e.at]

      | Let (bt, locals, es'), vs ->
        let vs0, vs' = split (List.length locals) vs e.at in
        let FuncType (ts1, ts2) = block_type c.frame.inst bt e.at in
        let vs1, vs2 = split (List.length ts1) vs' e.at in
        vs2, [
          Local (List.length ts2, List.rev vs0,
            (vs1, [Plain (Block (bt, es')) @@ e.at])
          ) @@ e.at
        ]

      | Br x, vs ->
        [], [Breaking (x.it, vs) @@ e.at]

      | BrIf x, Num (I32 i) :: vs' ->
        if i = 0l then
          vs', []
        else
          vs', [Plain (Br x) @@ e.at]

      | BrTable (xs, x), Num (I32 i) :: vs' ->
        if I32.ge_u i (Lib.List32.length xs) then
          vs', [Plain (Br x) @@ e.at]
        else
          vs', [Plain (Br (Lib.List32.nth xs i)) @@ e.at]

      | BrCast (x, NullOp), Ref r :: vs' ->
        (match r with
        | NullRef _ ->
          vs', [Plain (Br x) @@ e.at]
        | _ ->
          Ref r :: vs', []
        )

      | BrCast (x, I31Op), Ref r :: vs' ->
        (match r with
        | I31.I31Ref _ ->
          Ref r :: vs', [Plain (Br x) @@ e.at]
        | _ ->
          Ref r :: vs', []
        )

      | BrCast (x, DataOp), Ref r :: vs' ->
        (match r with
        | Data.DataRef _ ->
          Ref r :: vs', [Plain (Br x) @@ e.at]
        | _ ->
          Ref r :: vs', []
        )

      | BrCast (x, FuncOp), Ref r :: vs' ->
        (match r with
        | FuncRef _ ->
          Ref r :: vs', [Plain (Br x) @@ e.at]
        | _ ->
          Ref r :: vs', []
        )

      | BrCast (x, RttOp), Ref (NullRef _) :: vs' ->
        vs', [Trapping "null RTT reference" @@ e.at]

      | BrCast (x, RttOp), Ref (Rtt.RttRef rtt) :: Ref r :: vs' ->
        (match r with
        | NullRef _ ->
          Ref r :: vs', [Plain (Br x) @@ e.at]
        | Data.DataRef d when Rtt.match_rtt (Data.read_rtt d) rtt ->
          Ref r :: vs', [Plain (Br x) @@ e.at]
        | FuncRef f when Rtt.match_rtt (Func.read_rtt f) rtt ->
          Ref r :: vs', [Plain (Br x) @@ e.at]
        | Data.DataRef _ | FuncRef _ ->
          Ref r :: vs', []
        | _ ->
          Crash.error e.at "wrong reference type"
        )

      | BrCastFail (x, NullOp), Ref r :: vs' ->
        (match r with
        | NullRef _ ->
          vs', []
        | _ ->
          Ref r :: vs', [Plain (Br x) @@ e.at]
        )

      | BrCastFail (x, I31Op), Ref r :: vs' ->
        (match r with
        | I31.I31Ref _ ->
          Ref r :: vs', []
        | _ ->
          Ref r :: vs', [Plain (Br x) @@ e.at]
        )

      | BrCastFail (x, DataOp), Ref r :: vs' ->
        (match r with
        | Data.DataRef _ ->
          Ref r :: vs', []
        | _ ->
          Ref r :: vs', [Plain (Br x) @@ e.at]
        )

      | BrCastFail (x, FuncOp), Ref r :: vs' ->
        (match r with
        | FuncRef _ ->
          Ref r :: vs', []
        | _ ->
          Ref r :: vs', [Plain (Br x) @@ e.at]
        )

      | BrCastFail (x, RttOp), Ref (NullRef _) :: vs' ->
        vs', [Trapping "null RTT reference" @@ e.at]

      | BrCastFail (x, RttOp), Ref (Rtt.RttRef rtt) :: Ref r :: vs' ->
        (match r with
        | NullRef _ ->
          Ref r :: vs', []
        | Data.DataRef d when Rtt.match_rtt (Data.read_rtt d) rtt ->
          Ref r :: vs', []
        | FuncRef f when Rtt.match_rtt (Func.read_rtt f) rtt ->
          Ref r :: vs', []
        | Data.DataRef _ | FuncRef _ ->
          Ref r :: vs', [Plain (Br x) @@ e.at]
        | _ ->
          Crash.error e.at "wrong reference type"
        )

      | Return, vs ->
        [], [Returning vs @@ e.at]

      | Call x, vs ->
        vs, [Invoke (func c.frame.inst x) @@ e.at]

      | CallRef, Ref (NullRef _) :: vs ->
        vs, [Trapping "null function reference" @@ e.at]

      | CallRef, Ref (FuncRef f) :: vs ->
        vs, [Invoke f @@ e.at]

      | CallIndirect (x, y), Num (I32 i) :: vs ->
        let f = func_ref c.frame.inst x i e.at in
        if
          Match.match_var_type []
            (SemVar (Func.type_inst_of f))
            (sem_var_type c.frame.inst.types (SynVar y.it))
        then
          vs, [Invoke f @@ e.at]
        else
          vs, [Trapping "indirect call type mismatch" @@ e.at]

      | ReturnCallRef, Ref (NullRef _) :: vs ->
        vs, [Trapping "null function reference" @@ e.at]

      | ReturnCallRef, vs ->
        (match (step {c with code = (vs, [Plain CallRef @@ e.at])}).code with
        | vs', [{it = Invoke a; at}] -> vs', [ReturningInvoke (vs', a) @@ at]
        | vs', [{it = Trapping s; at}] -> vs', [Trapping s @@ at]
        | _ -> assert false
        )

      | FuncBind x, Ref (NullRef _) :: vs ->
        vs, [Trapping "null function reference" @@ e.at]

      | FuncBind x, Ref (FuncRef f) :: vs ->
        let FuncType (ts, _) = Func.type_of f in
        let FuncType (ts', _) = func_type c.frame.inst x in
        let args, vs' =
          try split (List.length ts - List.length ts') vs e.at
          with Failure _ -> Crash.error e.at "type mismatch at function bind"
        in
        let f' = Func.alloc_closure (type_ c.frame.inst x) f args in
        Ref (FuncRef f') :: vs', []

      | Drop, v :: vs' ->
        vs', []

      | Select _, Num (I32 i) :: v2 :: v1 :: vs' ->
        if i = 0l then
          v2 :: vs', []
        else
          v1 :: vs', []

      | LocalGet x, vs ->
        !(local c.frame x) :: vs, []

      | LocalSet x, v :: vs' ->
        local c.frame x := v;
        vs', []

      | LocalTee x, v :: vs' ->
        local c.frame x := v;
        v :: vs', []

      | GlobalGet x, vs ->
        Global.load (global c.frame.inst x) :: vs, []

      | GlobalSet x, v :: vs' ->
        (try Global.store (global c.frame.inst x) v; vs', []
        with Global.NotMutable -> Crash.error e.at "write to immutable global"
           | Global.Type -> Crash.error e.at "type mismatch at global write")

      | TableGet x, Num (I32 i) :: vs' ->
        (try Ref (Table.load (table c.frame.inst x) i) :: vs', []
        with exn -> vs', [Trapping (table_error e.at exn) @@ e.at])

      | TableSet x, Ref r :: Num (I32 i) :: vs' ->
        (try Table.store (table c.frame.inst x) i r; vs', []
        with exn -> vs', [Trapping (table_error e.at exn) @@ e.at])

      | TableSize x, vs ->
        Num (I32 (Table.size (table c.frame.inst x))) :: vs, []

      | TableGrow x, Num (I32 delta) :: Ref r :: vs' ->
        let tab = table c.frame.inst x in
        let old_size = Table.size tab in
        let result =
          try Table.grow tab delta r; old_size
          with Table.SizeOverflow | Table.SizeLimit | Table.OutOfMemory -> -1l
        in Num (I32 result) :: vs', []

      | TableFill x, Num (I32 n) :: Ref r :: Num (I32 i) :: vs' ->
        if table_oob c.frame x i n then
          vs', [Trapping (table_error e.at Table.Bounds) @@ e.at]
        else if n = 0l then
          vs', []
        else
          let _ = assert (I32.lt_u i 0xffff_ffffl) in
          vs', List.map (Lib.Fun.flip (@@) e.at) [
            Plain (Const (I32 i @@ e.at));
            Refer r;
            Plain (TableSet x);
            Plain (Const (I32 (I32.add i 1l) @@ e.at));
            Refer r;
            Plain (Const (I32 (I32.sub n 1l) @@ e.at));
            Plain (TableFill x);
          ]

      | TableCopy (x, y), Num (I32 n) :: Num (I32 s) :: Num (I32 d) :: vs' ->
        if table_oob c.frame x d n || table_oob c.frame y s n then
          vs', [Trapping (table_error e.at Table.Bounds) @@ e.at]
        else if n = 0l then
          vs', []
        else if I32.le_u d s then
          vs', List.map (Lib.Fun.flip (@@) e.at) [
            Plain (Const (I32 d @@ e.at));
            Plain (Const (I32 s @@ e.at));
            Plain (TableGet y);
            Plain (TableSet x);
            Plain (Const (I32 (I32.add d 1l) @@ e.at));
            Plain (Const (I32 (I32.add s 1l) @@ e.at));
            Plain (Const (I32 (I32.sub n 1l) @@ e.at));
            Plain (TableCopy (x, y));
          ]
        else (* d > s *)
          vs', List.map (Lib.Fun.flip (@@) e.at) [
            Plain (Const (I32 (I32.add d 1l) @@ e.at));
            Plain (Const (I32 (I32.add s 1l) @@ e.at));
            Plain (Const (I32 (I32.sub n 1l) @@ e.at));
            Plain (TableCopy (x, y));
            Plain (Const (I32 d @@ e.at));
            Plain (Const (I32 s @@ e.at));
            Plain (TableGet y);
            Plain (TableSet x);
          ]

      | TableInit (x, y), Num (I32 n) :: Num (I32 s) :: Num (I32 d) :: vs' ->
        if table_oob c.frame x d n || elem_oob c.frame y s n then
          vs', [Trapping (table_error e.at Table.Bounds) @@ e.at]
        else if n = 0l then
          vs', []
        else
          let seg = !(elem c.frame.inst y) in
          vs', List.map (Lib.Fun.flip (@@) e.at) [
            Plain (Const (I32 d @@ e.at));
            Refer (List.nth seg (Int32.to_int s));
            Plain (TableSet x);
            Plain (Const (I32 (I32.add d 1l) @@ e.at));
            Plain (Const (I32 (I32.add s 1l) @@ e.at));
            Plain (Const (I32 (I32.sub n 1l) @@ e.at));
            Plain (TableInit (x, y));
          ]

      | ElemDrop x, vs ->
        let seg = elem c.frame.inst x in
        seg := [];
        vs, []

      | Load {offset; ty; sz; _}, Num (I32 i) :: vs' ->
        let mem = memory c.frame.inst (0l @@ e.at) in
        let a = I64_convert.extend_i32_u i in
        (try
          let n =
            match sz with
            | None -> Memory.load_num mem a offset ty
            | Some (sz, ext) -> Memory.load_packed sz ext mem a offset ty
          in Num n :: vs', []
        with exn -> vs', [Trapping (memory_error e.at exn) @@ e.at])

      | Store {offset; sz; _}, Num n :: Num (I32 i) :: vs' ->
        let mem = memory c.frame.inst (0l @@ e.at) in
        let a = I64_convert.extend_i32_u i in
        (try
          (match sz with
          | None -> Memory.store_num mem a offset n
          | Some sz -> Memory.store_packed sz mem a offset n
          );
          vs', []
        with exn -> vs', [Trapping (memory_error e.at exn) @@ e.at]);
      | MemorySize, vs ->
        let mem = memory c.frame.inst (0l @@ e.at) in
        Num (I32 (Memory.size mem)) :: vs, []

      | MemoryGrow, Num (I32 delta) :: vs' ->
        let mem = memory c.frame.inst (0l @@ e.at) in
        let old_size = Memory.size mem in
        let result =
          try Memory.grow mem delta; old_size
          with Memory.SizeOverflow | Memory.SizeLimit | Memory.OutOfMemory -> -1l
        in Num (I32 result) :: vs', []

      | MemoryFill, Num (I32 n) :: Num k :: Num (I32 i) :: vs' ->
        if mem_oob c.frame (0l @@ e.at) i n then
          vs', [Trapping (memory_error e.at Memory.Bounds) @@ e.at]
        else if n = 0l then
          vs', []
        else
          vs', List.map (Lib.Fun.flip (@@) e.at) [
            Plain (Const (I32 i @@ e.at));
            Plain (Const (k @@ e.at));
            Plain (Store
              {ty = I32Type; align = 0; offset = 0l; sz = Some Pack8});
            Plain (Const (I32 (I32.add i 1l) @@ e.at));
            Plain (Const (k @@ e.at));
            Plain (Const (I32 (I32.sub n 1l) @@ e.at));
            Plain (MemoryFill);
          ]

      | MemoryCopy, Num (I32 n) :: Num (I32 s) :: Num (I32 d) :: vs' ->
        if mem_oob c.frame (0l @@ e.at) s n || mem_oob c.frame (0l @@ e.at) d n then
          vs', [Trapping (memory_error e.at Memory.Bounds) @@ e.at]
        else if n = 0l then
          vs', []
        else if I32.le_u d s then
          vs', List.map (Lib.Fun.flip (@@) e.at) [
            Plain (Const (I32 d @@ e.at));
            Plain (Const (I32 s @@ e.at));
            Plain (Load
              {ty = I32Type; align = 0; offset = 0l; sz = Some (Pack8, ZX)});
            Plain (Store
              {ty = I32Type; align = 0; offset = 0l; sz = Some Pack8});
            Plain (Const (I32 (I32.add d 1l) @@ e.at));
            Plain (Const (I32 (I32.add s 1l) @@ e.at));
            Plain (Const (I32 (I32.sub n 1l) @@ e.at));
            Plain (MemoryCopy);
          ]
        else (* d > s *)
          vs', List.map (Lib.Fun.flip (@@) e.at) [
            Plain (Const (I32 (I32.add d 1l) @@ e.at));
            Plain (Const (I32 (I32.add s 1l) @@ e.at));
            Plain (Const (I32 (I32.sub n 1l) @@ e.at));
            Plain (MemoryCopy);
            Plain (Const (I32 d @@ e.at));
            Plain (Const (I32 s @@ e.at));
            Plain (Load
              {ty = I32Type; align = 0; offset = 0l; sz = Some (Pack8, ZX)});
            Plain (Store
              {ty = I32Type; align = 0; offset = 0l; sz = Some Pack8});
          ]

      | MemoryInit x, Num (I32 n) :: Num (I32 s) :: Num (I32 d) :: vs' ->
        if mem_oob c.frame (0l @@ e.at) d n || data_oob c.frame x s n then
          vs', [Trapping (memory_error e.at Memory.Bounds) @@ e.at]
        else if n = 0l then
          vs', []
        else
          let seg = !(data c.frame.inst x) in
          let b = Int32.of_int (Char.code seg.[Int32.to_int s]) in
          vs', List.map (Lib.Fun.flip (@@) e.at) [
            Plain (Const (I32 d @@ e.at));
            Plain (Const (I32 b @@ e.at));
            Plain (Store
              {ty = I32Type; align = 0; offset = 0l; sz = Some Pack8});
            Plain (Const (I32 (I32.add d 1l) @@ e.at));
            Plain (Const (I32 (I32.add s 1l) @@ e.at));
            Plain (Const (I32 (I32.sub n 1l) @@ e.at));
            Plain (MemoryInit x);
          ]

      | DataDrop x, vs ->
        let seg = data c.frame.inst x in
        seg := "";
        vs, []

      | RefNull t, vs' ->
        Ref (NullRef (sem_heap_type c.frame.inst.types t)) :: vs', []

      | RefFunc x, vs' ->
        let f = func c.frame.inst x in
        Ref (FuncRef f) :: vs', []

      | RefTest NullOp, Ref r :: vs' ->
        value_of_bool (match r with NullRef _ -> true | _ -> false) :: vs', []

      | RefTest I31Op, Ref r :: vs' ->
        value_of_bool (match r with I31.I31Ref _ -> true | _ -> false) :: vs', []

      | RefTest DataOp, Ref r :: vs' ->
        value_of_bool (match r with Data.DataRef _ -> true | _ -> false) :: vs', []

      | RefTest FuncOp, Ref r :: vs' ->
        value_of_bool (match r with FuncRef _ -> true | _ -> false) :: vs', []

      | RefTest RttOp, Ref (NullRef _) :: vs' ->
        vs', [Trapping "null RTT reference" @@ e.at]

      | RefTest RttOp, Ref (Rtt.RttRef rtt) :: Ref r :: vs' ->
        (match r with
        | NullRef _ ->
          value_of_bool false :: vs', []
        | Data.DataRef d ->
          value_of_bool (Rtt.match_rtt (Data.read_rtt d) rtt) :: vs', []
        | FuncRef f ->
          value_of_bool (Rtt.match_rtt (Func.read_rtt f) rtt) :: vs', []
        | _ ->
          Crash.error e.at "wrong reference type"
        )

      | RefCast NullOp, Ref r :: vs' ->
        (match r with
        | NullRef _ ->
          vs', [Trapping "null reference" @@ e.at]
        | _ ->
          Ref r :: vs', []
        )

      | RefCast I31Op, Ref r :: vs' ->
        (match r with
        | I31.I31Ref _ ->
          Ref r :: vs', []
        | _ ->
          vs', [Trapping ("cast failure, expected i31 but got " ^
            string_of_value (Ref r)) @@ e.at]
        )

      | RefCast DataOp, Ref r :: vs' ->
        (match r with
        | Data.DataRef _ ->
          Ref r :: vs', []
        | _ ->
          vs', [Trapping ("cast failure, expected data but got " ^
            string_of_value (Ref r)) @@ e.at]
        )

      | RefCast FuncOp, Ref r :: vs' ->
        (match r with
        | FuncRef _ ->
          Ref r :: vs', []
        | _ ->
          vs', [Trapping ("cast failure, expected func but got " ^
            string_of_value (Ref r)) @@ e.at]
        )

      | RefCast RttOp, Ref (NullRef _) :: vs' ->
        vs', [Trapping "null RTT reference" @@ e.at]

      | RefCast RttOp, Ref (Rtt.RttRef rtt) :: Ref r :: vs' ->
        (match r with
        | NullRef _ ->
          Ref r :: vs', []
        | Data.DataRef d when Rtt.match_rtt (Data.read_rtt d) rtt ->
          Ref r :: vs', []
        | FuncRef f when Rtt.match_rtt (Func.read_rtt f) rtt ->
          Ref r :: vs', []
        | Data.DataRef d ->
          vs', [Trapping ("cast failure, expected " ^
<<<<<<< HEAD
            Rtt.string_of_rtt rtt ^ " but got " ^
            Rtt.string_of_rtt (Data.read_rtt d)) @@ e.at]
        | FuncRef f ->
          vs', [Trapping ("cast failure, expected " ^
            Rtt.string_of_rtt rtt ^ " but got " ^
            Rtt.string_of_rtt (Func.read_rtt f)) @@ e.at]
=======
            string_of_ctx_type (Rtt.ctx_type_of rtt) ^ " but got " ^
            string_of_value (Ref r)) @@ e.at]
>>>>>>> 4bf3ef27
        | _ ->
          Crash.error e.at "wrong reference type"
        )

      | RefEq, Ref r1 :: Ref r2 :: vs' ->
        value_of_bool (eq_ref r1 r2) :: vs', []

      | I31New, Num (I32 i) :: vs' ->
        Ref (I31.I31Ref (I31.of_i32 i)) :: vs', []

      | I31Get ext, Ref (I31.I31Ref i) :: vs' ->
        Num (I32 (I31.to_i32 ext i)) :: vs', []

      | StructNew (x, initop), Ref (Rtt.RttRef rtt) :: vs' ->
        let StructType fts = struct_type c.frame.inst x in
        let args, vs'' =
          match initop with
          | Explicit ->
            let args, vs'' = split (List.length fts) vs' e.at in
            List.rev args, vs''
          | Implicit ->
            let ts = List.map unpacked_field_type fts in
            try List.map default_value ts, vs'
            with Failure _ -> Crash.error e.at "non-defaultable type"
        in
        let data = 
          try Data.alloc_struct (type_ c.frame.inst x) rtt args
          with Failure _ -> Crash.error e.at "type mismatch packing value"
        in Ref (Data.DataRef data) :: vs'', []

      | StructGet (x, y, exto), Ref (NullRef _) :: vs' ->
        vs', [Trapping "null structure reference" @@ e.at]

      | StructGet (x, y, exto), Ref Data.(DataRef (Struct (_, _, fs))) :: vs' ->
        let f =
          try Lib.List32.nth fs y.it
          with Failure _ -> Crash.error y.at "undefined field"
        in
        (try Data.read_field f exto :: vs', []
        with Failure _ -> Crash.error e.at "type mismatch reading field")

      | StructSet (x, y), v :: Ref (NullRef _) :: vs' ->
        vs', [Trapping "null structure reference" @@ e.at]

      | StructSet (x, y), v :: Ref Data.(DataRef (Struct (_, _, fs))) :: vs' ->
        let f =
          try Lib.List32.nth fs y.it
          with Failure _ -> Crash.error y.at "undefined field"
        in
        (try Data.write_field f v; vs', []
        with Failure _ -> Crash.error e.at "type mismatch writing field")

      | ArrayNew (x, initop), Ref (Rtt.RttRef rtt) :: Num (I32 n) :: vs' ->
        let ArrayType (FieldType (st, _)) = array_type c.frame.inst x in
        let arg, vs'' =
          match initop with
          | Explicit -> List.hd vs', List.tl vs'
          | Implicit ->
            try default_value (unpacked_storage_type st), vs'
            with Failure _ -> Crash.error e.at "non-defaultable type"
        in
        let data = 
          try Data.alloc_array (type_ c.frame.inst x) rtt n arg
          with Failure _ -> Crash.error e.at "type mismatch packing value"
        in Ref (Data.DataRef data) :: vs'', []

      | ArrayGet (x, exto), Num (I32 i) :: Ref (NullRef _) :: vs' ->
        vs', [Trapping "null array reference" @@ e.at]

      | ArrayGet (x, exto), Num (I32 i) :: Ref Data.(DataRef (Array (_, _, fs))) :: vs'
        when I32.ge_u i (Lib.List32.length fs) ->
        vs', [Trapping "out of bounds array access" @@ e.at]

      | ArrayGet (x, exto), Num (I32 i) :: Ref Data.(DataRef (Array (_, _, fs))) :: vs' ->
        (try Data.read_field (Lib.List32.nth fs i) exto :: vs', []
        with Failure _ -> Crash.error e.at "type mismatch reading array")

      | ArraySet x, v :: Num (I32 i) :: Ref (NullRef _) :: vs' ->
        vs', [Trapping "null array reference" @@ e.at]

      | ArraySet x, v :: Num (I32 i) :: Ref (Data.DataRef (Data.Array (_, _, fs))) :: vs'
        when I32.ge_u i (Lib.List32.length fs) ->
        vs', [Trapping "out of bounds array access" @@ e.at]

      | ArraySet x, v :: Num (I32 i) :: Ref (Data.DataRef (Data.Array (_, _, fs))) :: vs' ->
        (try Data.write_field (Lib.List32.nth fs i) v; vs', []
        with Failure _ -> Crash.error e.at "type mismatch writing array")

      | ArrayLen x, Ref (NullRef _) :: vs' ->
        vs', [Trapping "null array reference" @@ e.at]

      | ArrayLen x, Ref (Data.DataRef (Data.Array (_, _, svs))) :: vs' ->
        Num (I32 (Lib.List32.length svs)) :: vs', []

      | RttCanon x, vs ->
        let rtt = Rtt.alloc (type_ c.frame.inst x) in
        Ref (Rtt.RttRef rtt) :: vs, []

      | Const n, vs ->
        Num n.it :: vs, []

      | Test testop, Num n :: vs' ->
        (try value_of_bool (Eval_numeric.eval_testop testop n) :: vs', []
        with exn -> vs', [Trapping (numeric_error e.at exn) @@ e.at])

      | Compare relop, Num n2 :: Num n1 :: vs' ->
        (try value_of_bool (Eval_numeric.eval_relop relop n1 n2) :: vs', []
        with exn -> vs', [Trapping (numeric_error e.at exn) @@ e.at])

      | Unary unop, Num n :: vs' ->
        (try Num (Eval_numeric.eval_unop unop n) :: vs', []
        with exn -> vs', [Trapping (numeric_error e.at exn) @@ e.at])

      | Binary binop, Num n2 :: Num n1 :: vs' ->
        (try Num (Eval_numeric.eval_binop binop n1 n2) :: vs', []
        with exn -> vs', [Trapping (numeric_error e.at exn) @@ e.at])

      | Convert cvtop, Num n :: vs' ->
        (try Num (Eval_numeric.eval_cvtop cvtop n) :: vs', []
        with exn -> vs', [Trapping (numeric_error e.at exn) @@ e.at])

      | _ ->
        let s1 = string_of_values (List.rev vs) in
        let s2 = string_of_result_type (List.map type_of_value (List.rev vs)) in
        Crash.error e.at
          ("missing or ill-typed operand on stack (" ^ s1 ^ " : " ^ s2 ^ ")")
      )

    | Refer r, vs ->
      Ref r :: vs, []

    | Trapping msg, vs ->
      assert false

    | Returning _, vs
    | ReturningInvoke _, vs ->
      Crash.error e.at "undefined frame"

    | Breaking (k, vs'), vs ->
      Crash.error e.at "undefined label"

    | Label (n, es0, (vs', [])), vs ->
      vs' @ vs, []

    | Label (n, es0, (vs', {it = Breaking (0l, vs0); at} :: es')), vs ->
      take n vs0 e.at @ vs, List.map plain es0

    | Label (n, es0, (vs', {it = Breaking (k, vs0); at} :: es')), vs ->
      vs, [Breaking (Int32.sub k 1l, vs0) @@ at]

    | Label (n, es0, (vs', e' :: es')), vs when is_jumping e' ->
      vs, [e']

    | Label (n, es0, code'), vs ->
      let c' = step {c with code = code'} in
      vs, [Label (n, es0, c'.code) @@ e.at]

    | Local (n, vs0, (vs', [])), vs ->
      vs' @ vs, []

    | Local (n, vs0, (vs', e' :: es')), vs when is_jumping e' ->
      vs' @ vs, [e']

    | Local (n, vs0, code'), vs ->
      let frame' = {c.frame with locals = List.map ref vs0 @ c.frame.locals} in
      let c' = step {c with frame = frame'; code = code'} in
      let vs0' = List.map (!) (take (List.length vs0) c'.frame.locals e.at) in
      vs, [Local (n, vs0', c'.code) @@ e.at]

    | Frame (n, frame', (vs', [])), vs ->
      vs' @ vs, []

    | Frame (n, frame', (vs', {it = Trapping msg; at} :: es')), vs ->
      vs, [Trapping msg @@ at]

    | Frame (n, frame', (vs', {it = Returning vs0; at} :: es')), vs ->
      take n vs0 e.at @ vs, []

    | Frame (n, frame', (vs', {it = ReturningInvoke (vs0, f); at} :: es')), vs ->
      let FuncType (ts1, _) = Func.type_of f in
      take (List.length ts1) vs0 e.at @ vs, [Invoke f @@ at]

    | Frame (n, frame', code'), vs ->
      let c' = step {frame = frame'; code = code'; budget = c.budget - 1} in
      vs, [Frame (n, frame', c'.code) @@ e.at]

    | Invoke f, vs when c.budget = 0 ->
      Exhaustion.error e.at "call stack exhausted"

    | Invoke f, vs ->
      let FuncType (ts1, ts2) = Func.type_of f in
      let args, vs' = split (List.length ts1) vs e.at in
      (match f with
      | Func.AstFunc (_, inst', func) ->
        let {locals; body; _} = func.it in
        let m = Lib.Promise.value inst' in
        let ts = List.map (fun t -> Types.sem_value_type m.types t.it) locals in
        let vs0 = List.rev args @ List.map default_value ts in
        let locals' = List.map (fun t -> t @@ func.at) ts1 @ locals in
        let ct = CtxType (SubType ([], FuncDefType (FuncType ([], ts2)))) in
        let bt = VarBlockType (SemVar (alloc ct)) in
        let es0 = [Plain (Let (bt, locals', body)) @@ func.at] in
        vs', [Frame (List.length ts2, frame m, (List.rev vs0, es0)) @@ e.at]

      | Func.HostFunc (_, f) ->
        (try List.rev (f (List.rev args)) @ vs', []
        with Crash (_, msg) -> Crash.error e.at msg)

      | Func.ClosureFunc (_, f', args') ->
        args @ args' @ vs', [Invoke f' @@ e.at]
      )
  in {c with code = vs', es' @ List.tl es}


let rec eval (c : config) : value stack =
  match c.code with
  | vs, [] ->
    vs

  | vs, {it = Trapping msg; at} :: _ ->
    Trap.error at msg

  | vs, es ->
    eval (step c)


(* Functions & Constants *)

let rec at_func = function
 | Func.AstFunc (_, _, f) -> f.at
 | Func.HostFunc _ -> no_region
 | Func.ClosureFunc (_, func, _) -> at_func func

let invoke (func : func_inst) (vs : value list) : value list =
  let at = at_func func in
  let FuncType (ts, _) = Func.type_of func in
  if List.length vs <> List.length ts then
    Crash.error at "wrong number of arguments";
  if not (List.for_all2 (fun v -> Match.match_value_type [] (type_of_value v)) vs ts) then
    Crash.error at "wrong types of arguments";
  let c = config empty_module_inst (List.rev vs) [Invoke func @@ at] in
  try List.rev (eval c) with Stack_overflow ->
    Exhaustion.error at "call stack exhausted"

let eval_const (inst : module_inst) (const : const) : value =
  let c = config inst [] (List.map plain const.it) in
  match eval c with
  | [v] -> v
  | vs -> Crash.error const.at "wrong number of results on stack"


(* Modules *)

let create_type (type_ : type_) : type_inst list =
  match type_.it with
  | DefType _ -> [Types.alloc_uninit ()]
  | RecDefType sts -> List.map (fun _ -> Types.alloc_uninit ()) sts

let create_func (inst : module_inst) (f : func) : func_inst =
  Func.alloc (type_ inst f.it.ftype) (Lib.Promise.make ()) f

let create_table (inst : module_inst) (tab : table) : table_inst =
  let {ttype} = tab.it in
  let TableType (_lim, (_, t)) as tt = Types.sem_table_type inst.types ttype in
  Table.alloc tt (NullRef t)

let create_memory (inst : module_inst) (mem : memory) : memory_inst =
  let {mtype} = mem.it in
  Memory.alloc (Types.sem_memory_type inst.types mtype)

let create_global (inst : module_inst) (glob : global) : module_inst =
  let {gtype; ginit} = glob.it in
  let v = eval_const inst ginit in
  let glob = Global.alloc (Types.sem_global_type inst.types gtype) v in
  { inst with globals = inst.globals @ [glob] }

let create_export (inst : module_inst) (ex : export) : export_inst =
  let {name; edesc} = ex.it in
  let ext =
    match edesc.it with
    | FuncExport x -> ExternFunc (func inst x)
    | TableExport x -> ExternTable (table inst x)
    | MemoryExport x -> ExternMemory (memory inst x)
    | GlobalExport x -> ExternGlobal (global inst x)
  in (name, ext)

let create_elem (inst : module_inst) (seg : elem_segment) : elem_inst =
  let {etype; einit; _} = seg.it in
  ref (List.map (fun c -> as_ref (eval_const inst c)) einit)

let create_data (inst : module_inst) (seg : data_segment) : data_inst =
  let {dinit; _} = seg.it in
  ref dinit


let add_import (m : module_) (ext : extern) (im : import) (inst : module_inst)
  : module_inst =
  let it = extern_type_of_import_type (import_type_of m im) in
  let et = Types.sem_extern_type inst.types it in
  let et' = extern_type_of inst.types ext in
  if not (Match.match_extern_type [] et' et) then
    Link.error im.at ("incompatible import type for " ^
      "\"" ^ Utf8.encode im.it.module_name ^ "\" " ^
      "\"" ^ Utf8.encode im.it.item_name ^ "\": " ^
      "expected " ^ Types.string_of_extern_type et ^
      ", got " ^ Types.string_of_extern_type et');
  match ext with
  | ExternFunc func -> {inst with funcs = func :: inst.funcs}
  | ExternTable tab -> {inst with tables = tab :: inst.tables}
  | ExternMemory mem -> {inst with memories = mem :: inst.memories}
  | ExternGlobal glob -> {inst with globals = glob :: inst.globals}


let init_type (inst : module_inst) (x, ts : int32 * type_inst list) (type_ : type_) =
  let cts = ctx_types_of_def_type x type_.it in
  let ts1 = Lib.List.take (List.length cts) ts in
  List.iter2 Types.init ts1 (List.map (Types.sem_ctx_type inst.types) cts);
  Int32.add x (Lib.List32.length cts), Lib.List.drop (List.length cts) ts

let init_func (inst : module_inst) (func : func_inst) =
  match func with
  | Func.AstFunc (_, inst_prom, _) -> Lib.Promise.fulfill inst_prom inst
  | _ -> assert false

let run_elem i elem =
  let at = elem.it.emode.at in
  let x = i @@ at in
  match elem.it.emode.it with
  | Passive -> []
  | Active {index; offset} ->
    offset.it @ [
      Const (I32 0l @@ at) @@ at;
      Const (I32 (Lib.List32.length elem.it.einit) @@ at) @@ at;
      TableInit (index, x) @@ at;
      ElemDrop x @@ at
    ]
  | Declarative ->
    [ElemDrop x @@ at]

let run_data i data =
  let at = data.it.dmode.at in
  let x = i @@ at in
  match data.it.dmode.it with
  | Passive -> []
  | Active {index; offset} ->
    assert (index.it = 0l);
    offset.it @ [
      Const (I32 0l @@ at) @@ at;
      Const (I32 (Int32.of_int (String.length data.it.dinit)) @@ at) @@ at;
      MemoryInit x @@ at;
      DataDrop x @@ at
    ]
  | Declarative -> assert false

let run_start start =
  [Call start @@ start.at]

let init (m : module_) (exts : extern list) : module_inst =
  let
    { imports; tables; memories; globals; funcs; types;
      exports; elems; datas; start
    } = m.it
  in
  if List.length exts <> List.length imports then
    Link.error m.at "wrong number of imports provided for initialisation";
  let inst0 = {empty_module_inst with types = List.concat_map create_type types} in
  ignore (List.fold_left (init_type inst0) (0l, inst0.types) types);
  let inst1 = List.fold_right2 (add_import m) exts imports inst0 in
  let fs = List.map (create_func inst1) funcs in
  let inst2 = {inst1 with funcs = inst1.funcs @ fs} in
  let inst3 = List.fold_left create_global inst2 globals in
  let inst4 =
    { inst3 with
      tables = inst2.tables @ List.map (create_table inst3) tables;
      memories = inst2.memories @ List.map (create_memory inst3) memories;
    }
  in
  let inst =
    { inst4 with
      exports = List.map (create_export inst4) exports;
      elems = List.map (create_elem inst4) elems;
      datas = List.map (create_data inst4) datas;
    }
  in
  List.iter (init_func inst) fs;
  let es_elem = List.concat (Lib.List32.mapi run_elem elems) in
  let es_data = List.concat (Lib.List32.mapi run_data datas) in
  let es_start = Lib.Option.get (Lib.Option.map run_start start) [] in
  ignore (eval (config inst [] (List.map plain (es_elem @ es_data @ es_start))));
  inst<|MERGE_RESOLUTION|>--- conflicted
+++ resolved
@@ -659,17 +659,12 @@
           Ref r :: vs', []
         | Data.DataRef d ->
           vs', [Trapping ("cast failure, expected " ^
-<<<<<<< HEAD
             Rtt.string_of_rtt rtt ^ " but got " ^
             Rtt.string_of_rtt (Data.read_rtt d)) @@ e.at]
         | FuncRef f ->
           vs', [Trapping ("cast failure, expected " ^
             Rtt.string_of_rtt rtt ^ " but got " ^
             Rtt.string_of_rtt (Func.read_rtt f)) @@ e.at]
-=======
-            string_of_ctx_type (Rtt.ctx_type_of rtt) ^ " but got " ^
-            string_of_value (Ref r)) @@ e.at]
->>>>>>> 4bf3ef27
         | _ ->
           Crash.error e.at "wrong reference type"
         )
