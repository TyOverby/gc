open Types
open Value
open Instance
open Ast
open Source


(* Errors *)

module Link = Error.Make ()
module Trap = Error.Make ()
module Crash = Error.Make ()
module Exhaustion = Error.Make ()

exception Link = Link.Error
exception Trap = Trap.Error
exception Crash = Crash.Error (* failure that cannot happen in valid code *)
exception Exhaustion = Exhaustion.Error

let table_error at = function
  | Table.Bounds -> "out of bounds table access"
  | Table.SizeOverflow -> "table size overflow"
  | Table.SizeLimit -> "table size limit reached"
  | Table.Type -> Crash.error at "type mismatch at table access"
  | exn -> raise exn

let memory_error at = function
  | Memory.Bounds -> "out of bounds memory access"
  | Memory.SizeOverflow -> "memory size overflow"
  | Memory.SizeLimit -> "memory size limit reached"
  | Memory.Type -> Crash.error at "type mismatch at memory access"
  | exn -> raise exn

let numeric_error at = function
  | Numeric_error.IntegerOverflow -> "integer overflow"
  | Numeric_error.IntegerDivideByZero -> "integer divide by zero"
  | Numeric_error.InvalidConversionToInteger -> "invalid conversion to integer"
  | Eval_numeric.TypeError (i, v, t) ->
    Crash.error at
      ("type error, expected " ^ string_of_num_type t ^ " as operand " ^
       string_of_int i ^ ", got " ^ string_of_num_type (type_of_num v))
  | exn -> raise exn


(* Administrative Expressions & Configurations *)

type 'a stack = 'a list

type frame =
{
  inst : module_inst;
  locals : value ref list;
}

type code = value stack * admin_instr list

and admin_instr = admin_instr' phrase
and admin_instr' =
  | Plain of instr'
  | Refer of ref_
  | Invoke of func_inst
  | Trapping of string
  | Returning of value stack
  | ReturningInvoke of value stack * func_inst
  | Breaking of int32 * value stack
  | Label of int * instr list * code
  | Local of int * value list * code
  | Frame of int * frame * code

type config =
{
  frame : frame;
  code : code;
  budget : int;  (* to model stack overflow *)
}

let frame inst = {inst; locals = []}
let config inst vs es = {frame = frame inst; code = vs, es; budget = 300}

let plain e = Plain e.it @@ e.at

let is_jumping e =
  match e.it with
  | Trapping _ | Returning _ | ReturningInvoke _ | Breaking _ -> true
  | _ -> false

let lookup category list x =
  try Lib.List32.nth list x.it with Failure _ ->
    Crash.error x.at ("undefined " ^ category ^ " " ^ Int32.to_string x.it)

let type_ (inst : module_inst) x = lookup "type" inst.types x
let func (inst : module_inst) x = lookup "function" inst.funcs x
let table (inst : module_inst) x = lookup "table" inst.tables x
let memory (inst : module_inst) x = lookup "memory" inst.memories x
let global (inst : module_inst) x = lookup "global" inst.globals x
let elem (inst : module_inst) x = lookup "element segment" inst.elems x
let data (inst : module_inst) x = lookup "data segment" inst.datas x
let local (frame : frame) x = lookup "local" frame.locals x

let func_type (inst : module_inst) x = as_func_def_type (def_of (type_ inst x))
let struct_type (inst : module_inst) x = as_struct_def_type (def_of (type_ inst x))
let array_type (inst : module_inst) x = as_array_def_type (def_of (type_ inst x))

let any_ref inst x i at =
  try Table.load (table inst x) i with Table.Bounds ->
    Trap.error at ("undefined element " ^ Int32.to_string i)

let func_ref inst x i at =
  match any_ref inst x i at with
  | FuncRef f -> f
  | NullRef _ -> Trap.error at ("uninitialized element " ^ Int32.to_string i)
  | _ -> Crash.error at ("type mismatch for element " ^ Int32.to_string i)

let block_type inst bt at =
  match bt with
  | ValBlockType None -> FuncType ([], [])
  | ValBlockType (Some t) -> FuncType ([], [t])
  | VarBlockType (SynVar x) -> func_type inst (x @@ at)
  | VarBlockType (SemVar x) -> as_func_def_type (def_of x)

let take n (vs : 'a stack) at =
  try Lib.List.take n vs with Failure _ -> Crash.error at "stack underflow"

let drop n (vs : 'a stack) at =
  try Lib.List.drop n vs with Failure _ -> Crash.error at "stack underflow"

let split n (vs : 'a stack) at = take n vs at, drop n vs at


(* Evaluation *)

(*
 * Conventions:
 *   e  : instr
 *   v  : value
 *   es : instr list
 *   vs : value stack
 *   c : config
 *)

let mem_oob frame x i n =
  I64.gt_u (I64.add (I64_convert.extend_i32_u i) (I64_convert.extend_i32_u n))
    (Memory.bound (memory frame.inst x))

let data_oob frame x i n =
  I64.gt_u (I64.add (I64_convert.extend_i32_u i) (I64_convert.extend_i32_u n))
    (I64.of_int_u (String.length !(data frame.inst x)))

let table_oob frame x i n =
  I64.gt_u (I64.add (I64_convert.extend_i32_u i) (I64_convert.extend_i32_u n))
    (I64_convert.extend_i32_u (Table.size (table frame.inst x)))

let elem_oob frame x i n =
  I64.gt_u (I64.add (I64_convert.extend_i32_u i) (I64_convert.extend_i32_u n))
    (I64.of_int_u (List.length !(elem frame.inst x)))

let rec step (c : config) : config =
  let vs, es = c.code in
  let e = List.hd es in
  let vs', es' =
    match e.it, vs with
    | Plain e', vs ->
      (match e', vs with
      | Unreachable, vs ->
        vs, [Trapping "unreachable executed" @@ e.at]

      | Nop, vs ->
        vs, []

      | Block (bt, es'), vs ->
        let FuncType (ts1, ts2) = block_type c.frame.inst bt e.at in
        let n1 = List.length ts1 in
        let n2 = List.length ts2 in
        let args, vs' = take n1 vs e.at, drop n1 vs e.at in
        vs', [Label (n2, [], (args, List.map plain es')) @@ e.at]

      | Loop (bt, es'), vs ->
        let FuncType (ts1, ts2) = block_type c.frame.inst bt e.at in
        let n1 = List.length ts1 in
        let args, vs' = take n1 vs e.at, drop n1 vs e.at in
        vs', [Label (n1, [e' @@ e.at], (args, List.map plain es')) @@ e.at]

      | If (bt, es1, es2), Num (I32 i) :: vs' ->
        if i = 0l then
          vs', [Plain (Block (bt, es2)) @@ e.at]
        else
          vs', [Plain (Block (bt, es1)) @@ e.at]

      | Let (bt, locals, es'), vs ->
        let vs0, vs' = split (List.length locals) vs e.at in
        let FuncType (ts1, ts2) = block_type c.frame.inst bt e.at in
        let vs1, vs2 = split (List.length ts1) vs' e.at in
        vs2, [
          Local (List.length ts2, List.rev vs0,
            (vs1, [Plain (Block (bt, es')) @@ e.at])
          ) @@ e.at
        ]

      | Br x, vs ->
        [], [Breaking (x.it, vs) @@ e.at]

      | BrIf x, Num (I32 i) :: vs' ->
        if i = 0l then
          vs', []
        else
          vs', [Plain (Br x) @@ e.at]

      | BrTable (xs, x), Num (I32 i) :: vs' ->
        if I32.ge_u i (Lib.List32.length xs) then
          vs', [Plain (Br x) @@ e.at]
        else
          vs', [Plain (Br (Lib.List32.nth xs i)) @@ e.at]

      | BrCast (x, NullOp), Ref r :: vs' ->
        (match r with
        | NullRef _ ->
          vs', [Plain (Br x) @@ e.at]
        | _ ->
          Ref r :: vs', []
        )

<<<<<<< HEAD
      | BrCast (x, I31Op), Ref r :: vs' ->
        (match r with
        | I31.I31Ref _ ->
          Ref r :: vs', [Plain (Br x) @@ e.at]
        | _ ->
          Ref r :: vs', []
        )

      | BrCast (x, DataOp), Ref r :: vs' ->
        (match r with
        | Data.DataRef _ ->
          Ref r :: vs', [Plain (Br x) @@ e.at]
        | _ ->
          Ref r :: vs', []
        )

      | BrCast (x, FuncOp), Ref r :: vs' ->
        (match r with
        | FuncRef _ ->
          Ref r :: vs', [Plain (Br x) @@ e.at]
        | _ ->
          Ref r :: vs', []
        )

      | BrCast (x, RttOp), Ref (NullRef _) :: vs' ->
        vs', [Trapping "null RTT reference" @@ e.at]

      | BrCast (x, RttOp), Ref (Rtt.RttRef rtt) :: Ref r :: vs' ->
        (match r with
        | NullRef _ ->
          Ref r :: vs', [Plain (Br x) @@ e.at]
        | Data.DataRef d when Rtt.match_rtt (Data.read_rtt d) rtt ->
          Ref r :: vs', [Plain (Br x) @@ e.at]
        | FuncRef f when Rtt.match_rtt (Func.read_rtt f) rtt ->
          Ref r :: vs', [Plain (Br x) @@ e.at]
        | Data.DataRef _ | FuncRef _ ->
          Ref r :: vs', []
        | _ ->
          Crash.error e.at "wrong reference type"
=======
      | BrOnNonNull x, Ref r :: vs' ->
        (match r with
        | NullRef _ ->
          vs', []
        | _ ->
          Ref r :: vs', [Plain (Br x) @@ e.at]
>>>>>>> 25d26e7d
        )

      | Return, vs ->
        [], [Returning vs @@ e.at]

      | Call x, vs ->
        vs, [Invoke (func c.frame.inst x) @@ e.at]

      | CallRef, Ref (NullRef _) :: vs ->
        vs, [Trapping "null function reference" @@ e.at]

      | CallRef, Ref (FuncRef f) :: vs ->
        vs, [Invoke f @@ e.at]

      | CallIndirect (x, y), Num (I32 i) :: vs ->
        let f = func_ref c.frame.inst x i e.at in
        if
          Match.eq_func_type [] [] (func_type c.frame.inst y) (Func.type_of f)
        then
          vs, [Invoke f @@ e.at]
        else
          vs, [Trapping "indirect call type mismatch" @@ e.at]

      | ReturnCallRef, Ref (NullRef _) :: vs ->
        vs, [Trapping "null function reference" @@ e.at]

      | ReturnCallRef, vs ->
        (match (step {c with code = (vs, [Plain CallRef @@ e.at])}).code with
        | vs', [{it = Invoke a; at}] -> vs', [ReturningInvoke (vs', a) @@ at]
        | vs', [{it = Trapping s; at}] -> vs', [Trapping s @@ at]
        | _ -> assert false
        )

      | FuncBind x, Ref (NullRef _) :: vs ->
        vs, [Trapping "null function reference" @@ e.at]

      | FuncBind x, Ref (FuncRef f) :: vs ->
        let FuncType (ts, _) = Func.type_of f in
        let FuncType (ts', _) = func_type c.frame.inst x in
        let args, vs' =
          try split (List.length ts - List.length ts') vs e.at
          with Failure _ -> Crash.error e.at "type mismatch at function bind"
        in
        let f' = Func.alloc_closure (type_ c.frame.inst x) f args in
        Ref (FuncRef f') :: vs', []

      | Drop, v :: vs' ->
        vs', []

      | Select _, Num (I32 i) :: v2 :: v1 :: vs' ->
        if i = 0l then
          v2 :: vs', []
        else
          v1 :: vs', []

      | LocalGet x, vs ->
        !(local c.frame x) :: vs, []

      | LocalSet x, v :: vs' ->
        local c.frame x := v;
        vs', []

      | LocalTee x, v :: vs' ->
        local c.frame x := v;
        v :: vs', []

      | GlobalGet x, vs ->
        Global.load (global c.frame.inst x) :: vs, []

      | GlobalSet x, v :: vs' ->
        (try Global.store (global c.frame.inst x) v; vs', []
        with Global.NotMutable -> Crash.error e.at "write to immutable global"
           | Global.Type -> Crash.error e.at "type mismatch at global write")

      | TableGet x, Num (I32 i) :: vs' ->
        (try Ref (Table.load (table c.frame.inst x) i) :: vs', []
        with exn -> vs', [Trapping (table_error e.at exn) @@ e.at])

      | TableSet x, Ref r :: Num (I32 i) :: vs' ->
        (try Table.store (table c.frame.inst x) i r; vs', []
        with exn -> vs', [Trapping (table_error e.at exn) @@ e.at])

      | TableSize x, vs ->
        Num (I32 (Table.size (table c.frame.inst x))) :: vs, []

      | TableGrow x, Num (I32 delta) :: Ref r :: vs' ->
        let tab = table c.frame.inst x in
        let old_size = Table.size tab in
        let result =
          try Table.grow tab delta r; old_size
          with Table.SizeOverflow | Table.SizeLimit | Table.OutOfMemory -> -1l
        in Num (I32 result) :: vs', []

      | TableFill x, Num (I32 n) :: Ref r :: Num (I32 i) :: vs' ->
        if table_oob c.frame x i n then
          vs', [Trapping (table_error e.at Table.Bounds) @@ e.at]
        else if n = 0l then
          vs', []
        else
          let _ = assert (I32.lt_u i 0xffff_ffffl) in
          vs', List.map (Lib.Fun.flip (@@) e.at) [
            Plain (Const (I32 i @@ e.at));
            Refer r;
            Plain (TableSet x);
            Plain (Const (I32 (I32.add i 1l) @@ e.at));
            Refer r;
            Plain (Const (I32 (I32.sub n 1l) @@ e.at));
            Plain (TableFill x);
          ]

      | TableCopy (x, y), Num (I32 n) :: Num (I32 s) :: Num (I32 d) :: vs' ->
        if table_oob c.frame x d n || table_oob c.frame y s n then
          vs', [Trapping (table_error e.at Table.Bounds) @@ e.at]
        else if n = 0l then
          vs', []
        else if I32.le_u d s then
          vs', List.map (Lib.Fun.flip (@@) e.at) [
            Plain (Const (I32 d @@ e.at));
            Plain (Const (I32 s @@ e.at));
            Plain (TableGet y);
            Plain (TableSet x);
            Plain (Const (I32 (I32.add d 1l) @@ e.at));
            Plain (Const (I32 (I32.add s 1l) @@ e.at));
            Plain (Const (I32 (I32.sub n 1l) @@ e.at));
            Plain (TableCopy (x, y));
          ]
        else (* d > s *)
          vs', List.map (Lib.Fun.flip (@@) e.at) [
            Plain (Const (I32 (I32.add d 1l) @@ e.at));
            Plain (Const (I32 (I32.add s 1l) @@ e.at));
            Plain (Const (I32 (I32.sub n 1l) @@ e.at));
            Plain (TableCopy (x, y));
            Plain (Const (I32 d @@ e.at));
            Plain (Const (I32 s @@ e.at));
            Plain (TableGet y);
            Plain (TableSet x);
          ]

      | TableInit (x, y), Num (I32 n) :: Num (I32 s) :: Num (I32 d) :: vs' ->
        if table_oob c.frame x d n || elem_oob c.frame y s n then
          vs', [Trapping (table_error e.at Table.Bounds) @@ e.at]
        else if n = 0l then
          vs', []
        else
          let seg = !(elem c.frame.inst y) in
          vs', List.map (Lib.Fun.flip (@@) e.at) [
            Plain (Const (I32 d @@ e.at));
            Refer (List.nth seg (Int32.to_int s));
            Plain (TableSet x);
            Plain (Const (I32 (I32.add d 1l) @@ e.at));
            Plain (Const (I32 (I32.add s 1l) @@ e.at));
            Plain (Const (I32 (I32.sub n 1l) @@ e.at));
            Plain (TableInit (x, y));
          ]

      | ElemDrop x, vs ->
        let seg = elem c.frame.inst x in
        seg := [];
        vs, []

      | Load {offset; ty; sz; _}, Num (I32 i) :: vs' ->
        let mem = memory c.frame.inst (0l @@ e.at) in
        let a = I64_convert.extend_i32_u i in
        (try
          let n =
            match sz with
            | None -> Memory.load_num mem a offset ty
            | Some (sz, ext) -> Memory.load_packed sz ext mem a offset ty
          in Num n :: vs', []
        with exn -> vs', [Trapping (memory_error e.at exn) @@ e.at])

      | Store {offset; sz; _}, Num n :: Num (I32 i) :: vs' ->
        let mem = memory c.frame.inst (0l @@ e.at) in
        let a = I64_convert.extend_i32_u i in
        (try
          (match sz with
          | None -> Memory.store_num mem a offset n
          | Some sz -> Memory.store_packed sz mem a offset n
          );
          vs', []
        with exn -> vs', [Trapping (memory_error e.at exn) @@ e.at]);
      | MemorySize, vs ->
        let mem = memory c.frame.inst (0l @@ e.at) in
        Num (I32 (Memory.size mem)) :: vs, []

      | MemoryGrow, Num (I32 delta) :: vs' ->
        let mem = memory c.frame.inst (0l @@ e.at) in
        let old_size = Memory.size mem in
        let result =
          try Memory.grow mem delta; old_size
          with Memory.SizeOverflow | Memory.SizeLimit | Memory.OutOfMemory -> -1l
        in Num (I32 result) :: vs', []

      | MemoryFill, Num (I32 n) :: Num k :: Num (I32 i) :: vs' ->
        if mem_oob c.frame (0l @@ e.at) i n then
          vs', [Trapping (memory_error e.at Memory.Bounds) @@ e.at]
        else if n = 0l then
          vs', []
        else
          vs', List.map (Lib.Fun.flip (@@) e.at) [
            Plain (Const (I32 i @@ e.at));
            Plain (Const (k @@ e.at));
            Plain (Store
              {ty = I32Type; align = 0; offset = 0l; sz = Some Pack8});
            Plain (Const (I32 (I32.add i 1l) @@ e.at));
            Plain (Const (k @@ e.at));
            Plain (Const (I32 (I32.sub n 1l) @@ e.at));
            Plain (MemoryFill);
          ]

      | MemoryCopy, Num (I32 n) :: Num (I32 s) :: Num (I32 d) :: vs' ->
        if mem_oob c.frame (0l @@ e.at) s n || mem_oob c.frame (0l @@ e.at) d n then
          vs', [Trapping (memory_error e.at Memory.Bounds) @@ e.at]
        else if n = 0l then
          vs', []
        else if I32.le_u d s then
          vs', List.map (Lib.Fun.flip (@@) e.at) [
            Plain (Const (I32 d @@ e.at));
            Plain (Const (I32 s @@ e.at));
            Plain (Load
              {ty = I32Type; align = 0; offset = 0l; sz = Some (Pack8, ZX)});
            Plain (Store
              {ty = I32Type; align = 0; offset = 0l; sz = Some Pack8});
            Plain (Const (I32 (I32.add d 1l) @@ e.at));
            Plain (Const (I32 (I32.add s 1l) @@ e.at));
            Plain (Const (I32 (I32.sub n 1l) @@ e.at));
            Plain (MemoryCopy);
          ]
        else (* d > s *)
          vs', List.map (Lib.Fun.flip (@@) e.at) [
            Plain (Const (I32 (I32.add d 1l) @@ e.at));
            Plain (Const (I32 (I32.add s 1l) @@ e.at));
            Plain (Const (I32 (I32.sub n 1l) @@ e.at));
            Plain (MemoryCopy);
            Plain (Const (I32 d @@ e.at));
            Plain (Const (I32 s @@ e.at));
            Plain (Load
              {ty = I32Type; align = 0; offset = 0l; sz = Some (Pack8, ZX)});
            Plain (Store
              {ty = I32Type; align = 0; offset = 0l; sz = Some Pack8});
          ]

      | MemoryInit x, Num (I32 n) :: Num (I32 s) :: Num (I32 d) :: vs' ->
        if mem_oob c.frame (0l @@ e.at) d n || data_oob c.frame x s n then
          vs', [Trapping (memory_error e.at Memory.Bounds) @@ e.at]
        else if n = 0l then
          vs', []
        else
          let seg = !(data c.frame.inst x) in
          let b = Int32.of_int (Char.code seg.[Int32.to_int s]) in
          vs', List.map (Lib.Fun.flip (@@) e.at) [
            Plain (Const (I32 d @@ e.at));
            Plain (Const (I32 b @@ e.at));
            Plain (Store
              {ty = I32Type; align = 0; offset = 0l; sz = Some Pack8});
            Plain (Const (I32 (I32.add d 1l) @@ e.at));
            Plain (Const (I32 (I32.add s 1l) @@ e.at));
            Plain (Const (I32 (I32.sub n 1l) @@ e.at));
            Plain (MemoryInit x);
          ]

      | DataDrop x, vs ->
        let seg = data c.frame.inst x in
        seg := "";
        vs, []

      | RefNull t, vs' ->
        Ref (NullRef (sem_heap_type c.frame.inst.types t)) :: vs', []

      | RefFunc x, vs' ->
        let f = func c.frame.inst x in
        Ref (FuncRef f) :: vs', []

      | RefTest NullOp, Ref r :: vs' ->
        value_of_bool (match r with NullRef _ -> true | _ -> false) :: vs', []

      | RefTest I31Op, Ref r :: vs' ->
        value_of_bool (match r with I31.I31Ref _ -> true | _ -> false) :: vs', []

      | RefTest DataOp, Ref r :: vs' ->
        value_of_bool (match r with Data.DataRef _ -> true | _ -> false) :: vs', []

      | RefTest FuncOp, Ref r :: vs' ->
        value_of_bool (match r with FuncRef _ -> true | _ -> false) :: vs', []

      | RefTest RttOp, Ref (NullRef _) :: vs' ->
        vs', [Trapping "null RTT reference" @@ e.at]

      | RefTest RttOp, Ref (Rtt.RttRef rtt) :: Ref r :: vs' ->
        (match r with
        | NullRef _ ->
          value_of_bool false :: vs', []
        | Data.DataRef d ->
          value_of_bool (Rtt.match_rtt (Data.read_rtt d) rtt) :: vs', []
        | FuncRef f ->
          value_of_bool (Rtt.match_rtt (Func.read_rtt f) rtt) :: vs', []
        | _ ->
          Crash.error e.at "wrong reference type"
        )

      | RefCast NullOp, Ref r :: vs' ->
        (match r with
        | NullRef _ ->
          vs', [Trapping "null reference" @@ e.at]
        | _ ->
          Ref r :: vs', []
        )

      | RefCast I31Op, Ref r :: vs' ->
        (match r with
        | I31.I31Ref _ ->
          Ref r :: vs', []
        | _ ->
          vs', [Trapping ("cast failure, expected i31 but got " ^
            string_of_value (Ref r)) @@ e.at]
        )

      | RefCast DataOp, Ref r :: vs' ->
        (match r with
        | Data.DataRef _ ->
          Ref r :: vs', []
        | _ ->
          vs', [Trapping ("cast failure, expected data but got " ^
            string_of_value (Ref r)) @@ e.at]
        )

      | RefCast FuncOp, Ref r :: vs' ->
        (match r with
        | FuncRef _ ->
          Ref r :: vs', []
        | _ ->
          vs', [Trapping ("cast failure, expected func but got " ^
            string_of_value (Ref r)) @@ e.at]
        )

      | RefCast RttOp, Ref (NullRef _) :: vs' ->
        vs', [Trapping "null RTT reference" @@ e.at]

      | RefCast RttOp, Ref (Rtt.RttRef rtt) :: Ref r :: vs' ->
        (match r with
        | NullRef _ ->
          Ref r :: vs', []
        | Data.DataRef d when Rtt.match_rtt (Data.read_rtt d) rtt ->
          Ref r :: vs', []
        | FuncRef f when Rtt.match_rtt (Func.read_rtt f) rtt ->
          Ref r :: vs', []
        | Data.DataRef _ | FuncRef _ ->
          vs', [Trapping ("cast failure, expected " ^
            string_of_def_type (Rtt.def_type_of rtt) ^ " but got " ^
            string_of_value (Ref r)) @@ e.at]
        | _ ->
          Crash.error e.at "wrong reference type"
        )

      | RefEq, Ref r1 :: Ref r2 :: vs' ->
        value_of_bool (eq_ref r1 r2) :: vs', []

      | I31New, Num (I32 i) :: vs' ->
        Ref (I31.I31Ref (I31.of_i32 i)) :: vs', []

      | I31Get ext, Ref (I31.I31Ref i) :: vs' ->
        Num (I32 (I31.to_i32 ext i)) :: vs', []

      | StructNew (x, initop), Ref (Rtt.RttRef rtt) :: vs' ->
        let StructType fts = struct_type c.frame.inst x in
        let args, vs'' =
          match initop with
          | Explicit ->
            let args, vs'' = split (List.length fts) vs' e.at in
            List.rev args, vs''
          | Implicit ->
            let ts = List.map unpacked_field_type fts in
            try List.map default_value ts, vs'
            with Failure _ -> Crash.error e.at "non-defaultable type"
        in
        let data = 
          try Data.alloc_struct (type_ c.frame.inst x) rtt args
          with Failure _ -> Crash.error e.at "type mismatch packing value"
        in Ref (Data.DataRef data) :: vs'', []

      | StructGet (x, y, exto), Ref (NullRef _) :: vs' ->
        vs', [Trapping "null structure reference" @@ e.at]

      | StructGet (x, y, exto), Ref Data.(DataRef (Struct (_, _, fs))) :: vs' ->
        let f =
          try Lib.List32.nth fs y.it
          with Failure _ -> Crash.error y.at "undefined field"
        in
        (try Data.read_field f exto :: vs', []
        with Failure _ -> Crash.error e.at "type mismatch reading field")

      | StructSet (x, y), v :: Ref (NullRef _) :: vs' ->
        vs', [Trapping "null structure reference" @@ e.at]

      | StructSet (x, y), v :: Ref Data.(DataRef (Struct (_, _, fs))) :: vs' ->
        let f =
          try Lib.List32.nth fs y.it
          with Failure _ -> Crash.error y.at "undefined field"
        in
        (try Data.write_field f v; vs', []
        with Failure _ -> Crash.error e.at "type mismatch writing field")

      | ArrayNew (x, initop), Ref (Rtt.RttRef rtt) :: Num (I32 n) :: vs' ->
        let ArrayType (FieldType (st, _)) = array_type c.frame.inst x in
        let arg, vs'' =
          match initop with
          | Explicit -> List.hd vs', List.tl vs'
          | Implicit ->
            try default_value (unpacked_storage_type st), vs'
            with Failure _ -> Crash.error e.at "non-defaultable type"
        in
        let data = 
          try Data.alloc_array (type_ c.frame.inst x) rtt n arg
          with Failure _ -> Crash.error e.at "type mismatch packing value"
        in Ref (Data.DataRef data) :: vs'', []

      | ArrayGet (x, exto), Num (I32 i) :: Ref (NullRef _) :: vs' ->
        vs', [Trapping "null array reference" @@ e.at]

      | ArrayGet (x, exto), Num (I32 i) :: Ref Data.(DataRef (Array (_, _, fs))) :: vs'
        when I32.ge_u i (Lib.List32.length fs) ->
        vs', [Trapping "out of bounds array access" @@ e.at]

      | ArrayGet (x, exto), Num (I32 i) :: Ref Data.(DataRef (Array (_, _, fs))) :: vs' ->
        (try Data.read_field (Lib.List32.nth fs i) exto :: vs', []
        with Failure _ -> Crash.error e.at "type mismatch reading array")

      | ArraySet x, v :: Num (I32 i) :: Ref (NullRef _) :: vs' ->
        vs', [Trapping "null array reference" @@ e.at]

      | ArraySet x, v :: Num (I32 i) :: Ref (Data.DataRef (Data.Array (_, _, fs))) :: vs'
        when I32.ge_u i (Lib.List32.length fs) ->
        vs', [Trapping "out of bounds array access" @@ e.at]

      | ArraySet x, v :: Num (I32 i) :: Ref (Data.DataRef (Data.Array (_, _, fs))) :: vs' ->
        (try Data.write_field (Lib.List32.nth fs i) v; vs', []
        with Failure _ -> Crash.error e.at "type mismatch writing array")

      | ArrayLen x, Ref (NullRef _) :: vs' ->
        vs', [Trapping "null array reference" @@ e.at]

      | ArrayLen x, Ref (Data.DataRef (Data.Array (_, _, svs))) :: vs' ->
        Num (I32 (Lib.List32.length svs)) :: vs', []

      | RttCanon x, vs ->
        let rtt = Rtt.alloc (type_ c.frame.inst x) None in
        Ref (Rtt.RttRef rtt) :: vs, []

      | RttSub x, Ref (Rtt.RttRef rtt') :: vs' ->
        let rtt = Rtt.alloc (type_ c.frame.inst x) (Some rtt') in
        Ref (Rtt.RttRef rtt) :: vs', []

      | Const n, vs ->
        Num n.it :: vs, []

      | Test testop, Num n :: vs' ->
        (try value_of_bool (Eval_numeric.eval_testop testop n) :: vs', []
        with exn -> vs', [Trapping (numeric_error e.at exn) @@ e.at])

      | Compare relop, Num n2 :: Num n1 :: vs' ->
        (try value_of_bool (Eval_numeric.eval_relop relop n1 n2) :: vs', []
        with exn -> vs', [Trapping (numeric_error e.at exn) @@ e.at])

      | Unary unop, Num n :: vs' ->
        (try Num (Eval_numeric.eval_unop unop n) :: vs', []
        with exn -> vs', [Trapping (numeric_error e.at exn) @@ e.at])

      | Binary binop, Num n2 :: Num n1 :: vs' ->
        (try Num (Eval_numeric.eval_binop binop n1 n2) :: vs', []
        with exn -> vs', [Trapping (numeric_error e.at exn) @@ e.at])

      | Convert cvtop, Num n :: vs' ->
        (try Num (Eval_numeric.eval_cvtop cvtop n) :: vs', []
        with exn -> vs', [Trapping (numeric_error e.at exn) @@ e.at])

      | _ ->
        let s1 = string_of_values (List.rev vs) in
        let s2 = string_of_result_type (List.map type_of_value (List.rev vs)) in
        Crash.error e.at
          ("missing or ill-typed operand on stack (" ^ s1 ^ " : " ^ s2 ^ ")")
      )

    | Refer r, vs ->
      Ref r :: vs, []

    | Trapping msg, vs ->
      assert false

    | Returning _, vs
    | ReturningInvoke _, vs ->
      Crash.error e.at "undefined frame"

    | Breaking (k, vs'), vs ->
      Crash.error e.at "undefined label"

    | Label (n, es0, (vs', [])), vs ->
      vs' @ vs, []

    | Label (n, es0, (vs', {it = Breaking (0l, vs0); at} :: es')), vs ->
      take n vs0 e.at @ vs, List.map plain es0

    | Label (n, es0, (vs', {it = Breaking (k, vs0); at} :: es')), vs ->
      vs, [Breaking (Int32.sub k 1l, vs0) @@ at]

    | Label (n, es0, (vs', e' :: es')), vs when is_jumping e' ->
      vs, [e']

    | Label (n, es0, code'), vs ->
      let c' = step {c with code = code'} in
      vs, [Label (n, es0, c'.code) @@ e.at]

    | Local (n, vs0, (vs', [])), vs ->
      vs' @ vs, []

    | Local (n, vs0, (vs', e' :: es')), vs when is_jumping e' ->
      vs' @ vs, [e']

    | Local (n, vs0, code'), vs ->
      let frame' = {c.frame with locals = List.map ref vs0 @ c.frame.locals} in
      let c' = step {c with frame = frame'; code = code'} in
      let vs0' = List.map (!) (take (List.length vs0) c'.frame.locals e.at) in
      vs, [Local (n, vs0', c'.code) @@ e.at]

    | Frame (n, frame', (vs', [])), vs ->
      vs' @ vs, []

    | Frame (n, frame', (vs', {it = Trapping msg; at} :: es')), vs ->
      vs, [Trapping msg @@ at]

    | Frame (n, frame', (vs', {it = Returning vs0; at} :: es')), vs ->
      take n vs0 e.at @ vs, []

    | Frame (n, frame', (vs', {it = ReturningInvoke (vs0, f); at} :: es')), vs ->
      let FuncType (ts1, _) = Func.type_of f in
      take (List.length ts1) vs0 e.at @ vs, [Invoke f @@ at]

    | Frame (n, frame', code'), vs ->
      let c' = step {frame = frame'; code = code'; budget = c.budget - 1} in
      vs, [Frame (n, frame', c'.code) @@ e.at]

    | Invoke f, vs when c.budget = 0 ->
      Exhaustion.error e.at "call stack exhausted"

    | Invoke f, vs ->
      let FuncType (ts1, ts2) = Func.type_of f in
      let args, vs' = split (List.length ts1) vs e.at in
      (match f with
      | Func.AstFunc (_, inst', func) ->
        let {locals; body; _} = func.it in
        let m = Lib.Promise.value inst' in
        let ts = List.map (fun t -> Types.sem_value_type m.types t.it) locals in
        let vs0 = List.rev args @ List.map default_value ts in
        let locals' = List.map (fun t -> t @@ func.at) ts1 @ locals in
        let bt = VarBlockType (SemVar (alloc (FuncDefType (FuncType ([], ts2))))) in
        let es0 = [Plain (Let (bt, locals', body)) @@ func.at] in
        vs', [Frame (List.length ts2, frame m, (List.rev vs0, es0)) @@ e.at]

      | Func.HostFunc (_, f) ->
        (try List.rev (f (List.rev args)) @ vs', []
        with Crash (_, msg) -> Crash.error e.at msg)

      | Func.ClosureFunc (_, f', args') ->
        args @ args' @ vs', [Invoke f' @@ e.at]
      )
  in {c with code = vs', es' @ List.tl es}


let rec eval (c : config) : value stack =
  match c.code with
  | vs, [] ->
    vs

  | vs, {it = Trapping msg; at} :: _ ->
    Trap.error at msg

  | vs, es ->
    eval (step c)


(* Functions & Constants *)

let rec at_func = function
 | Func.AstFunc (_, _, f) -> f.at
 | Func.HostFunc _ -> no_region
 | Func.ClosureFunc (_, func, _) -> at_func func

let invoke (func : func_inst) (vs : value list) : value list =
  let at = at_func func in
  let FuncType (ts, _) = Func.type_of func in
  if List.length vs <> List.length ts then
    Crash.error at "wrong number of arguments";
  if not (List.for_all2 (fun v -> Match.match_value_type [] [] (type_of_value v)) vs ts) then
    Crash.error at "wrong types of arguments";
  let c = config empty_module_inst (List.rev vs) [Invoke func @@ at] in
  try List.rev (eval c) with Stack_overflow ->
    Exhaustion.error at "call stack exhausted"

let eval_const (inst : module_inst) (const : const) : value =
  let c = config inst [] (List.map plain const.it) in
  match eval c with
  | [v] -> v
  | vs -> Crash.error const.at "wrong number of results on stack"


(* Modules *)

let create_type (_ : type_) : type_inst =
  Types.alloc_uninit ()

let create_func (inst : module_inst) (f : func) : func_inst =
  Func.alloc (type_ inst f.it.ftype) (Lib.Promise.make ()) f

let create_table (inst : module_inst) (tab : table) : table_inst =
  let {ttype} = tab.it in
  let TableType (_lim, (_, t)) as tt = Types.sem_table_type inst.types ttype in
  Table.alloc tt (NullRef t)

let create_memory (inst : module_inst) (mem : memory) : memory_inst =
  let {mtype} = mem.it in
  Memory.alloc (Types.sem_memory_type inst.types mtype)

let create_global (inst : module_inst) (glob : global) : module_inst =
  let {gtype; ginit} = glob.it in
  let v = eval_const inst ginit in
  let glob = Global.alloc (Types.sem_global_type inst.types gtype) v in
  { inst with globals = inst.globals @ [glob] }

let create_export (inst : module_inst) (ex : export) : export_inst =
  let {name; edesc} = ex.it in
  let ext =
    match edesc.it with
    | FuncExport x -> ExternFunc (func inst x)
    | TableExport x -> ExternTable (table inst x)
    | MemoryExport x -> ExternMemory (memory inst x)
    | GlobalExport x -> ExternGlobal (global inst x)
  in (name, ext)

let create_elem (inst : module_inst) (seg : elem_segment) : elem_inst =
  let {etype; einit; _} = seg.it in
  ref (List.map (fun c -> as_ref (eval_const inst c)) einit)

let create_data (inst : module_inst) (seg : data_segment) : data_inst =
  let {dinit; _} = seg.it in
  ref dinit


let add_import (m : module_) (ext : extern) (im : import) (inst : module_inst)
  : module_inst =
  let it = extern_type_of_import_type (import_type_of m im) in
  let et = Types.sem_extern_type inst.types it in
  let et' = extern_type_of inst.types ext in
  if not (Match.match_extern_type [] [] et' et) then
    Link.error im.at ("incompatible import type for " ^
      "\"" ^ Utf8.encode im.it.module_name ^ "\" " ^
      "\"" ^ Utf8.encode im.it.item_name ^ "\": " ^
      "expected " ^ Types.string_of_extern_type et ^
      ", got " ^ Types.string_of_extern_type et');
  match ext with
  | ExternFunc func -> {inst with funcs = func :: inst.funcs}
  | ExternTable tab -> {inst with tables = tab :: inst.tables}
  | ExternMemory mem -> {inst with memories = mem :: inst.memories}
  | ExternGlobal glob -> {inst with globals = glob :: inst.globals}


let init_type (inst : module_inst) (type_ : type_) (x : type_inst) =
  Types.init x (Types.sem_def_type inst.types type_.it)

let init_func (inst : module_inst) (func : func_inst) =
  match func with
  | Func.AstFunc (_, inst_prom, _) -> Lib.Promise.fulfill inst_prom inst
  | _ -> assert false

let run_elem i elem =
  let at = elem.it.emode.at in
  let x = i @@ at in
  match elem.it.emode.it with
  | Passive -> []
  | Active {index; offset} ->
    offset.it @ [
      Const (I32 0l @@ at) @@ at;
      Const (I32 (Lib.List32.length elem.it.einit) @@ at) @@ at;
      TableInit (index, x) @@ at;
      ElemDrop x @@ at
    ]
  | Declarative ->
    [ElemDrop x @@ at]

let run_data i data =
  let at = data.it.dmode.at in
  let x = i @@ at in
  match data.it.dmode.it with
  | Passive -> []
  | Active {index; offset} ->
    assert (index.it = 0l);
    offset.it @ [
      Const (I32 0l @@ at) @@ at;
      Const (I32 (Int32.of_int (String.length data.it.dinit)) @@ at) @@ at;
      MemoryInit x @@ at;
      DataDrop x @@ at
    ]
  | Declarative -> assert false

let run_start start =
  [Call start @@ start.at]

let init (m : module_) (exts : extern list) : module_inst =
  let
    { imports; tables; memories; globals; funcs; types;
      exports; elems; datas; start
    } = m.it
  in
  if List.length exts <> List.length imports then
    Link.error m.at "wrong number of imports provided for initialisation";
  let inst0 = {empty_module_inst with types = List.map create_type types} in
  List.iter2 (init_type inst0) types inst0.types;
  let inst1 = List.fold_right2 (add_import m) exts imports inst0 in
  let fs = List.map (create_func inst1) funcs in
  let inst2 = {inst1 with funcs = inst1.funcs @ fs} in
  let inst3 = List.fold_left create_global inst2 globals in
  let inst4 =
    { inst3 with
      tables = inst2.tables @ List.map (create_table inst3) tables;
      memories = inst2.memories @ List.map (create_memory inst3) memories;
    }
  in
  let inst =
    { inst4 with
      exports = List.map (create_export inst4) exports;
      elems = List.map (create_elem inst4) elems;
      datas = List.map (create_data inst4) datas;
    }
  in
  List.iter (init_func inst) fs;
  let es_elem = List.concat (Lib.List32.mapi run_elem elems) in
  let es_data = List.concat (Lib.List32.mapi run_data datas) in
  let es_start = Lib.Option.get (Lib.Option.map run_start start) [] in
  ignore (eval (config inst [] (List.map plain (es_elem @ es_data @ es_start))));
  inst<|MERGE_RESOLUTION|>--- conflicted
+++ resolved
@@ -219,7 +219,6 @@
           Ref r :: vs', []
         )
 
-<<<<<<< HEAD
       | BrCast (x, I31Op), Ref r :: vs' ->
         (match r with
         | I31.I31Ref _ ->
@@ -259,14 +258,14 @@
           Ref r :: vs', []
         | _ ->
           Crash.error e.at "wrong reference type"
-=======
-      | BrOnNonNull x, Ref r :: vs' ->
+        )
+
+      | BrCastFail (x, NullOp), Ref r :: vs' ->
         (match r with
         | NullRef _ ->
           vs', []
         | _ ->
           Ref r :: vs', [Plain (Br x) @@ e.at]
->>>>>>> 25d26e7d
         )
 
       | Return, vs ->
