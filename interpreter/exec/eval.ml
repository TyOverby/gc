--- conflicted
+++ resolved
@@ -1148,51 +1148,8 @@
     | TableExport x -> ExternTable (table inst x)
     | MemoryExport x -> ExternMemory (memory inst x)
     | GlobalExport x -> ExternGlobal (global inst x)
-<<<<<<< HEAD
-  in (name, ext)
-
-let create_elem (inst : module_inst) (seg : elem_segment) : elem_inst =
-  let {etype; einit; _} = seg.it in
-  ref (List.map (fun c -> as_ref (eval_const inst c)) einit)
-
-let create_data (inst : module_inst) (seg : data_segment) : data_inst =
-  let {dinit; _} = seg.it in
-  ref dinit
-
-
-let add_import (m : module_) (ext : extern) (im : import) (inst : module_inst)
-  : module_inst =
-  let it = extern_type_of_import_type (import_type_of m im) in
-  let et = Types.sem_extern_type inst.types it in
-  let et' = extern_type_of inst.types ext in
-  if not (Match.match_extern_type [] et' et) then
-  (
-    let xs = Types.FreeSem.(transitive (extern_type (extern_type [] et) et')) in
-    Link.error im.at ("incompatible import type for " ^
-      "\"" ^ Utf8.encode im.it.module_name ^ "\" " ^
-      "\"" ^ Utf8.encode im.it.item_name ^ "\": " ^
-      "expected " ^ Types.string_of_extern_type et ^
-      ", got " ^ Types.string_of_extern_type et' ^
-      (if xs = [] then "" else ", where:\n" ^
-        String.concat "\n" (
-          List.map (fun x ->
-            "type " ^ string_of_sem_var x ^ " = " ^
-            Types.string_of_sub_type (Types.unroll_ctx_type (Lib.Promise.value x))
-          ) xs
-        )
-      )
-    )
-  );
-  match ext with
-  | ExternFunc func -> {inst with funcs = func :: inst.funcs}
-  | ExternTable tab -> {inst with tables = tab :: inst.tables}
-  | ExternMemory mem -> {inst with memories = mem :: inst.memories}
-  | ExternGlobal glob -> {inst with globals = glob :: inst.globals}
-
-=======
   in
   {inst with exports = inst.exports @ [(name, ext)]}
->>>>>>> a98c15cd
 
 
 let init_func_inst (inst : module_inst) (func : func_inst) =
