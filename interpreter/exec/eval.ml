open Types
open Value
open Instance
open Ast
open Source


(* Errors *)

module Link = Error.Make ()
module Trap = Error.Make ()
module Crash = Error.Make ()
module Exhaustion = Error.Make ()

exception Link = Link.Error
exception Trap = Trap.Error
exception Crash = Crash.Error (* failure that cannot happen in valid code *)
exception Exhaustion = Exhaustion.Error

let table_error at = function
  | Table.Bounds -> "out of bounds table access"
  | Table.SizeOverflow -> "table size overflow"
  | Table.SizeLimit -> "table size limit reached"
  | Table.Type -> Crash.error at "type mismatch at table access"
  | exn -> raise exn

let memory_error at = function
  | Memory.Bounds -> "out of bounds memory access"
  | Memory.SizeOverflow -> "memory size overflow"
  | Memory.SizeLimit -> "memory size limit reached"
  | Memory.Type -> Crash.error at "type mismatch at memory access"
  | exn -> raise exn

let numeric_error at = function
  | Numeric_error.IntegerOverflow -> "integer overflow"
  | Numeric_error.IntegerDivideByZero -> "integer divide by zero"
  | Numeric_error.InvalidConversionToInteger -> "invalid conversion to integer"
  | Eval_numeric.TypeError (i, v, t) ->
    Crash.error at
      ("type error, expected " ^ string_of_num_type t ^ " as operand " ^
       string_of_int i ^ ", got " ^ string_of_num_type (type_of_num v))
  | exn -> raise exn


(* Administrative Expressions & Configurations *)

type 'a stack = 'a list

type frame =
{
  inst : module_inst;
  locals : value ref list;
}

type code = value stack * admin_instr list

and admin_instr = admin_instr' phrase
and admin_instr' =
  | Plain of instr'
  | Refer of ref_
  | Invoke of func_inst
  | Trapping of string
  | Returning of value stack
  | ReturningInvoke of value stack * func_inst
  | Breaking of int32 * value stack
  | Label of int * instr list * code
  | Local of int * value list * code
  | Frame of int * frame * code

type config =
{
  frame : frame;
  code : code;
  budget : int;  (* to model stack overflow *)
}

let frame inst = {inst; locals = []}
let config inst vs es = {frame = frame inst; code = vs, es; budget = 300}

let plain e = Plain e.it @@ e.at

let is_jumping e =
  match e.it with
  | Trapping _ | Returning _ | ReturningInvoke _ | Breaking _ -> true
  | _ -> false

let lookup category list x =
  try Lib.List32.nth list x.it with Failure _ ->
    Crash.error x.at ("undefined " ^ category ^ " " ^ Int32.to_string x.it)

let type_ (inst : module_inst) x = lookup "type" inst.types x
let func (inst : module_inst) x = lookup "function" inst.funcs x
let table (inst : module_inst) x = lookup "table" inst.tables x
let memory (inst : module_inst) x = lookup "memory" inst.memories x
let global (inst : module_inst) x = lookup "global" inst.globals x
let elem (inst : module_inst) x = lookup "element segment" inst.elems x
let data (inst : module_inst) x = lookup "data segment" inst.datas x
let local (frame : frame) x = lookup "local" frame.locals x

let str_type (inst : module_inst) x = expand_ctx_type (def_of (type_ inst x))
let func_type (inst : module_inst) x = as_func_str_type (str_type inst x)
let struct_type (inst : module_inst) x = as_struct_str_type  (str_type inst x)
let array_type (inst : module_inst) x = as_array_str_type (str_type inst x)

let any_ref inst x i at =
  try Table.load (table inst x) i with Table.Bounds ->
    Trap.error at ("undefined element " ^ Int32.to_string i)

let func_ref inst x i at =
  match any_ref inst x i at with
  | FuncRef f -> f
  | NullRef _ -> Trap.error at ("uninitialized element " ^ Int32.to_string i)
  | _ -> Crash.error at ("type mismatch for element " ^ Int32.to_string i)

let block_type inst bt at =
  match bt with
  | ValBlockType None -> FuncType ([], [])
  | ValBlockType (Some t) -> FuncType ([], [t])
  | VarBlockType (SynVar x) -> func_type inst (x @@ at)
  | VarBlockType (SemVar x) -> as_func_str_type (expand_ctx_type (def_of x))
  | VarBlockType (RecVar _) -> assert false

let take n (vs : 'a stack) at =
  try Lib.List.take n vs with Failure _ -> Crash.error at "stack underflow"

let drop n (vs : 'a stack) at =
  try Lib.List.drop n vs with Failure _ -> Crash.error at "stack underflow"

let split n (vs : 'a stack) at = take n vs at, drop n vs at


(* Evaluation *)

(*
 * Conventions:
 *   e  : instr
 *   v  : value
 *   es : instr list
 *   vs : value stack
 *   c : config
 *)

let mem_oob frame x i n =
  I64.gt_u (I64.add (I64_convert.extend_i32_u i) (I64_convert.extend_i32_u n))
    (Memory.bound (memory frame.inst x))

let data_oob frame x i n =
  I64.gt_u (I64.add (I64_convert.extend_i32_u i) (I64_convert.extend_i32_u n))
    (I64.of_int_u (String.length !(data frame.inst x)))

let table_oob frame x i n =
  I64.gt_u (I64.add (I64_convert.extend_i32_u i) (I64_convert.extend_i32_u n))
    (I64_convert.extend_i32_u (Table.size (table frame.inst x)))

let elem_oob frame x i n =
  I64.gt_u (I64.add (I64_convert.extend_i32_u i) (I64_convert.extend_i32_u n))
    (I64.of_int_u (List.length !(elem frame.inst x)))

let rec step (c : config) : config =
  let vs, es = c.code in
  let e = List.hd es in
  let vs', es' =
    match e.it, vs with
    | Plain e', vs ->
      (match e', vs with
      | Unreachable, vs ->
        vs, [Trapping "unreachable executed" @@ e.at]

      | Nop, vs ->
        vs, []

      | Block (bt, es'), vs ->
        let FuncType (ts1, ts2) = block_type c.frame.inst bt e.at in
        let n1 = List.length ts1 in
        let n2 = List.length ts2 in
        let args, vs' = take n1 vs e.at, drop n1 vs e.at in
        vs', [Label (n2, [], (args, List.map plain es')) @@ e.at]

      | Loop (bt, es'), vs ->
        let FuncType (ts1, ts2) = block_type c.frame.inst bt e.at in
        let n1 = List.length ts1 in
        let args, vs' = take n1 vs e.at, drop n1 vs e.at in
        vs', [Label (n1, [e' @@ e.at], (args, List.map plain es')) @@ e.at]

      | If (bt, es1, es2), Num (I32 i) :: vs' ->
        if i = 0l then
          vs', [Plain (Block (bt, es2)) @@ e.at]
        else
          vs', [Plain (Block (bt, es1)) @@ e.at]

      | Let (bt, locals, es'), vs ->
        let vs0, vs' = split (List.length locals) vs e.at in
        let FuncType (ts1, ts2) = block_type c.frame.inst bt e.at in
        let vs1, vs2 = split (List.length ts1) vs' e.at in
        vs2, [
          Local (List.length ts2, List.rev vs0,
            (vs1, [Plain (Block (bt, es')) @@ e.at])
          ) @@ e.at
        ]

      | Br x, vs ->
        [], [Breaking (x.it, vs) @@ e.at]

      | BrIf x, Num (I32 i) :: vs' ->
        if i = 0l then
          vs', []
        else
          vs', [Plain (Br x) @@ e.at]

      | BrTable (xs, x), Num (I32 i) :: vs' ->
        if I32.ge_u i (Lib.List32.length xs) then
          vs', [Plain (Br x) @@ e.at]
        else
          vs', [Plain (Br (Lib.List32.nth xs i)) @@ e.at]

      | BrCast (x, NullOp), Ref r :: vs' ->
        (match r with
        | NullRef _ ->
          vs', [Plain (Br x) @@ e.at]
        | _ ->
          Ref r :: vs', []
        )

      | BrCast (x, I31Op), Ref r :: vs' ->
        (match r with
        | I31.I31Ref _ ->
          Ref r :: vs', [Plain (Br x) @@ e.at]
        | _ ->
          Ref r :: vs', []
        )

      | BrCast (x, DataOp), Ref r :: vs' ->
        (match r with
        | Data.DataRef _ ->
          Ref r :: vs', [Plain (Br x) @@ e.at]
        | _ ->
          Ref r :: vs', []
        )

      | BrCast (x, ArrayOp), Ref r :: vs' ->
        (match r with
        | Data.DataRef (Data.Array _) ->
          Ref r :: vs', [Plain (Br x) @@ e.at]
        | _ ->
          Ref r :: vs', []
        )

      | BrCast (x, FuncOp), Ref r :: vs' ->
        (match r with
        | FuncRef _ ->
          Ref r :: vs', [Plain (Br x) @@ e.at]
        | _ ->
          Ref r :: vs', []
        )

      | BrCast (x, RttOp), Ref (NullRef _) :: vs' ->
        vs', [Trapping "null RTT reference" @@ e.at]

      | BrCast (x, RttOp), Ref (Rtt.RttRef rtt) :: Ref r :: vs' ->
        (match r with
        | NullRef _ ->
          Ref r :: vs', [Plain (Br x) @@ e.at]
        | Data.DataRef d when Rtt.match_rtt (Data.read_rtt d) rtt ->
          Ref r :: vs', [Plain (Br x) @@ e.at]
        | FuncRef f when Rtt.match_rtt (Func.read_rtt f) rtt ->
          Ref r :: vs', [Plain (Br x) @@ e.at]
        | Data.DataRef _ | FuncRef _ ->
          Ref r :: vs', []
        | _ ->
          Crash.error e.at "wrong reference type"
        )

      | BrCastFail (x, NullOp), Ref r :: vs' ->
        (match r with
        | NullRef _ ->
          vs', []
        | _ ->
          Ref r :: vs', [Plain (Br x) @@ e.at]
        )

      | BrCastFail (x, I31Op), Ref r :: vs' ->
        (match r with
        | I31.I31Ref _ ->
          Ref r :: vs', []
        | _ ->
          Ref r :: vs', [Plain (Br x) @@ e.at]
        )

      | BrCastFail (x, DataOp), Ref r :: vs' ->
        (match r with
        | Data.DataRef _ ->
          Ref r :: vs', []
        | _ ->
          Ref r :: vs', [Plain (Br x) @@ e.at]
        )

      | BrCastFail (x, ArrayOp), Ref r :: vs' ->
        (match r with
        | Data.DataRef (Data.Array _) ->
          Ref r :: vs', []
        | _ ->
          Ref r :: vs', [Plain (Br x) @@ e.at]
        )

      | BrCastFail (x, FuncOp), Ref r :: vs' ->
        (match r with
        | FuncRef _ ->
          Ref r :: vs', []
        | _ ->
          Ref r :: vs', [Plain (Br x) @@ e.at]
        )

      | BrCastFail (x, RttOp), Ref (NullRef _) :: vs' ->
        vs', [Trapping "null RTT reference" @@ e.at]

      | BrCastFail (x, RttOp), Ref (Rtt.RttRef rtt) :: Ref r :: vs' ->
        (match r with
        | NullRef _ ->
          Ref r :: vs', []
        | Data.DataRef d when Rtt.match_rtt (Data.read_rtt d) rtt ->
          Ref r :: vs', []
        | FuncRef f when Rtt.match_rtt (Func.read_rtt f) rtt ->
          Ref r :: vs', []
        | Data.DataRef _ | FuncRef _ ->
          Ref r :: vs', [Plain (Br x) @@ e.at]
        | _ ->
          Crash.error e.at "wrong reference type"
        )

      | Return, vs ->
        [], [Returning vs @@ e.at]

      | Call x, vs ->
        vs, [Invoke (func c.frame.inst x) @@ e.at]

      | CallRef, Ref (NullRef _) :: vs ->
        vs, [Trapping "null function reference" @@ e.at]

      | CallRef, Ref (FuncRef f) :: vs ->
        vs, [Invoke f @@ e.at]

      | CallIndirect (x, y), Num (I32 i) :: vs ->
        let f = func_ref c.frame.inst x i e.at in
        if
          Match.match_var_type []
            (SemVar (Func.type_inst_of f))
            (sem_var_type c.frame.inst.types (SynVar y.it))
        then
          vs, [Invoke f @@ e.at]
        else
          vs, [Trapping "indirect call type mismatch" @@ e.at]

      | ReturnCallRef, Ref (NullRef _) :: vs ->
        vs, [Trapping "null function reference" @@ e.at]

      | ReturnCallRef, vs ->
        (match (step {c with code = (vs, [Plain CallRef @@ e.at])}).code with
        | vs', [{it = Invoke a; at}] -> vs', [ReturningInvoke (vs', a) @@ at]
        | vs', [{it = Trapping s; at}] -> vs', [Trapping s @@ at]
        | _ -> assert false
        )

      | FuncBind x, Ref (NullRef _) :: vs ->
        vs, [Trapping "null function reference" @@ e.at]

      | FuncBind x, Ref (FuncRef f) :: vs ->
        let FuncType (ts, _) = Func.type_of f in
        let FuncType (ts', _) = func_type c.frame.inst x in
        let args, vs' =
          try split (List.length ts - List.length ts') vs e.at
          with Failure _ -> Crash.error e.at "type mismatch at function bind"
        in
        let f' = Func.alloc_closure (type_ c.frame.inst x) f args in
        Ref (FuncRef f') :: vs', []

      | Drop, v :: vs' ->
        vs', []

      | Select _, Num (I32 i) :: v2 :: v1 :: vs' ->
        if i = 0l then
          v2 :: vs', []
        else
          v1 :: vs', []

      | LocalGet x, vs ->
        !(local c.frame x) :: vs, []

      | LocalSet x, v :: vs' ->
        local c.frame x := v;
        vs', []

      | LocalTee x, v :: vs' ->
        local c.frame x := v;
        v :: vs', []

      | GlobalGet x, vs ->
        Global.load (global c.frame.inst x) :: vs, []

      | GlobalSet x, v :: vs' ->
        (try Global.store (global c.frame.inst x) v; vs', []
        with Global.NotMutable -> Crash.error e.at "write to immutable global"
           | Global.Type -> Crash.error e.at "type mismatch at global write")

      | TableGet x, Num (I32 i) :: vs' ->
        (try Ref (Table.load (table c.frame.inst x) i) :: vs', []
        with exn -> vs', [Trapping (table_error e.at exn) @@ e.at])

      | TableSet x, Ref r :: Num (I32 i) :: vs' ->
        (try Table.store (table c.frame.inst x) i r; vs', []
        with exn -> vs', [Trapping (table_error e.at exn) @@ e.at])

      | TableSize x, vs ->
        Num (I32 (Table.size (table c.frame.inst x))) :: vs, []

      | TableGrow x, Num (I32 delta) :: Ref r :: vs' ->
        let tab = table c.frame.inst x in
        let old_size = Table.size tab in
        let result =
          try Table.grow tab delta r; old_size
          with Table.SizeOverflow | Table.SizeLimit | Table.OutOfMemory -> -1l
        in Num (I32 result) :: vs', []

      | TableFill x, Num (I32 n) :: Ref r :: Num (I32 i) :: vs' ->
        if table_oob c.frame x i n then
          vs', [Trapping (table_error e.at Table.Bounds) @@ e.at]
        else if n = 0l then
          vs', []
        else
          let _ = assert (I32.lt_u i 0xffff_ffffl) in
          vs', List.map (Lib.Fun.flip (@@) e.at) [
            Plain (Const (I32 i @@ e.at));
            Refer r;
            Plain (TableSet x);
            Plain (Const (I32 (I32.add i 1l) @@ e.at));
            Refer r;
            Plain (Const (I32 (I32.sub n 1l) @@ e.at));
            Plain (TableFill x);
          ]

      | TableCopy (x, y), Num (I32 n) :: Num (I32 s) :: Num (I32 d) :: vs' ->
        if table_oob c.frame x d n || table_oob c.frame y s n then
          vs', [Trapping (table_error e.at Table.Bounds) @@ e.at]
        else if n = 0l then
          vs', []
        else if I32.le_u d s then
          vs', List.map (Lib.Fun.flip (@@) e.at) [
            Plain (Const (I32 d @@ e.at));
            Plain (Const (I32 s @@ e.at));
            Plain (TableGet y);
            Plain (TableSet x);
            Plain (Const (I32 (I32.add d 1l) @@ e.at));
            Plain (Const (I32 (I32.add s 1l) @@ e.at));
            Plain (Const (I32 (I32.sub n 1l) @@ e.at));
            Plain (TableCopy (x, y));
          ]
        else (* d > s *)
          vs', List.map (Lib.Fun.flip (@@) e.at) [
            Plain (Const (I32 (I32.add d 1l) @@ e.at));
            Plain (Const (I32 (I32.add s 1l) @@ e.at));
            Plain (Const (I32 (I32.sub n 1l) @@ e.at));
            Plain (TableCopy (x, y));
            Plain (Const (I32 d @@ e.at));
            Plain (Const (I32 s @@ e.at));
            Plain (TableGet y);
            Plain (TableSet x);
          ]

      | TableInit (x, y), Num (I32 n) :: Num (I32 s) :: Num (I32 d) :: vs' ->
        if table_oob c.frame x d n || elem_oob c.frame y s n then
          vs', [Trapping (table_error e.at Table.Bounds) @@ e.at]
        else if n = 0l then
          vs', []
        else
          let seg = !(elem c.frame.inst y) in
          vs', List.map (Lib.Fun.flip (@@) e.at) [
            Plain (Const (I32 d @@ e.at));
            Refer (List.nth seg (Int32.to_int s));
            Plain (TableSet x);
            Plain (Const (I32 (I32.add d 1l) @@ e.at));
            Plain (Const (I32 (I32.add s 1l) @@ e.at));
            Plain (Const (I32 (I32.sub n 1l) @@ e.at));
            Plain (TableInit (x, y));
          ]

      | ElemDrop x, vs ->
        let seg = elem c.frame.inst x in
        seg := [];
        vs, []

      | Load {offset; ty; sz; _}, Num (I32 i) :: vs' ->
        let mem = memory c.frame.inst (0l @@ e.at) in
        let a = I64_convert.extend_i32_u i in
        (try
          let n =
            match sz with
            | None -> Memory.load_num mem a offset ty
            | Some (sz, ext) -> Memory.load_packed sz ext mem a offset ty
          in Num n :: vs', []
        with exn -> vs', [Trapping (memory_error e.at exn) @@ e.at])

      | Store {offset; sz; _}, Num n :: Num (I32 i) :: vs' ->
        let mem = memory c.frame.inst (0l @@ e.at) in
        let a = I64_convert.extend_i32_u i in
        (try
          (match sz with
          | None -> Memory.store_num mem a offset n
          | Some sz -> Memory.store_packed sz mem a offset n
          );
          vs', []
        with exn -> vs', [Trapping (memory_error e.at exn) @@ e.at]);
      | MemorySize, vs ->
        let mem = memory c.frame.inst (0l @@ e.at) in
        Num (I32 (Memory.size mem)) :: vs, []

      | MemoryGrow, Num (I32 delta) :: vs' ->
        let mem = memory c.frame.inst (0l @@ e.at) in
        let old_size = Memory.size mem in
        let result =
          try Memory.grow mem delta; old_size
          with Memory.SizeOverflow | Memory.SizeLimit | Memory.OutOfMemory -> -1l
        in Num (I32 result) :: vs', []

      | MemoryFill, Num (I32 n) :: Num k :: Num (I32 i) :: vs' ->
        if mem_oob c.frame (0l @@ e.at) i n then
          vs', [Trapping (memory_error e.at Memory.Bounds) @@ e.at]
        else if n = 0l then
          vs', []
        else
          vs', List.map (Lib.Fun.flip (@@) e.at) [
            Plain (Const (I32 i @@ e.at));
            Plain (Const (k @@ e.at));
            Plain (Store
              {ty = I32Type; align = 0; offset = 0l; sz = Some Pack8});
            Plain (Const (I32 (I32.add i 1l) @@ e.at));
            Plain (Const (k @@ e.at));
            Plain (Const (I32 (I32.sub n 1l) @@ e.at));
            Plain (MemoryFill);
          ]

      | MemoryCopy, Num (I32 n) :: Num (I32 s) :: Num (I32 d) :: vs' ->
        if mem_oob c.frame (0l @@ e.at) s n || mem_oob c.frame (0l @@ e.at) d n then
          vs', [Trapping (memory_error e.at Memory.Bounds) @@ e.at]
        else if n = 0l then
          vs', []
        else if I32.le_u d s then
          vs', List.map (Lib.Fun.flip (@@) e.at) [
            Plain (Const (I32 d @@ e.at));
            Plain (Const (I32 s @@ e.at));
            Plain (Load
              {ty = I32Type; align = 0; offset = 0l; sz = Some (Pack8, ZX)});
            Plain (Store
              {ty = I32Type; align = 0; offset = 0l; sz = Some Pack8});
            Plain (Const (I32 (I32.add d 1l) @@ e.at));
            Plain (Const (I32 (I32.add s 1l) @@ e.at));
            Plain (Const (I32 (I32.sub n 1l) @@ e.at));
            Plain (MemoryCopy);
          ]
        else (* d > s *)
          vs', List.map (Lib.Fun.flip (@@) e.at) [
            Plain (Const (I32 (I32.add d 1l) @@ e.at));
            Plain (Const (I32 (I32.add s 1l) @@ e.at));
            Plain (Const (I32 (I32.sub n 1l) @@ e.at));
            Plain (MemoryCopy);
            Plain (Const (I32 d @@ e.at));
            Plain (Const (I32 s @@ e.at));
            Plain (Load
              {ty = I32Type; align = 0; offset = 0l; sz = Some (Pack8, ZX)});
            Plain (Store
              {ty = I32Type; align = 0; offset = 0l; sz = Some Pack8});
          ]

      | MemoryInit x, Num (I32 n) :: Num (I32 s) :: Num (I32 d) :: vs' ->
        if mem_oob c.frame (0l @@ e.at) d n || data_oob c.frame x s n then
          vs', [Trapping (memory_error e.at Memory.Bounds) @@ e.at]
        else if n = 0l then
          vs', []
        else
          let seg = !(data c.frame.inst x) in
          let b = Int32.of_int (Char.code seg.[Int32.to_int s]) in
          vs', List.map (Lib.Fun.flip (@@) e.at) [
            Plain (Const (I32 d @@ e.at));
            Plain (Const (I32 b @@ e.at));
            Plain (Store
              {ty = I32Type; align = 0; offset = 0l; sz = Some Pack8});
            Plain (Const (I32 (I32.add d 1l) @@ e.at));
            Plain (Const (I32 (I32.add s 1l) @@ e.at));
            Plain (Const (I32 (I32.sub n 1l) @@ e.at));
            Plain (MemoryInit x);
          ]

      | DataDrop x, vs ->
        let seg = data c.frame.inst x in
        seg := "";
        vs, []

      | RefNull t, vs' ->
        Ref (NullRef (sem_heap_type c.frame.inst.types t)) :: vs', []

      | RefFunc x, vs' ->
        let f = func c.frame.inst x in
        Ref (FuncRef f) :: vs', []

      | RefTest NullOp, Ref r :: vs' ->
        value_of_bool (match r with NullRef _ -> true | _ -> false) :: vs', []

      | RefTest I31Op, Ref r :: vs' ->
        value_of_bool (match r with I31.I31Ref _ -> true | _ -> false) :: vs', []

      | RefTest DataOp, Ref r :: vs' ->
        value_of_bool (match r with Data.DataRef _ -> true | _ -> false) :: vs', []

      | RefTest ArrayOp, Ref r :: vs' ->
        value_of_bool (match r with Data.DataRef (Data.Array _) -> true | _ -> false) :: vs', []

      | RefTest FuncOp, Ref r :: vs' ->
        value_of_bool (match r with FuncRef _ -> true | _ -> false) :: vs', []

      | RefTest RttOp, Ref (NullRef _) :: vs' ->
        vs', [Trapping "null RTT reference" @@ e.at]

      | RefTest RttOp, Ref (Rtt.RttRef rtt) :: Ref r :: vs' ->
        (match r with
        | NullRef _ ->
          value_of_bool false :: vs', []
        | Data.DataRef d ->
          value_of_bool (Rtt.match_rtt (Data.read_rtt d) rtt) :: vs', []
        | FuncRef f ->
          value_of_bool (Rtt.match_rtt (Func.read_rtt f) rtt) :: vs', []
        | _ ->
          Crash.error e.at "wrong reference type"
        )

      | RefCast NullOp, Ref r :: vs' ->
        (match r with
        | NullRef _ ->
          vs', [Trapping "null reference" @@ e.at]
        | _ ->
          Ref r :: vs', []
        )

      | RefCast I31Op, Ref r :: vs' ->
        (match r with
        | I31.I31Ref _ ->
          Ref r :: vs', []
        | _ ->
          vs', [Trapping ("cast failure, expected i31 but got " ^
            string_of_value (Ref r)) @@ e.at]
        )

      | RefCast DataOp, Ref r :: vs' ->
        (match r with
        | Data.DataRef _ ->
          Ref r :: vs', []
        | _ ->
          vs', [Trapping ("cast failure, expected data but got " ^
            string_of_value (Ref r)) @@ e.at]
        )

      | RefCast ArrayOp, Ref r :: vs' ->
        (match r with
        | Data.DataRef (Data.Array _) ->
          Ref r :: vs', []
        | _ ->
          vs', [Trapping ("cast failure, expected array but got " ^
            string_of_value (Ref r)) @@ e.at]
        )

      | RefCast FuncOp, Ref r :: vs' ->
        (match r with
        | FuncRef _ ->
          Ref r :: vs', []
        | _ ->
          vs', [Trapping ("cast failure, expected func but got " ^
            string_of_value (Ref r)) @@ e.at]
        )

      | RefCast RttOp, Ref (NullRef _) :: vs' ->
        vs', [Trapping "null RTT reference" @@ e.at]

      | RefCast RttOp, Ref (Rtt.RttRef rtt) :: Ref r :: vs' ->
        (match r with
        | NullRef _ ->
          Ref r :: vs', []
        | Data.DataRef d when Rtt.match_rtt (Data.read_rtt d) rtt ->
          Ref r :: vs', []
        | FuncRef f when Rtt.match_rtt (Func.read_rtt f) rtt ->
          Ref r :: vs', []
        | Data.DataRef d ->
          vs', [Trapping ("cast failure, expected " ^
            Rtt.string_of_rtt rtt ^ " but got " ^
            Rtt.string_of_rtt (Data.read_rtt d)) @@ e.at]
        | FuncRef f ->
          vs', [Trapping ("cast failure, expected " ^
            Rtt.string_of_rtt rtt ^ " but got " ^
            Rtt.string_of_rtt (Func.read_rtt f)) @@ e.at]
        | _ ->
          Crash.error e.at "wrong reference type"
        )

      | RefEq, Ref r1 :: Ref r2 :: vs' ->
        value_of_bool (eq_ref r1 r2) :: vs', []

      | I31New, Num (I32 i) :: vs' ->
        Ref (I31.I31Ref (I31.of_i32 i)) :: vs', []

      | I31Get ext, Ref (I31.I31Ref i) :: vs' ->
        Num (I32 (I31.to_i32 ext i)) :: vs', []

      | StructNew (x, initop), Ref (Rtt.RttRef rtt) :: vs' ->
        let StructType fts = struct_type c.frame.inst x in
        let args, vs'' =
          match initop with
          | Explicit ->
            let args, vs'' = split (List.length fts) vs' e.at in
            List.rev args, vs''
          | Implicit ->
            let ts = List.map unpacked_field_type fts in
            try List.map default_value ts, vs'
            with Failure _ -> Crash.error e.at "non-defaultable type"
        in
        let data = 
          try Data.alloc_struct (type_ c.frame.inst x) rtt args
          with Failure _ -> Crash.error e.at "type mismatch packing value"
        in Ref (Data.DataRef data) :: vs'', []

      | StructGet (x, y, exto), Ref (NullRef _) :: vs' ->
        vs', [Trapping "null structure reference" @@ e.at]

      | StructGet (x, y, exto), Ref Data.(DataRef (Struct (_, _, fs))) :: vs' ->
        let f =
          try Lib.List32.nth fs y.it
          with Failure _ -> Crash.error y.at "undefined field"
        in
        (try Data.read_field f exto :: vs', []
        with Failure _ -> Crash.error e.at "type mismatch reading field")

      | StructSet (x, y), v :: Ref (NullRef _) :: vs' ->
        vs', [Trapping "null structure reference" @@ e.at]

      | StructSet (x, y), v :: Ref Data.(DataRef (Struct (_, _, fs))) :: vs' ->
        let f =
          try Lib.List32.nth fs y.it
          with Failure _ -> Crash.error y.at "undefined field"
        in
        (try Data.write_field f v; vs', []
        with Failure _ -> Crash.error e.at "type mismatch writing field")

      | ArrayNew (x, initop), Ref (Rtt.RttRef rtt) :: Num (I32 n) :: vs' ->
        let ArrayType (FieldType (st, _)) = array_type c.frame.inst x in
        let arg, vs'' =
          match initop with
          | Explicit -> List.hd vs', List.tl vs'
          | Implicit ->
            try default_value (unpacked_storage_type st), vs'
            with Failure _ -> Crash.error e.at "non-defaultable type"
        in
        let data = 
          try Data.alloc_array (type_ c.frame.inst x) rtt n arg
          with Failure _ -> Crash.error e.at "type mismatch packing value"
        in Ref (Data.DataRef data) :: vs'', []

      | ArrayGet (x, exto), Num (I32 i) :: Ref (NullRef _) :: vs' ->
        vs', [Trapping "null array reference" @@ e.at]

      | ArrayGet (x, exto), Num (I32 i) :: Ref Data.(DataRef (Array (_, _, fs))) :: vs'
        when I32.ge_u i (Lib.List32.length fs) ->
        vs', [Trapping "out of bounds array access" @@ e.at]

      | ArrayGet (x, exto), Num (I32 i) :: Ref Data.(DataRef (Array (_, _, fs))) :: vs' ->
        (try Data.read_field (Lib.List32.nth fs i) exto :: vs', []
        with Failure _ -> Crash.error e.at "type mismatch reading array")

      | ArraySet x, v :: Num (I32 i) :: Ref (NullRef _) :: vs' ->
        vs', [Trapping "null array reference" @@ e.at]

      | ArraySet x, v :: Num (I32 i) :: Ref (Data.DataRef (Data.Array (_, _, fs))) :: vs'
        when I32.ge_u i (Lib.List32.length fs) ->
        vs', [Trapping "out of bounds array access" @@ e.at]

      | ArraySet x, v :: Num (I32 i) :: Ref (Data.DataRef (Data.Array (_, _, fs))) :: vs' ->
        (try Data.write_field (Lib.List32.nth fs i) v; vs', []
        with Failure _ -> Crash.error e.at "type mismatch writing array")

      | ArrayLen, Ref (NullRef _) :: vs' ->
        vs', [Trapping "null array reference" @@ e.at]

      | ArrayLen, Ref (Data.DataRef (Data.Array (_, _, svs))) :: vs' ->
        Num (I32 (Lib.List32.length svs)) :: vs', []

      | RttCanon x, vs ->
        let rtt = Rtt.alloc (type_ c.frame.inst x) in
        Ref (Rtt.RttRef rtt) :: vs, []

      | Const n, vs ->
        Num n.it :: vs, []

      | Test testop, Num n :: vs' ->
        (try value_of_bool (Eval_numeric.eval_testop testop n) :: vs', []
        with exn -> vs', [Trapping (numeric_error e.at exn) @@ e.at])

      | Compare relop, Num n2 :: Num n1 :: vs' ->
        (try value_of_bool (Eval_numeric.eval_relop relop n1 n2) :: vs', []
        with exn -> vs', [Trapping (numeric_error e.at exn) @@ e.at])

      | Unary unop, Num n :: vs' ->
        (try Num (Eval_numeric.eval_unop unop n) :: vs', []
        with exn -> vs', [Trapping (numeric_error e.at exn) @@ e.at])

      | Binary binop, Num n2 :: Num n1 :: vs' ->
        (try Num (Eval_numeric.eval_binop binop n1 n2) :: vs', []
        with exn -> vs', [Trapping (numeric_error e.at exn) @@ e.at])

      | Convert cvtop, Num n :: vs' ->
        (try Num (Eval_numeric.eval_cvtop cvtop n) :: vs', []
        with exn -> vs', [Trapping (numeric_error e.at exn) @@ e.at])

      | _ ->
        let s1 = string_of_values (List.rev vs) in
        let s2 = string_of_result_type (List.map type_of_value (List.rev vs)) in
        Crash.error e.at
          ("missing or ill-typed operand on stack (" ^ s1 ^ " : " ^ s2 ^ ")")
      )

    | Refer r, vs ->
      Ref r :: vs, []

    | Trapping msg, vs ->
      assert false

    | Returning _, vs
    | ReturningInvoke _, vs ->
      Crash.error e.at "undefined frame"

    | Breaking (k, vs'), vs ->
      Crash.error e.at "undefined label"

    | Label (n, es0, (vs', [])), vs ->
      vs' @ vs, []

    | Label (n, es0, (vs', {it = Breaking (0l, vs0); at} :: es')), vs ->
      take n vs0 e.at @ vs, List.map plain es0

    | Label (n, es0, (vs', {it = Breaking (k, vs0); at} :: es')), vs ->
      vs, [Breaking (Int32.sub k 1l, vs0) @@ at]

    | Label (n, es0, (vs', e' :: es')), vs when is_jumping e' ->
      vs, [e']

    | Label (n, es0, code'), vs ->
      let c' = step {c with code = code'} in
      vs, [Label (n, es0, c'.code) @@ e.at]

    | Local (n, vs0, (vs', [])), vs ->
      vs' @ vs, []

    | Local (n, vs0, (vs', e' :: es')), vs when is_jumping e' ->
      vs' @ vs, [e']

    | Local (n, vs0, code'), vs ->
      let frame' = {c.frame with locals = List.map ref vs0 @ c.frame.locals} in
      let c' = step {c with frame = frame'; code = code'} in
      let vs0' = List.map (!) (take (List.length vs0) c'.frame.locals e.at) in
      vs, [Local (n, vs0', c'.code) @@ e.at]

    | Frame (n, frame', (vs', [])), vs ->
      vs' @ vs, []

    | Frame (n, frame', (vs', {it = Trapping msg; at} :: es')), vs ->
      vs, [Trapping msg @@ at]

    | Frame (n, frame', (vs', {it = Returning vs0; at} :: es')), vs ->
      take n vs0 e.at @ vs, []

    | Frame (n, frame', (vs', {it = ReturningInvoke (vs0, f); at} :: es')), vs ->
      let FuncType (ts1, _) = Func.type_of f in
      take (List.length ts1) vs0 e.at @ vs, [Invoke f @@ at]

    | Frame (n, frame', code'), vs ->
      let c' = step {frame = frame'; code = code'; budget = c.budget - 1} in
      vs, [Frame (n, frame', c'.code) @@ e.at]

    | Invoke f, vs when c.budget = 0 ->
      Exhaustion.error e.at "call stack exhausted"

    | Invoke f, vs ->
      let FuncType (ts1, ts2) = Func.type_of f in
      let args, vs' = split (List.length ts1) vs e.at in
      (match f with
      | Func.AstFunc (_, inst', func) ->
        let {locals; body; _} = func.it in
        let m = Lib.Promise.value inst' in
        let ts = List.map (fun t -> Types.sem_value_type m.types t.it) locals in
        let vs0 = List.rev args @ List.map default_value ts in
        let locals' = List.map (fun t -> t @@ func.at) ts1 @ locals in
<<<<<<< HEAD
        let ct = CtxType (SubType ([], FuncDefType (FuncType ([], ts2)))) in
        let bt = VarBlockType (SemVar (alloc ct)) in
=======
        let st = SubType ([], FuncDefType (FuncType ([], ts2))) in
        let x = Types.alloc_uninit () in
        Types.init x (RecCtxType ([(SemVar x, st)], 0l));
        let bt = VarBlockType (SemVar x) in
>>>>>>> d2e886e2
        let es0 = [Plain (Let (bt, locals', body)) @@ func.at] in
        vs', [Frame (List.length ts2, frame m, (List.rev vs0, es0)) @@ e.at]

      | Func.HostFunc (_, f) ->
        (try List.rev (f (List.rev args)) @ vs', []
        with Crash (_, msg) -> Crash.error e.at msg)

      | Func.ClosureFunc (_, f', args') ->
        args @ args' @ vs', [Invoke f' @@ e.at]
      )
  in {c with code = vs', es' @ List.tl es}


let rec eval (c : config) : value stack =
  match c.code with
  | vs, [] ->
    vs

  | vs, {it = Trapping msg; at} :: _ ->
    Trap.error at msg

  | vs, es ->
    eval (step c)


(* Functions & Constants *)

let rec at_func = function
 | Func.AstFunc (_, _, f) -> f.at
 | Func.HostFunc _ -> no_region
 | Func.ClosureFunc (_, func, _) -> at_func func

let invoke (func : func_inst) (vs : value list) : value list =
  let at = at_func func in
  let FuncType (ts, _) = Func.type_of func in
  if List.length vs <> List.length ts then
    Crash.error at "wrong number of arguments";
  if not (List.for_all2 (fun v -> Match.match_value_type [] (type_of_value v)) vs ts) then
    Crash.error at "wrong types of arguments";
  let c = config empty_module_inst (List.rev vs) [Invoke func @@ at] in
  try List.rev (eval c) with Stack_overflow ->
    Exhaustion.error at "call stack exhausted"

let eval_const (inst : module_inst) (const : const) : value =
  let c = config inst [] (List.map plain const.it) in
  match eval c with
  | [v] -> v
  | vs -> Crash.error const.at "wrong number of results on stack"


(* Modules *)

let create_type (type_ : type_) : type_inst list =
  match type_.it with
<<<<<<< HEAD
  | DefType _ -> [Types.alloc_uninit ()]
=======
>>>>>>> d2e886e2
  | RecDefType sts -> List.map (fun _ -> Types.alloc_uninit ()) sts

let create_func (inst : module_inst) (f : func) : func_inst =
  Func.alloc (type_ inst f.it.ftype) (Lib.Promise.make ()) f

let create_table (inst : module_inst) (tab : table) : table_inst =
  let {ttype} = tab.it in
  let TableType (_lim, (_, t)) as tt = Types.sem_table_type inst.types ttype in
  Table.alloc tt (NullRef t)

let create_memory (inst : module_inst) (mem : memory) : memory_inst =
  let {mtype} = mem.it in
  Memory.alloc (Types.sem_memory_type inst.types mtype)

let create_global (inst : module_inst) (glob : global) : module_inst =
  let {gtype; ginit} = glob.it in
  let v = eval_const inst ginit in
  let glob = Global.alloc (Types.sem_global_type inst.types gtype) v in
  { inst with globals = inst.globals @ [glob] }

let create_export (inst : module_inst) (ex : export) : export_inst =
  let {name; edesc} = ex.it in
  let ext =
    match edesc.it with
    | FuncExport x -> ExternFunc (func inst x)
    | TableExport x -> ExternTable (table inst x)
    | MemoryExport x -> ExternMemory (memory inst x)
    | GlobalExport x -> ExternGlobal (global inst x)
  in (name, ext)

let create_elem (inst : module_inst) (seg : elem_segment) : elem_inst =
  let {etype; einit; _} = seg.it in
  ref (List.map (fun c -> as_ref (eval_const inst c)) einit)

let create_data (inst : module_inst) (seg : data_segment) : data_inst =
  let {dinit; _} = seg.it in
  ref dinit


let add_import (m : module_) (ext : extern) (im : import) (inst : module_inst)
  : module_inst =
  let it = extern_type_of_import_type (import_type_of m im) in
  let et = Types.sem_extern_type inst.types it in
  let et' = extern_type_of inst.types ext in
  if not (Match.match_extern_type [] et' et) then
<<<<<<< HEAD
  (
    let xs = Types.FreeSem.(transitive (extern_type (extern_type [] et) et')) in
=======
>>>>>>> d2e886e2
    Link.error im.at ("incompatible import type for " ^
      "\"" ^ Utf8.encode im.it.module_name ^ "\" " ^
      "\"" ^ Utf8.encode im.it.item_name ^ "\": " ^
      "expected " ^ Types.string_of_extern_type et ^
      ", got " ^ Types.string_of_extern_type et' ^
      (if xs = [] then "" else ", where:\n" ^
        String.concat "\n" (
          List.map (fun x ->
            "type " ^ string_of_sem_var x ^ " = " ^
            Types.string_of_sub_type (Types.unroll_ctx_type (Lib.Promise.value x))
          ) xs
        )
      )
    )
  );
  match ext with
  | ExternFunc func -> {inst with funcs = func :: inst.funcs}
  | ExternTable tab -> {inst with tables = tab :: inst.tables}
  | ExternMemory mem -> {inst with memories = mem :: inst.memories}
  | ExternGlobal glob -> {inst with globals = glob :: inst.globals}

<<<<<<< HEAD
=======

>>>>>>> d2e886e2
let init_type (inst : module_inst) (x, ts : int32 * type_inst list) (type_ : type_) =
  let cts = ctx_types_of_def_type x type_.it in
  let ts1 = Lib.List.take (List.length cts) ts in
  List.iter2 Types.init ts1 (List.map (Types.sem_ctx_type inst.types) cts);
  Int32.add x (Lib.List32.length cts), Lib.List.drop (List.length cts) ts

let init_func (inst : module_inst) (func : func_inst) =
  match func with
  | Func.AstFunc (_, inst_prom, _) -> Lib.Promise.fulfill inst_prom inst
  | _ -> assert false

let run_elem i elem =
  let at = elem.it.emode.at in
  let x = i @@ at in
  match elem.it.emode.it with
  | Passive -> []
  | Active {index; offset} ->
    offset.it @ [
      Const (I32 0l @@ at) @@ at;
      Const (I32 (Lib.List32.length elem.it.einit) @@ at) @@ at;
      TableInit (index, x) @@ at;
      ElemDrop x @@ at
    ]
  | Declarative ->
    [ElemDrop x @@ at]

let run_data i data =
  let at = data.it.dmode.at in
  let x = i @@ at in
  match data.it.dmode.it with
  | Passive -> []
  | Active {index; offset} ->
    assert (index.it = 0l);
    offset.it @ [
      Const (I32 0l @@ at) @@ at;
      Const (I32 (Int32.of_int (String.length data.it.dinit)) @@ at) @@ at;
      MemoryInit x @@ at;
      DataDrop x @@ at
    ]
  | Declarative -> assert false

let run_start start =
  [Call start @@ start.at]

let init (m : module_) (exts : extern list) : module_inst =
  let
    { imports; tables; memories; globals; funcs; types;
      exports; elems; datas; start
    } = m.it
  in
  if List.length exts <> List.length imports then
    Link.error m.at "wrong number of imports provided for initialisation";
  let inst0 = {empty_module_inst with types = List.concat_map create_type types} in
  ignore (List.fold_left (init_type inst0) (0l, inst0.types) types);
  let inst1 = List.fold_right2 (add_import m) exts imports inst0 in
  let fs = List.map (create_func inst1) funcs in
  let inst2 = {inst1 with funcs = inst1.funcs @ fs} in
  let inst3 = List.fold_left create_global inst2 globals in
  let inst4 =
    { inst3 with
      tables = inst2.tables @ List.map (create_table inst3) tables;
      memories = inst2.memories @ List.map (create_memory inst3) memories;
    }
  in
  let inst =
    { inst4 with
      exports = List.map (create_export inst4) exports;
      elems = List.map (create_elem inst4) elems;
      datas = List.map (create_data inst4) datas;
    }
  in
  List.iter (init_func inst) fs;
  let es_elem = List.concat (Lib.List32.mapi run_elem elems) in
  let es_data = List.concat (Lib.List32.mapi run_data datas) in
  let es_start = Lib.Option.get (Lib.Option.map run_start start) [] in
  ignore (eval (config inst [] (List.map plain (es_elem @ es_data @ es_start))));
  inst<|MERGE_RESOLUTION|>--- conflicted
+++ resolved
@@ -892,15 +892,10 @@
         let ts = List.map (fun t -> Types.sem_value_type m.types t.it) locals in
         let vs0 = List.rev args @ List.map default_value ts in
         let locals' = List.map (fun t -> t @@ func.at) ts1 @ locals in
-<<<<<<< HEAD
-        let ct = CtxType (SubType ([], FuncDefType (FuncType ([], ts2)))) in
-        let bt = VarBlockType (SemVar (alloc ct)) in
-=======
         let st = SubType ([], FuncDefType (FuncType ([], ts2))) in
         let x = Types.alloc_uninit () in
         Types.init x (RecCtxType ([(SemVar x, st)], 0l));
         let bt = VarBlockType (SemVar x) in
->>>>>>> d2e886e2
         let es0 = [Plain (Let (bt, locals', body)) @@ func.at] in
         vs', [Frame (List.length ts2, frame m, (List.rev vs0, es0)) @@ e.at]
 
@@ -955,10 +950,6 @@
 
 let create_type (type_ : type_) : type_inst list =
   match type_.it with
-<<<<<<< HEAD
-  | DefType _ -> [Types.alloc_uninit ()]
-=======
->>>>>>> d2e886e2
   | RecDefType sts -> List.map (fun _ -> Types.alloc_uninit ()) sts
 
 let create_func (inst : module_inst) (f : func) : func_inst =
@@ -1004,11 +995,8 @@
   let et = Types.sem_extern_type inst.types it in
   let et' = extern_type_of inst.types ext in
   if not (Match.match_extern_type [] et' et) then
-<<<<<<< HEAD
   (
     let xs = Types.FreeSem.(transitive (extern_type (extern_type [] et) et')) in
-=======
->>>>>>> d2e886e2
     Link.error im.at ("incompatible import type for " ^
       "\"" ^ Utf8.encode im.it.module_name ^ "\" " ^
       "\"" ^ Utf8.encode im.it.item_name ^ "\": " ^
@@ -1030,10 +1018,7 @@
   | ExternMemory mem -> {inst with memories = mem :: inst.memories}
   | ExternGlobal glob -> {inst with globals = glob :: inst.globals}
 
-<<<<<<< HEAD
-=======
-
->>>>>>> d2e886e2
+
 let init_type (inst : module_inst) (x, ts : int32 * type_inst list) (type_ : type_) =
   let cts = ctx_types_of_def_type x type_.it in
   let ts1 = Lib.List.take (List.length cts) ts in
