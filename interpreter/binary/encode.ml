--- conflicted
+++ resolved
@@ -40,26 +40,6 @@
 
   (* Generic values *)
 
-<<<<<<< HEAD
-  let int8 i = put s (Char.chr (i land 0xff))
-  let int16 i = int8 (i land 0xff); int8 (i lsr 8)
-  let int32 i =
-    Int32.(int16 (to_int (logand i 0xffffl));
-           int16 (to_int (shift_right i 16)))
-  let int64 i =
-    Int64.(int32 (to_int32 (logand i 0xffffffffL));
-           int32 (to_int32 (shift_right i 32)))
-
-  let rec u64 i =
-    let b = Int64.(to_int (logand i 0x7fL)) in
-    if 0L <= i && i < 128L then int8 b
-    else (int8 (b lor 0x80); u64 (Int64.shift_right_logical i 7))
-
-  let rec s64 i =
-    let b = Int64.(to_int (logand i 0x7fL)) in
-    if -64L <= i && i < 64L then int8 b
-    else (int8 (b lor 0x80); s64 (Int64.shift_right i 7))
-=======
   let bit i b = (if b then 1 else 0) lsl i
 
   let byte i = put s (Char.chr (i land 0xff))
@@ -80,30 +60,19 @@
     let b = Int64.(to_int (logand i 0x7fL)) in
     if -64L <= i && i < 64L then byte b
     else (byte (b lor 0x80); s64 (Int64.shift_right i 7))
->>>>>>> a98c15cd
 
   let u1 i = u64 Int64.(logand (of_int i) 1L)
   let u32 i = u64 Int64.(logand (of_int32 i) 0xffffffffL)
   let s7 i = s64 (Int64.of_int i)
   let s32 i = s64 (Int64.of_int32 i)
   let s33 i = s64 (I64_convert.extend_i32_s i)
-<<<<<<< HEAD
-  let f32 x = int32 (F32.to_bits x)
-  let f64 x = int64 (F64.to_bits x)
-=======
   let f32 x = word32 (F32.to_bits x)
   let f64 x = word64 (F64.to_bits x)
->>>>>>> a98c15cd
   let v128 v = String.iter (put s) (V128.to_bits v)
 
   let len i =
     if Int32.to_int (Int32.of_int i) <> i then
-<<<<<<< HEAD
-      Code.error Source.no_region
-        "cannot encode length with more than 32 bit";
-=======
       Code.error Source.no_region "length out of bounds";
->>>>>>> a98c15cd
     u32 (Int32.of_int i)
 
   let bool b = u1 (if b then 1 else 0)
@@ -113,11 +82,7 @@
   let opt f xo = Lib.Option.app f xo
   let vec f xs = len (List.length xs); list f xs
 
-<<<<<<< HEAD
-  let gap32 () = let p = pos s in int32 0l; int8 0; p
-=======
   let gap32 () = let p = pos s in word32 0l; byte 0; p
->>>>>>> a98c15cd
   let patch_gap32 p n =
     assert (n <= 0x0fff_ffff); (* Strings cannot excess 2G anyway *)
     let lsb i = Char.chr (i land 0xff) in
@@ -133,60 +98,14 @@
   open Types
 
   let mutability = function
-<<<<<<< HEAD
-    | Immutable -> int8 0
-    | Mutable -> int8 1
-=======
     | Cons -> byte 0
     | Var -> byte 1
->>>>>>> a98c15cd
 
   let var_type var = function
     | StatX x -> var x
     | RecX _ -> assert false
 
   let num_type = function
-<<<<<<< HEAD
-    | I32Type -> s7 (-0x01)
-    | I64Type -> s7 (-0x02)
-    | F32Type -> s7 (-0x03)
-    | F64Type -> s7 (-0x04)
-
-  let vec_type = function
-    | V128Type -> s7 (-0x05)
-
-  let heap_type = function
-    | AnyHeapType -> s7 (-0x11)
-    | EqHeapType -> s7 (-0x13)
-    | I31HeapType -> s7 (-0x16)
-    | DataHeapType -> s7 (-0x19)
-    | ArrayHeapType -> s7 (-0x1a)
-    | FuncHeapType -> s7 (-0x10)
-    | DefHeapType x -> var_type s33 x
-    | RttHeapType x -> s7 (-0x18); var_type u32 x
-    | BotHeapType -> assert false
-
-  let ref_type = function
-    | (Nullable, AnyHeapType) -> s7 (-0x11)
-    | (Nullable, EqHeapType) -> s7 (-0x13)
-    | (NonNullable, I31HeapType) -> s7 (-0x16)
-    | (NonNullable, DataHeapType) -> s7 (-0x19)
-    | (NonNullable, ArrayHeapType) -> s7 (-0x1a)
-    | (Nullable, FuncHeapType) -> s7 (-0x10)
-    | (Nullable, t) -> s7 (-0x14); heap_type t
-    | (NonNullable, t) -> s7 (-0x15); heap_type t
-
-  let value_type = function
-    | NumType t -> num_type t
-    | VecType t -> vec_type t
-    | RefType t -> ref_type t
-    | BotType -> assert false
-
-  let packed_type = function
-    | Pack8 -> s7 (-0x06)
-    | Pack16 -> s7 (-0x07)
-    | Pack32 | Pack64 -> assert false
-=======
     | I32T -> s7 (-0x01)
     | I64T -> s7 (-0x02)
     | F32T -> s7 (-0x03)
@@ -237,7 +156,6 @@
     | Pack.Pack8 -> s7 (-0x06)
     | Pack.Pack16 -> s7 (-0x07)
     | Pack.Pack32 | Pack.Pack64 -> assert false
->>>>>>> a98c15cd
 
   let storage_type = function
     | ValStorageT t -> val_type t
@@ -256,19 +174,6 @@
     | FuncT (ts1, ts2) -> vec val_type ts1; vec val_type ts2
 
   let str_type = function
-<<<<<<< HEAD
-    | StructDefType st -> s7 (-0x21); struct_type st
-    | ArrayDefType at -> s7 (-0x22); array_type at
-    | FuncDefType ft -> s7 (-0x20); func_type ft
-
-  let sub_type = function
-    | SubType ([], st) -> str_type st
-    | SubType (xs, st) -> s7 (-0x30); vec (var_type u32) xs; str_type st
-
-  let def_type = function
-    | RecDefType [st] -> sub_type st
-    | RecDefType sts -> s7 (-0x31); vec sub_type sts
-=======
     | DefStructT st -> s7 (-0x21); struct_type st
     | DefArrayT at -> s7 (-0x22); array_type at
     | DefFuncT ft -> s7 (-0x20); func_type ft
@@ -281,23 +186,15 @@
   let rec_type = function
     | RecT [st] -> sub_type st
     | RecT sts -> s7 (-0x31); vec sub_type sts
->>>>>>> a98c15cd
 
   let limits uN {min; max} =
     bool (max <> None); uN min; opt uN max
 
   let table_type = function
-<<<<<<< HEAD
-    | TableType (lim, t) -> ref_type t; limits u32 lim
-
-  let memory_type = function
-    | MemoryType lim -> limits u32 lim
-=======
     | TableT (lim, t) -> ref_type t; limits u32 lim
 
   let memory_type = function
     | MemoryT lim -> limits u32 lim
->>>>>>> a98c15cd
 
   let global_type = function
     | GlobalT (mut, t) -> val_type t; mutability mut
@@ -311,11 +208,7 @@
   open V128
   open Pack
 
-<<<<<<< HEAD
-  let op n = int8 n
-=======
   let op n = byte n
->>>>>>> a98c15cd
   let vecop n = op 0xfd; u32 n
   let end_ () = op 0x0b
 
@@ -324,18 +217,11 @@
   let var x = u32 x.it
 
   let block_type = function
-<<<<<<< HEAD
-    | ValBlockType None -> s33 (-0x40l)
-    | ValBlockType (Some t) -> value_type t
-    | VarBlockType (SynVar x) -> s33 x
-    | VarBlockType _ -> assert false
-=======
     | VarBlockType x -> var_type s33 (StatX x.it)
     | ValBlockType None -> s33 (-0x40l)
     | ValBlockType (Some t) -> val_type t
 
   let local (n, loc) = len n; val_type loc.it.ltype
->>>>>>> a98c15cd
 
   let locals locs =
     let combine loc = function
@@ -394,53 +280,6 @@
     | TableInit (x, y) -> op 0xfc; u32 0x0cl; var y; var x
     | ElemDrop x -> op 0xfc; u32 0x0dl; var x
 
-<<<<<<< HEAD
-    | Load ({ty = I32Type; pack = None; _} as mo) -> op 0x28; memop mo
-    | Load ({ty = I64Type; pack = None; _} as mo) -> op 0x29; memop mo
-    | Load ({ty = F32Type; pack = None; _} as mo) -> op 0x2a; memop mo
-    | Load ({ty = F64Type; pack = None; _} as mo) -> op 0x2b; memop mo
-    | Load ({ty = I32Type; pack = Some (Pack8, SX); _} as mo) ->
-      op 0x2c; memop mo
-    | Load ({ty = I32Type; pack = Some (Pack8, ZX); _} as mo) ->
-      op 0x2d; memop mo
-    | Load ({ty = I32Type; pack = Some (Pack16, SX); _} as mo) ->
-      op 0x2e; memop mo
-    | Load ({ty = I32Type; pack = Some (Pack16, ZX); _} as mo) ->
-      op 0x2f; memop mo
-    | Load {ty = I32Type; pack = Some (Pack32, _); _} ->
-      assert false
-    | Load ({ty = I64Type; pack = Some (Pack8, SX); _} as mo) ->
-      op 0x30; memop mo
-    | Load ({ty = I64Type; pack = Some (Pack8, ZX); _} as mo) ->
-      op 0x31; memop mo
-    | Load ({ty = I64Type; pack = Some (Pack16, SX); _} as mo) ->
-      op 0x32; memop mo
-    | Load ({ty = I64Type; pack = Some (Pack16, ZX); _} as mo) ->
-      op 0x33; memop mo
-    | Load ({ty = I64Type; pack = Some (Pack32, SX); _} as mo) ->
-      op 0x34; memop mo
-    | Load ({ty = I64Type; pack = Some (Pack32, ZX); _} as mo) ->
-      op 0x35; memop mo
-    | Load {ty = F32Type | F64Type; pack = Some _; _} ->
-      assert false
-    | Load {ty = I32Type | I64Type; pack = Some (Pack64, _); _} ->
-      assert false
-
-    | Store ({ty = I32Type; pack = None; _} as mo) -> op 0x36; memop mo
-    | Store ({ty = I64Type; pack = None; _} as mo) -> op 0x37; memop mo
-    | Store ({ty = F32Type; pack = None; _} as mo) -> op 0x38; memop mo
-    | Store ({ty = F64Type; pack = None; _} as mo) -> op 0x39; memop mo
-    | Store ({ty = I32Type; pack = Some Pack8; _} as mo) -> op 0x3a; memop mo
-    | Store ({ty = I32Type; pack = Some Pack16; _} as mo) -> op 0x3b; memop mo
-    | Store {ty = I32Type; pack = Some Pack32; _} -> assert false
-    | Store ({ty = I64Type; pack = Some Pack8; _} as mo) -> op 0x3c; memop mo
-    | Store ({ty = I64Type; pack = Some Pack16; _} as mo) -> op 0x3d; memop mo
-    | Store ({ty = I64Type; pack = Some Pack32; _} as mo) -> op 0x3e; memop mo
-    | Store {ty = F32Type | F64Type; pack = Some _; _} -> assert false
-    | Store {ty = (I32Type | I64Type); pack = Some Pack64; _} -> assert false
-
-    | VecLoad ({ty = V128Type; pack = None; _} as mo) ->
-=======
     | Load ({ty = I32T; pack = None; _} as mo) -> op 0x28; memop mo
     | Load ({ty = I64T; pack = None; _} as mo) -> op 0x29; memop mo
     | Load ({ty = F32T; pack = None; _} as mo) -> op 0x2a; memop mo
@@ -479,7 +318,6 @@
       error e.at "illegal instruction ixx.store64"
 
     | VecLoad ({ty = V128T; pack = None; _} as mo) ->
->>>>>>> a98c15cd
       vecop 0x00l; memop mo
     | VecLoad ({ty = V128T; pack = Some (Pack64, ExtLane (Pack8x8, SX)); _} as mo) ->
       vecop 0x01l; memop mo
@@ -505,35 +343,6 @@
       vecop 0x5cl; memop mo
     | VecLoad ({ty = V128T; pack = Some (Pack64, ExtZero); _} as mo) ->
       vecop 0x5dl; memop mo
-<<<<<<< HEAD
-    | VecLoad _ -> assert false
-
-    | VecLoadLane ({ty = V128Type; pack = Pack8; _} as mo, i) ->
-      vecop 0x54l; memop mo; int8 i;
-    | VecLoadLane ({ty = V128Type; pack = Pack16; _} as mo, i) ->
-      vecop 0x55l; memop mo; int8 i;
-    | VecLoadLane ({ty = V128Type; pack = Pack32; _} as mo, i) ->
-      vecop 0x56l; memop mo; int8 i;
-    | VecLoadLane ({ty = V128Type; pack = Pack64; _} as mo, i) ->
-      vecop 0x57l; memop mo; int8 i;
-
-    | VecStore ({ty = V128Type; _} as mo) -> vecop 0x0bl; memop mo
-
-    | VecStoreLane ({ty = V128Type; pack = Pack8; _} as mo, i) ->
-      vecop 0x58l; memop mo; int8 i;
-    | VecStoreLane ({ty = V128Type; pack = Pack16; _} as mo, i) ->
-      vecop 0x59l; memop mo; int8 i;
-    | VecStoreLane ({ty = V128Type; pack = Pack32; _} as mo, i) ->
-      vecop 0x5al; memop mo; int8 i;
-    | VecStoreLane ({ty = V128Type; pack = Pack64; _} as mo, i) ->
-      vecop 0x5bl; memop mo; int8 i;
-
-    | MemorySize -> op 0x3f; int8 0x00
-    | MemoryGrow -> op 0x40; int8 0x00
-    | MemoryFill -> op 0xfc; u32 0x0bl; int8 0x00
-    | MemoryCopy -> op 0xfc; u32 0x0al; int8 0x00; int8 0x00
-    | MemoryInit x -> op 0xfc; u32 0x08l; var x; int8 0x00
-=======
     | VecLoad _ ->
       error e.at "illegal instruction v128.loadNxM_<ext>"
 
@@ -562,7 +371,6 @@
     | MemoryFill -> op 0xfc; u32 0x0bl; byte 0x00
     | MemoryCopy -> op 0xfc; u32 0x0al; byte 0x00; byte 0x00
     | MemoryInit x -> op 0xfc; u32 0x08l; var x; byte 0x00
->>>>>>> a98c15cd
     | DataDrop x -> op 0xfc; u32 0x09l; var x
 
     | RefNull t -> op 0xd0; heap_type t
@@ -604,12 +412,9 @@
     | ArrayInitData (x, y) -> op 0xfb; op 0x54; var x; var y
     | ArrayInitElem (x, y) -> op 0xfb; op 0x55; var x; var y
 
-<<<<<<< HEAD
-=======
     | ExternConvert Internalize -> op 0xfb; op 0x70
     | ExternConvert Externalize -> op 0xfb; op 0x71
 
->>>>>>> a98c15cd
     | Const {it = I32 c; _} -> op 0x41; s32 c
     | Const {it = I64 c; _} -> op 0x42; s64 c
     | Const {it = F32 c; _} -> op 0x43; f32 c
@@ -878,11 +683,7 @@
     | VecCompare (V128 (F64x2 V128Op.Le)) -> vecop 0x4bl
     | VecCompare (V128 (F64x2 V128Op.Ge)) -> vecop 0x4cl
 
-<<<<<<< HEAD
-    | VecBinary (V128 (I8x16 (V128Op.Shuffle is))) -> vecop 0x0dl; List.iter int8 is
-=======
     | VecBinary (V128 (I8x16 (V128Op.Shuffle is))) -> vecop 0x0dl; List.iter byte is
->>>>>>> a98c15cd
     | VecBinary (V128 (I8x16 V128Op.Swizzle)) -> vecop 0x0el
     | VecBinary (V128 (I8x16 V128Op.NarrowS)) -> vecop 0x65l
     | VecBinary (V128 (I8x16 V128Op.NarrowU)) -> vecop 0x66l
@@ -1026,23 +827,6 @@
     | VecSplat (V128 ((F32x4 V128Op.Splat))) -> vecop 0x13l
     | VecSplat (V128 ((F64x2 V128Op.Splat))) -> vecop 0x14l
 
-<<<<<<< HEAD
-    | VecExtract (V128 (I8x16 (V128Op.Extract (i, SX)))) -> vecop 0x15l; int8 i
-    | VecExtract (V128 (I8x16 (V128Op.Extract (i, ZX)))) -> vecop 0x16l; int8 i
-    | VecExtract (V128 (I16x8 (V128Op.Extract (i, SX)))) -> vecop 0x18l; int8 i
-    | VecExtract (V128 (I16x8 (V128Op.Extract (i, ZX)))) -> vecop 0x19l; int8 i
-    | VecExtract (V128 (I32x4 (V128Op.Extract (i, ())))) -> vecop 0x1bl; int8 i
-    | VecExtract (V128 (I64x2 (V128Op.Extract (i, ())))) -> vecop 0x1dl; int8 i
-    | VecExtract (V128 (F32x4 (V128Op.Extract (i, ())))) -> vecop 0x1fl; int8 i
-    | VecExtract (V128 (F64x2 (V128Op.Extract (i, ())))) -> vecop 0x21l; int8 i
-
-    | VecReplace (V128 (I8x16 (V128Op.Replace i))) -> vecop 0x17l; int8 i
-    | VecReplace (V128 (I16x8 (V128Op.Replace i))) -> vecop 0x1al; int8 i
-    | VecReplace (V128 (I32x4 (V128Op.Replace i))) -> vecop 0x1cl; int8 i
-    | VecReplace (V128 (I64x2 (V128Op.Replace i))) -> vecop 0x1el; int8 i
-    | VecReplace (V128 (F32x4 (V128Op.Replace i))) -> vecop 0x20l; int8 i
-    | VecReplace (V128 (F64x2 (V128Op.Replace i))) -> vecop 0x22l; int8 i
-=======
     | VecExtract (V128 (I8x16 (V128Op.Extract (i, SX)))) -> vecop 0x15l; byte i
     | VecExtract (V128 (I8x16 (V128Op.Extract (i, ZX)))) -> vecop 0x16l; byte i
     | VecExtract (V128 (I16x8 (V128Op.Extract (i, SX)))) -> vecop 0x18l; byte i
@@ -1058,7 +842,6 @@
     | VecReplace (V128 (I64x2 (V128Op.Replace i))) -> vecop 0x1el; byte i
     | VecReplace (V128 (F32x4 (V128Op.Replace i))) -> vecop 0x20l; byte i
     | VecReplace (V128 (F64x2 (V128Op.Replace i))) -> vecop 0x22l; byte i
->>>>>>> a98c15cd
 
   let const c =
     list instr c.it; end_ ()
@@ -1068,11 +851,7 @@
 
   let section id f x needed =
     if needed then begin
-<<<<<<< HEAD
-      int8 id;
-=======
       byte id;
->>>>>>> a98c15cd
       let g = gap32 () in
       let p = pos s in
       f x;
@@ -1092,17 +871,10 @@
 
   let import_desc d =
     match d.it with
-<<<<<<< HEAD
-    | FuncImport x -> int8 0x00; var x
-    | TableImport t -> int8 0x01; table_type t
-    | MemoryImport t -> int8 0x02; memory_type t
-    | GlobalImport t -> int8 0x03; global_type t
-=======
     | FuncImport x -> byte 0x00; var x
     | TableImport t -> byte 0x01; table_type t
     | MemoryImport t -> byte 0x02; memory_type t
     | GlobalImport t -> byte 0x03; global_type t
->>>>>>> a98c15cd
 
   let import im =
     let {module_name; item_name; idesc} = im.it in
@@ -1157,17 +929,10 @@
 
   let export_desc d =
     match d.it with
-<<<<<<< HEAD
-    | FuncExport x -> int8 0; var x
-    | TableExport x -> int8 1; var x
-    | MemoryExport x -> int8 2; var x
-    | GlobalExport x -> int8 3; var x
-=======
     | FuncExport x -> byte 0; var x
     | TableExport x -> byte 1; var x
     | MemoryExport x -> byte 2; var x
     | GlobalExport x -> byte 3; var x
->>>>>>> a98c15cd
 
   let export ex =
     let {name = n; edesc} = ex.it in
@@ -1209,11 +974,7 @@
     | _ -> false
 
   let elem_kind = function
-<<<<<<< HEAD
-    | (NonNullable, FuncHeapType) -> int8 0x00
-=======
     | (NoNull, FuncHT) -> byte 0x00
->>>>>>> a98c15cd
     | _ -> assert false
 
   let is_elem_index e =
@@ -1232,11 +993,7 @@
       match emode.it with
       | Passive ->
         u32 0x01l; elem_kind etype; vec elem_index einit
-<<<<<<< HEAD
-      | Active {index; offset} when index.it = 0l ->
-=======
       | Active {index; offset} when index.it = 0l && is_elem_kind etype ->
->>>>>>> a98c15cd
         u32 0x00l; const offset; vec elem_index einit
       | Active {index; offset} ->
         u32 0x02l;
@@ -1295,13 +1052,8 @@
   (* Module *)
 
   let module_ m =
-<<<<<<< HEAD
-    int32 0x6d736100l;
-    int32 version;
-=======
     word32 0x6d736100l;
     word32 version;
->>>>>>> a98c15cd
     type_section m.it.types;
     import_section m.it.imports;
     func_section m.it.funcs;
