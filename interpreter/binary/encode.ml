--- conflicted
+++ resolved
@@ -106,44 +106,25 @@
     | F64Type -> s7 (-0x04)
 
   let heap_type = function
-<<<<<<< HEAD
-    | AnyHeapType -> s7 (-0x12)
+    | AnyHeapType -> s7 (-0x11)
     | EqHeapType -> s7 (-0x13)
     | I31HeapType -> s7 (-0x16)
     | DataHeapType -> s7 (-0x19)
+    | ArrayHeapType -> s7 (-0x1a)
     | FuncHeapType -> s7 (-0x10)
-    | ExternHeapType -> s7 (-0x11)
     | DefHeapType x -> var_type s33 x
     | RttHeapType x -> s7 (-0x18); var_type u32 x
     | BotHeapType -> assert false
 
   let ref_type = function
+    | (Nullable, AnyHeapType) -> s7 (-0x11)
+    | (Nullable, EqHeapType) -> s7 (-0x13)
+    | (NonNullable, I31HeapType) -> s7 (-0x16)
+    | (NonNullable, DataHeapType) -> s7 (-0x19)
+    | (NonNullable, ArrayHeapType) -> s7 (-0x1a)
     | (Nullable, FuncHeapType) -> s7 (-0x10)
-    | (Nullable, ExternHeapType) -> s7 (-0x11)
     | (Nullable, t) -> s7 (-0x14); heap_type t
-    | (NonNullable, RttHeapType x) -> s7 (-0x18); var_type u32 x
     | (NonNullable, t) -> s7 (-0x15); heap_type t
-=======
-    | AnyHeapType -> vs7 (-0x11)
-    | EqHeapType -> vs7 (-0x13)
-    | I31HeapType -> vs7 (-0x16)
-    | DataHeapType -> vs7 (-0x19)
-    | ArrayHeapType -> vs7 (-0x1a)
-    | FuncHeapType -> vs7 (-0x10)
-    | DefHeapType x -> var_type vs33 x
-    | RttHeapType x -> vs7 (-0x18); var_type vu32 x
-    | BotHeapType -> assert false
-
-  let ref_type = function
-    | (Nullable, AnyHeapType) -> vs7 (-0x11)
-    | (Nullable, EqHeapType) -> vs7 (-0x13)
-    | (NonNullable, I31HeapType) -> vs7 (-0x16)
-    | (NonNullable, DataHeapType) -> vs7 (-0x19)
-    | (NonNullable, ArrayHeapType) -> vs7 (-0x1a)
-    | (Nullable, FuncHeapType) -> vs7 (-0x10)
-    | (Nullable, t) -> vs7 (-0x14); heap_type t
-    | (NonNullable, t) -> vs7 (-0x15); heap_type t
->>>>>>> d2e886e2
 
   let value_type = function
     | NumType t -> num_type t
@@ -172,7 +153,6 @@
     | FuncType (ts1, ts2) -> vec value_type ts1; vec value_type ts2
 
   let str_type = function
-<<<<<<< HEAD
     | StructDefType st -> s7 (-0x21); struct_type st
     | ArrayDefType at -> s7 (-0x22); array_type at
     | FuncDefType ft -> s7 (-0x20); func_type ft
@@ -182,27 +162,11 @@
     | SubType (xs, st) -> s7 (-0x30); vec (var_type u32) xs; str_type st
 
   let def_type = function
-    | DefType st -> sub_type st
+    | RecDefType [st] -> sub_type st
     | RecDefType sts -> s7 (-0x31); vec sub_type sts
-
-  let limits uN {min; max} =
-    bool (max <> None); uN min; opt uN max
-=======
-    | StructDefType st -> vs7 (-0x21); struct_type st
-    | ArrayDefType at -> vs7 (-0x22); array_type at
-    | FuncDefType ft -> vs7 (-0x20); func_type ft
-
-  let sub_type = function
-    | SubType ([], st) -> str_type st
-    | SubType (xs, st) -> vs7 (-0x30); vec (var_type vu32) xs; str_type st
-
-  let def_type = function
-    | RecDefType [st] -> sub_type st
-    | RecDefType sts -> vs7 (-0x31); vec sub_type sts
 
   let limits vu {min; max} =
     bool (max <> None); vu min; opt vu max
->>>>>>> d2e886e2
 
   let table_type = function
     | TableType (lim, t) -> ref_type t; limits u32 lim
@@ -230,11 +194,7 @@
   let block_type = function
     | ValBlockType None -> s33 (-0x40l)
     | ValBlockType (Some t) -> value_type t
-<<<<<<< HEAD
     | VarBlockType (SynVar x) -> s33 x
-=======
-    | VarBlockType (SynVar x) -> vs33 x
->>>>>>> d2e886e2
     | VarBlockType _ -> assert false
 
   let local (t, n) = len n; value_type t.it
