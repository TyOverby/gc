--- conflicted
+++ resolved
@@ -542,15 +542,9 @@
   | 0xd6 -> br_on_non_null (at var s)
 
   | 0xfb as b ->
-<<<<<<< HEAD
-    (match u32 s with
-    | 0x01l -> struct_new (at var s)
-    | 0x02l -> struct_new_default (at var s)
-=======
     (match vu32 s with
     | 0x01l -> struct_new
     | 0x02l -> struct_new_default
->>>>>>> f5c11e49
     | 0x03l -> struct_get (at var s)
     | 0x04l -> struct_get_s (at var s)
     | 0x05l -> struct_get_u (at var s)
