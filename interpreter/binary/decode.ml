--- conflicted
+++ resolved
@@ -538,8 +538,8 @@
   | 0xd2 -> ref_func (at var s)
   | 0xd3 -> ref_as_non_null
   | 0xd4 -> br_on_null (at var s)
-<<<<<<< HEAD
   | 0xd5 -> ref_eq
+  | 0xd6 -> br_on_non_null (at var s)
 
   | 0xfb as b ->
     (match vu32 s with
@@ -582,10 +582,6 @@
 
     | n -> illegal2 s pos b n
     )
-=======
-  | 0xd5 as b -> illegal s pos b
-  | 0xd6 -> br_on_non_null (at var s)
->>>>>>> 25d26e7d
 
   | 0xfc as b ->
     (match vu32 s with
