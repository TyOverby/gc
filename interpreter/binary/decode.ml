--- conflicted
+++ resolved
@@ -30,6 +30,7 @@
 exception Code = Code.Error
 
 let string_of_byte b = Printf.sprintf "%02x" b
+let string_of_multi n = Printf.sprintf "%02lx" n
 
 let position s pos = Source.({file = s.name; line = -1; column = pos})
 let region s left right =
@@ -47,8 +48,8 @@
 
 let expect b s msg = require (guard get s = b) s (pos s - 1) msg
 let illegal s pos b = error s pos ("illegal opcode " ^ string_of_byte b)
-let illegal2 s pos b1 b2 =
-  error s pos ("illegal opcode " ^ string_of_byte b1 ^ " " ^ string_of_byte b2)
+let illegal2 s pos b n =
+  error s pos ("illegal opcode " ^ string_of_byte b ^ " " ^ string_of_multi n)
 
 let at f s =
   let left = pos s in
@@ -212,22 +213,6 @@
   | Some b when b land 0xc0 = 0x40 -> ValBlockType (Some (value_type s))
   | _ -> VarBlockType (at vs33 s)
 
-<<<<<<< HEAD
-=======
-let math_prefix s =
-  let pos = pos s in
-  match vu32 s with
-  | 0x00l -> i32_trunc_sat_f32_s
-  | 0x01l -> i32_trunc_sat_f32_u
-  | 0x02l -> i32_trunc_sat_f64_s
-  | 0x03l -> i32_trunc_sat_f64_u
-  | 0x04l -> i64_trunc_sat_f32_s
-  | 0x05l -> i64_trunc_sat_f32_u
-  | 0x06l -> i64_trunc_sat_f64_s
-  | 0x07l -> i64_trunc_sat_f64_u
-  | n -> illegal s pos (I32.to_int_u n)
-
->>>>>>> 6330e5b5
 let rec instr s =
   let pos = pos s in
   match op s with
@@ -472,38 +457,38 @@
   | 0xd1 -> ref_is_null
   | 0xd2 -> ref_func (at var s)
 
-  | 0xfc as b1 ->
-    (match op s with
-    | 0x00 -> i32_trunc_sat_f32_s
-    | 0x01 -> i32_trunc_sat_f32_u
-    | 0x02 -> i32_trunc_sat_f64_s
-    | 0x03 -> i32_trunc_sat_f64_u
-    | 0x04 -> i64_trunc_sat_f32_s
-    | 0x05 -> i64_trunc_sat_f32_u
-    | 0x06 -> i64_trunc_sat_f64_s
-    | 0x07 -> i64_trunc_sat_f64_u
-
-    | 0x08 ->
+  | 0xfc as b ->
+    (match vu32 s with
+    | 0x00l -> i32_trunc_sat_f32_s
+    | 0x01l -> i32_trunc_sat_f32_u
+    | 0x02l -> i32_trunc_sat_f64_s
+    | 0x03l -> i32_trunc_sat_f64_u
+    | 0x04l -> i64_trunc_sat_f32_s
+    | 0x05l -> i64_trunc_sat_f32_u
+    | 0x06l -> i64_trunc_sat_f64_s
+    | 0x07l -> i64_trunc_sat_f64_u
+
+    | 0x08l ->
       let x = at var s in
       zero_flag s; memory_init x
-    | 0x09 -> data_drop (at var s)
-    | 0x0a -> zero_flag s; zero_flag s; memory_copy
-    | 0x0b -> zero_flag s; memory_fill
-
-    | 0x0c ->
+    | 0x09l -> data_drop (at var s)
+    | 0x0al -> zero_flag s; zero_flag s; memory_copy
+    | 0x0bl -> zero_flag s; memory_fill
+
+    | 0x0cl ->
       let y = at var s in
       let x = at var s in
       table_init x y
-    | 0x0d -> elem_drop (at var s)
-    | 0x0e ->
+    | 0x0dl -> elem_drop (at var s)
+    | 0x0el ->
       let x = at var s in
       let y = at var s in
       table_copy x y
-    | 0x0f -> table_grow (at var s)
-    | 0x10 -> table_size (at var s)
-    | 0x11 -> table_fill (at var s)
-
-    | b2 -> illegal2 s pos b1 b2
+    | 0x0fl -> table_grow (at var s)
+    | 0x10l -> table_size (at var s)
+    | 0x11l -> table_fill (at var s)
+
+    | n -> illegal2 s pos b n
     )
 
   | b -> illegal s pos b
