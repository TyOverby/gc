--- conflicted
+++ resolved
@@ -38,14 +38,8 @@
 let string_of_byte b = Printf.sprintf "%02x" b
 let string_of_multi n = Printf.sprintf "%02lx" n
 
-<<<<<<< HEAD
-let position s pos = Source.({file = s.sname; line = -1; column = pos})
-let region s left right =
-  Source.({left = position s left; right = position s right})
-=======
-let position s pos = {file = s.name; line = -1; column = pos}
+let position s pos = {file = s.sname; line = -1; column = pos}
 let region s left right = {left = position s left; right = position s right}
->>>>>>> a98c15cd
 
 let error s pos msg = raise (Code (region s pos pos, msg))
 let require b s pos msg = if not b then error s pos msg
@@ -71,24 +65,6 @@
 
 (* Generic values *)
 
-<<<<<<< HEAD
-let int8 s =
-  get s
-
-let int16 s =
-  let lo = int8 s in
-  let hi = int8 s in
-  hi lsl 8 + lo
-
-let int32 s =
-  let lo = Int32.of_int (int16 s) in
-  let hi = Int32.of_int (int16 s) in
-  Int32.(add lo (shift_left hi 16))
-
-let int64 s =
-  let lo = I64_convert.extend_i32_u (int32 s) in
-  let hi = I64_convert.extend_i32_u (int32 s) in
-=======
 let bit i n = n land (1 lsl i) <> 0
 
 let byte s =
@@ -107,27 +83,18 @@
 let word64 s =
   let lo = I64_convert.extend_i32_u (word32 s) in
   let hi = I64_convert.extend_i32_u (word32 s) in
->>>>>>> a98c15cd
   Int64.(add lo (shift_left hi 32))
 
 let rec uN n s =
   require (n > 0) s (pos s) "integer representation too long";
-<<<<<<< HEAD
-  let b = int8 s in
-=======
   let b = byte s in
->>>>>>> a98c15cd
   require (n >= 7 || b land 0x7f < 1 lsl n) s (pos s - 1) "integer too large";
   let x = Int64.of_int (b land 0x7f) in
   if b land 0x80 = 0 then x else Int64.(logor x (shift_left (uN (n - 7) s) 7))
 
 let rec sN n s =
   require (n > 0) s (pos s) "integer representation too long";
-<<<<<<< HEAD
-  let b = int8 s in
-=======
   let b = byte s in
->>>>>>> a98c15cd
   let mask = (-1 lsl (n - 1)) land 0x7f in
   require (n >= 7 || b land mask = 0 || b land mask = mask) s (pos s - 1)
     "integer too large";
@@ -142,24 +109,14 @@
 let s32 s = Int64.to_int32 (sN 32 s)
 let s33 s = I32_convert.wrap_i64 (sN 33 s)
 let s64 s = sN 64 s
-<<<<<<< HEAD
-let f32 s = F32.of_bits (int32 s)
-let f64 s = F64.of_bits (int64 s)
-let v128 s = V128.of_bits (get_string (Types.vec_size Types.V128Type) s)
-=======
 let f32 s = F32.of_bits (word32 s)
 let f64 s = F64.of_bits (word64 s)
 let v128 s = V128.of_bits (get_string 16 s)
->>>>>>> a98c15cd
 
 let len32 s =
   let pos = pos s in
   let n = u32 s in
-<<<<<<< HEAD
-  if I32.le_u n (Int32.of_int (len s)) then Int32.to_int n else
-=======
   if I32.le_u n (Int32.of_int (len s - pos)) then Int32.to_int n else
->>>>>>> a98c15cd
     error s pos "length out of bounds"
 
 let bool s = (u1 s = 1)
@@ -193,22 +150,6 @@
 open Types
 
 let mutability s =
-<<<<<<< HEAD
-  match int8 s with
-  | 0 -> Immutable
-  | 1 -> Mutable
-  | _ -> error s (pos s - 1) "malformed mutability"
-
-let var_type s =
-  SynVar (u32 s)
-
-let num_type s =
-  match s7 s with
-  | -0x01 -> I32Type
-  | -0x02 -> I64Type
-  | -0x03 -> F32Type
-  | -0x04 -> F64Type
-=======
   match byte s with
   | 0 -> Cons
   | 1 -> Var
@@ -226,38 +167,15 @@
   | -0x02 -> I64T
   | -0x03 -> F32T
   | -0x04 -> F64T
->>>>>>> a98c15cd
   | _ -> error s (pos s - 1) "malformed number type"
 
 let vec_type s =
   match s7 s with
-<<<<<<< HEAD
-  | -0x05 -> V128Type
-=======
   | -0x05 -> V128T
->>>>>>> a98c15cd
   | _ -> error s (pos s - 1) "malformed vector type"
 
 let heap_type s =
   let pos = pos s in
-<<<<<<< HEAD
-  match peek s with
-  | Some i when i land 0xc0 = 0x40 ->
-    (match s7 s with
-    | -0x10 -> FuncHeapType
-    | -0x11 -> AnyHeapType
-    | -0x13 -> EqHeapType
-    | -0x16 -> I31HeapType
-    | -0x18 -> RttHeapType (var_type s)
-    | -0x19 -> DataHeapType
-    | -0x1a -> ArrayHeapType
-    | _ -> error s pos "malformed heap type"
-    )
-  | _ ->
-    match s33 s with
-    | i when i >= 0l -> DefHeapType (SynVar i)
-    | _ -> error s pos "malformed heap type"
-=======
   either [
     (fun s -> VarHT (var_type s33 s));
     (fun s ->
@@ -275,22 +193,10 @@
       | _ -> error s pos "malformed heap type"
     )
   ] s
->>>>>>> a98c15cd
 
 let ref_type s =
   let pos = pos s in
   match s7 s with
-<<<<<<< HEAD
-  | -0x10 -> (Nullable, FuncHeapType)
-  | -0x11 -> (Nullable, AnyHeapType)
-  | -0x13 -> (Nullable, EqHeapType)
-  | -0x14 -> (Nullable, heap_type s)
-  | -0x15 -> (NonNullable, heap_type s)
-  | -0x16 -> (NonNullable, I31HeapType)
-  | -0x18 -> (NonNullable, RttHeapType (var_type s))
-  | -0x19 -> (NonNullable, DataHeapType)
-  | -0x1a -> (NonNullable, ArrayHeapType)
-=======
   | -0x10 -> (Null, FuncHT)
   | -0x11 -> (Null, ExternHT)
   | -0x12 -> (Null, AnyHT)
@@ -303,7 +209,6 @@
   | -0x19 -> (Null, StructHT)
   | -0x1a -> (Null, ArrayHT)
   | -0x1b -> (Null, NoneHT)
->>>>>>> a98c15cd
   | _ -> error s pos "malformed reference type"
 
 let val_type s =
@@ -317,15 +222,9 @@
 
 let pack_type s =
   let pos = pos s in
-<<<<<<< HEAD
-  match s33 s with
-  | -0x06l -> Pack8
-  | -0x07l -> Pack16
-=======
   match s7 s with
   | -0x06 -> Pack.Pack8
   | -0x07 -> Pack.Pack16
->>>>>>> a98c15cd
   | _ -> error s pos "malformed storage type"
 
 let storage_type s =
@@ -352,15 +251,9 @@
 
 let str_type s =
   match s7 s with
-<<<<<<< HEAD
-  | -0x20 -> FuncDefType (func_type s)
-  | -0x21 -> StructDefType (struct_type s)
-  | -0x22 -> ArrayDefType (array_type s)
-=======
   | -0x20 -> DefFuncT (func_type s)
   | -0x21 -> DefStructT (struct_type s)
   | -0x22 -> DefArrayT (array_type s)
->>>>>>> a98c15cd
   | _ -> error s (pos s - 1) "malformed definition type"
 
 let sub_type s =
@@ -390,19 +283,11 @@
 let table_type s =
   let t = ref_type s in
   let lim = limits u32 s in
-<<<<<<< HEAD
-  TableType (lim, t)
-
-let memory_type s =
-  let lim = limits u32 s in
-  MemoryType lim
-=======
   TableT (lim, t)
 
 let memory_type s =
   let lim = limits u32 s in
   MemoryT lim
->>>>>>> a98c15cd
 
 let global_type s =
   let t = val_type s in
@@ -412,18 +297,9 @@
 
 (* Instructions *)
 
-<<<<<<< HEAD
 let var s = u32 s
 
-let op s = int8 s
-=======
-open Ast
-open Operators
-
-let var s = u32 s
-
 let op s = byte s
->>>>>>> a98c15cd
 let end_ s = expect 0x0b s "END opcode expected"
 let zero s = expect 0x00 s "zero byte expected"
 
@@ -434,17 +310,6 @@
   Int32.to_int align, offset
 
 let block_type s =
-<<<<<<< HEAD
-  match peek s with
-  | Some 0x40 -> skip 1 s; ValBlockType None
-  | Some b when b land 0xc0 = 0x40 -> ValBlockType (Some (value_type s))
-  | _ -> VarBlockType (SynVar (s33 s))
-
-let local s =
-  let n = u32 s in
-  let t = at value_type s in
-  n, t
-=======
   either [
     (fun s -> VarBlockType (at (fun s -> as_stat_var (var_type s33 s)) s));
     (fun s -> expect 0x40 s ""; ValBlockType None);
@@ -455,7 +320,6 @@
   let n = u32 s in
   let t = at val_type s in
   n, {ltype = t.it} @@ t.at
->>>>>>> a98c15cd
 
 let locals s =
   let pos = pos s in
@@ -819,11 +683,7 @@
     | 0x0al -> let a, o = memop s in v128_load64_splat a o
     | 0x0bl -> let a, o = memop s in v128_store a o
     | 0x0cl -> v128_const (at v128 s)
-<<<<<<< HEAD
-    | 0x0dl -> i8x16_shuffle (List.init 16 (fun _ -> int8 s))
-=======
     | 0x0dl -> i8x16_shuffle (List.init 16 (fun _ -> byte s))
->>>>>>> a98c15cd
     | 0x0el -> i8x16_swizzle
     | 0x0fl -> i8x16_splat
     | 0x10l -> i16x8_splat
@@ -831,22 +691,6 @@
     | 0x12l -> i64x2_splat
     | 0x13l -> f32x4_splat
     | 0x14l -> f64x2_splat
-<<<<<<< HEAD
-    | 0x15l -> let i = int8 s in i8x16_extract_lane_s i
-    | 0x16l -> let i = int8 s in i8x16_extract_lane_u i
-    | 0x17l -> let i = int8 s in i8x16_replace_lane i
-    | 0x18l -> let i = int8 s in i16x8_extract_lane_s i
-    | 0x19l -> let i = int8 s in i16x8_extract_lane_u i
-    | 0x1al -> let i = int8 s in i16x8_replace_lane i
-    | 0x1bl -> let i = int8 s in i32x4_extract_lane i
-    | 0x1cl -> let i = int8 s in i32x4_replace_lane i
-    | 0x1dl -> let i = int8 s in i64x2_extract_lane i
-    | 0x1el -> let i = int8 s in i64x2_replace_lane i
-    | 0x1fl -> let i = int8 s in f32x4_extract_lane i
-    | 0x20l -> let i = int8 s in f32x4_replace_lane i
-    | 0x21l -> let i = int8 s in f64x2_extract_lane i
-    | 0x22l -> let i = int8 s in f64x2_replace_lane i
-=======
     | 0x15l -> let i = byte s in i8x16_extract_lane_s i
     | 0x16l -> let i = byte s in i8x16_extract_lane_u i
     | 0x17l -> let i = byte s in i8x16_replace_lane i
@@ -861,7 +705,6 @@
     | 0x20l -> let i = byte s in f32x4_replace_lane i
     | 0x21l -> let i = byte s in f64x2_extract_lane i
     | 0x22l -> let i = byte s in f64x2_replace_lane i
->>>>>>> a98c15cd
     | 0x23l -> i8x16_eq
     | 0x24l -> i8x16_ne
     | 0x25l -> i8x16_lt_s
@@ -913,37 +756,6 @@
     | 0x53l -> v128_any_true
     | 0x54l ->
       let a, o = memop s in
-<<<<<<< HEAD
-      let lane = int8 s in
-      v128_load8_lane a o lane
-    | 0x55l ->
-      let a, o = memop s in
-      let lane = int8 s in
-      v128_load16_lane a o lane
-    | 0x56l ->
-      let a, o = memop s in
-      let lane = int8 s in
-      v128_load32_lane a o lane
-    | 0x57l ->
-      let a, o = memop s in
-      let lane = int8 s in
-      v128_load64_lane a o lane
-    | 0x58l ->
-      let a, o = memop s in
-      let lane = int8 s in
-      v128_store8_lane a o lane
-    | 0x59l ->
-      let a, o = memop s in
-      let lane = int8 s in
-      v128_store16_lane a o lane
-    | 0x5al ->
-      let a, o = memop s in
-      let lane = int8 s in
-      v128_store32_lane a o lane
-    | 0x5bl ->
-      let a, o = memop s in
-      let lane = int8 s in
-=======
       let lane = byte s in
       v128_load8_lane a o lane
     | 0x55l ->
@@ -973,7 +785,6 @@
     | 0x5bl ->
       let a, o = memop s in
       let lane = byte s in
->>>>>>> a98c15cd
       v128_store64_lane a o lane
     | 0x5cl -> let a, o = memop s in v128_load32_zero a o
     | 0x5dl -> let a, o = memop s in v128_load64_zero a o
@@ -1181,11 +992,7 @@
 (* Import section *)
 
 let import_desc s =
-<<<<<<< HEAD
-  match int8 s with
-=======
   match byte s with
->>>>>>> a98c15cd
   | 0x00 -> FuncImport (at var s)
   | 0x01 -> TableImport (table_type s)
   | 0x02 -> MemoryImport (memory_type s)
@@ -1254,11 +1061,7 @@
 (* Export section *)
 
 let export_desc s =
-<<<<<<< HEAD
-  match int8 s with
-=======
   match byte s with
->>>>>>> a98c15cd
   | 0x00 -> FuncExport (at var s)
   | 0x01 -> TableExport (at var s)
   | 0x02 -> MemoryExport (at var s)
@@ -1319,13 +1122,8 @@
   [ref_func x @@ x.at]
 
 let elem_kind s =
-<<<<<<< HEAD
-  match int8 s with
-  | 0x00 -> (NonNullable, FuncHeapType)
-=======
   match byte s with
   | 0x00 -> (NoNull, FuncHT)
->>>>>>> a98c15cd
   | _ -> error s (pos s - 1) "malformed element kind"
 
 let elem s =
@@ -1429,15 +1227,9 @@
 let magic = 0x6d736100l
 
 let module_ s =
-<<<<<<< HEAD
-  let header = int32 s in
-  require (header = magic) s 0 "magic header not detected";
-  let version = int32 s in
-=======
   let header = word32 s in
   require (header = magic) s 0 "magic header not detected";
   let version = word32 s in
->>>>>>> a98c15cd
   require (version = Encode.version) s 4 "unknown binary version";
   iterate custom_section s;
   let types = type_section s in
@@ -1480,15 +1272,9 @@
 let decode name bs = at module_ (stream name bs)
 
 let all_custom tag s =
-<<<<<<< HEAD
-  let header = int32 s in
-  require (header = magic) s 0 "magic header not detected";
-  let version = int32 s in
-=======
   let header = word32 s in
   require (header = magic) s 0 "magic header not detected";
   let version = word32 s in
->>>>>>> a98c15cd
   require (version = Encode.version) s 4 "unknown binary version";
   let rec collect () =
     iterate non_custom_section s;
