(* Decoding stream *)

type stream =
{
  name : string;
  bytes : string;
  pos : int ref;
}

exception EOS

let stream name bs = {name; bytes = bs; pos = ref 0}

let len s = String.length s.bytes
let pos s = !(s.pos)
let eos s = (pos s = len s)
let reset s pos = s.pos := pos

let check n s = if pos s + n > len s then raise EOS
let skip n s = if n < 0 then raise EOS else check n s; s.pos := !(s.pos) + n

let read s = Char.code (s.bytes.[!(s.pos)])
let peek s = if eos s then None else Some (read s)
let get s = check 1 s; let b = read s in skip 1 s; b
let get_string n s = let i = pos s in skip n s; String.sub s.bytes i n


(* Errors *)

open Source

module Code = Error.Make ()
exception Code = Code.Error

let string_of_byte b = Printf.sprintf "%02x" b
let string_of_multi n = Printf.sprintf "%02lx" n

let position s pos = {file = s.name; line = -1; column = pos}
let region s left right = {left = position s left; right = position s right}

let error s pos msg = raise (Code (region s pos pos, msg))
let require b s pos msg = if not b then error s pos msg

let guard f s =
  try f s with EOS -> error s (len s) "unexpected end of section or function"

let get = guard get
let get_string n = guard (get_string n)
let skip n = guard (skip n)

let expect b s msg = require (guard get s = b) s (pos s - 1) msg
let illegal s pos b = error s pos ("illegal opcode " ^ string_of_byte b)
let illegal2 s pos b n =
  error s pos ("illegal opcode " ^ string_of_byte b ^ " " ^ string_of_multi n)

let at f s =
  let left = pos s in
  let x = f s in
  let right = pos s in
  x @@ region s left right


(* Generic values *)

let byte s =
  get s

let word16 s =
  let lo = byte s in
  let hi = byte s in
  hi lsl 8 + lo

let word32 s =
  let lo = Int32.of_int (word16 s) in
  let hi = Int32.of_int (word16 s) in
  Int32.(add lo (shift_left hi 16))

let word64 s =
  let lo = I64_convert.extend_i32_u (word32 s) in
  let hi = I64_convert.extend_i32_u (word32 s) in
  Int64.(add lo (shift_left hi 32))

let rec uN n s =
  require (n > 0) s (pos s) "integer representation too long";
  let b = byte s in
  require (n >= 7 || b land 0x7f < 1 lsl n) s (pos s - 1) "integer too large";
  let x = Int64.of_int (b land 0x7f) in
  if b land 0x80 = 0 then x else Int64.(logor x (shift_left (uN (n - 7) s) 7))

let rec sN n s =
  require (n > 0) s (pos s) "integer representation too long";
  let b = byte s in
  let mask = (-1 lsl (n - 1)) land 0x7f in
  require (n >= 7 || b land mask = 0 || b land mask = mask) s (pos s - 1)
    "integer too large";
  let x = Int64.of_int (b land 0x7f) in
  if b land 0x80 = 0
  then (if b land 0x40 = 0 then x else Int64.(logor x (logxor (-1L) 0x7fL)))
  else Int64.(logor x (shift_left (sN (n - 7) s) 7))

let u1 s = Int64.to_int (uN 1 s)
let u32 s = Int64.to_int32 (uN 32 s)
let s7 s = Int64.to_int (sN 7 s)
let s32 s = Int64.to_int32 (sN 32 s)
let s33 s = I32_convert.wrap_i64 (sN 33 s)
let s64 s = sN 64 s
let f32 s = F32.of_bits (word32 s)
let f64 s = F64.of_bits (word64 s)
let v128 s = V128.of_bits (get_string 16 s)

let len32 s =
  let pos = pos s in
  let n = u32 s in
  if I32.le_u n (Int32.of_int (len s - pos)) then Int32.to_int n else
    error s pos "length out of bounds"

let bool s = (u1 s = 1)
let string s = let n = len32 s in get_string n s
let rec list f n s = if n = 0 then [] else let x = f s in x :: list f (n - 1) s
let opt f b s = if b then Some (f s) else None
let vec f s = let n = len32 s in list f n s

let rec either fs s =
  match fs with
  | [] -> assert false
  | [f] -> f s
  | f::fs' ->
    let pos = pos s in try f s with Code _ -> reset s pos; either fs' s

let name s =
  let pos = pos s in
  try Utf8.decode (string s) with Utf8.Utf8 ->
    error s pos "malformed UTF-8 encoding"

let sized f s =
  let size = len32 s in
  let start = pos s in
  let x = f size s in
  require (pos s = start + size) s start "section size mismatch";
  x


(* Types *)

open Types

let mutability s =
  match byte s with
  | 0 -> Cons
  | 1 -> Var
  | _ -> error s (pos s - 1) "malformed mutability"

let var_type var s =
  let pos = pos s in
  match var s with
  | i when i >= 0l -> StatX i
  | _ -> error s pos "malformed type index"

let num_type s =
  match s7 s with
  | -0x01 -> I32T
  | -0x02 -> I64T
  | -0x03 -> F32T
  | -0x04 -> F64T
  | _ -> error s (pos s - 1) "malformed number type"

let vec_type s =
  match s7 s with
  | -0x05 -> V128T
  | _ -> error s (pos s - 1) "malformed vector type"

let heap_type s =
  let pos = pos s in
  either [
<<<<<<< HEAD
    (fun s -> DefHT (var_type s33 s));
=======
    (fun s -> VarHT (StatX (var_type s)));
>>>>>>> 43727015
    (fun s ->
      match s7 s with
      | -0x10 -> FuncHT
      | -0x11 -> ExternHT
      | -0x12 -> AnyHT
      | -0x13 -> EqHT
      | -0x16 -> I31HT
      | -0x17 -> NoFuncHT
      | -0x18 -> NoExternHT
      | -0x19 -> StructHT
      | -0x1a -> ArrayHT
      | -0x1b -> NoneHT
      | _ -> error s pos "malformed heap type"
    )
  ] s

let ref_type s =
  let pos = pos s in
  match s7 s with
  | -0x10 -> (Null, FuncHT)
  | -0x11 -> (Null, ExternHT)
  | -0x12 -> (Null, AnyHT)
  | -0x13 -> (Null, EqHT)
  | -0x14 -> (Null, heap_type s)
  | -0x15 -> (NoNull, heap_type s)
  | -0x16 -> (Null, I31HT)
  | -0x17 -> (Null, NoFuncHT)
  | -0x18 -> (Null, NoExternHT)
  | -0x19 -> (Null, StructHT)
  | -0x1a -> (Null, ArrayHT)
  | -0x1b -> (Null, NoneHT)
  | _ -> error s pos "malformed reference type"

let val_type s =
  either [
    (fun s -> NumT (num_type s));
    (fun s -> VecT (vec_type s));
    (fun s -> RefT (ref_type s));
  ] s

let result_type s = vec val_type s

let pack_type s =
  let pos = pos s in
  match s7 s with
  | -0x06 -> Pack.Pack8
  | -0x07 -> Pack.Pack16
  | _ -> error s pos "malformed storage type"

let storage_type s =
  either [
    (fun s -> ValStorageT (val_type s));
    (fun s -> PackStorageT (pack_type s));
  ] s

let field_type s =
  let t = storage_type s in
  let mut = mutability s in
  FieldT (mut, t)

let struct_type s =
  StructT (vec field_type s)

let array_type s =
  ArrayT (field_type s)

let func_type s =
  let ts1 = result_type s in
  let ts2 = result_type s in
  FuncT (ts1, ts2)

let str_type s =
  match s7 s with
  | -0x20 -> DefFuncT (func_type s)
  | -0x21 -> DefStructT (struct_type s)
  | -0x22 -> DefArrayT (array_type s)
  | _ -> error s (pos s - 1) "malformed definition type"

let sub_type s =
  match peek s with
  | Some i when i = -0x30 land 0x7f ->
    skip 1 s;
    let xs = vec (var_type u32) s in
    SubT (NoFinal, xs, str_type s)
  | Some i when i = -0x32 land 0x7f ->
    skip 1 s;
    let xs = vec (var_type u32) s in
    SubT (Final, xs, str_type s)
  | _ -> SubT (Final, [], str_type s)

let def_type s =
  match peek s with
  | Some i when i = -0x31 land 0x7f -> skip 1 s; RecT (vec sub_type s)
  | _ -> RecT [sub_type s]


let limits uN s =
  let has_max = bool s in
  let min = uN s in
  let max = opt uN has_max s in
  {min; max}

let table_type s =
  let t = ref_type s in
  let lim = limits u32 s in
  TableT (lim, t)

let memory_type s =
  let lim = limits u32 s in
  MemoryT lim

let global_type s =
  let t = val_type s in
  let mut = mutability s in
  GlobalT (mut, t)


(* Instructions *)

open Ast
open Operators

let var s = u32 s

let op s = byte s
let end_ s = expect 0x0b s "END opcode expected"
let zero s = expect 0x00 s "zero byte expected"

let memop s =
  let align = u32 s in
  require (I32.le_u align 32l) s (pos s - 1) "malformed memop flags";
  let offset = u32 s in
  Int32.to_int align, offset

let block_type s =
  either [
    (fun s -> VarBlockType (at (fun s -> as_stat_var (var_type s33 s)) s));
    (fun s -> expect 0x40 s ""; ValBlockType None);
    (fun s -> ValBlockType (Some (val_type s)));
  ] s

let local s =
  let n = u32 s in
  let t = at val_type s in
  n, {ltype = t.it} @@ t.at

let locals s =
  let pos = pos s in
  let nts = vec local s in
  let ns = List.map (fun (n, _) -> I64_convert.extend_i32_u n) nts in
  require (I64.lt_u (List.fold_left I64.add 0L ns) 0x1_0000_0000L)
    s pos "too many locals";
  List.flatten (List.map (Lib.Fun.uncurry Lib.List32.make) nts)


let rec instr s =
  let pos = pos s in
  match op s with
  | 0x00 -> unreachable
  | 0x01 -> nop

  | 0x02 ->
    let bt = block_type s in
    let es' = instr_block s in
    end_ s;
    block bt es'
  | 0x03 ->
    let bt = block_type s in
    let es' = instr_block s in
    end_ s;
    loop bt es'
  | 0x04 ->
    let bt = block_type s in
    let es1 = instr_block s in
    if peek s = Some 0x05 then begin
      expect 0x05 s "ELSE or END opcode expected";
      let es2 = instr_block s in
      end_ s;
      if_ bt es1 es2
    end else begin
      end_ s;
      if_ bt es1 []
    end

  | 0x05 -> error s pos "misplaced ELSE opcode"
  | 0x06| 0x07 | 0x08 | 0x09 | 0x0a as b -> illegal s pos b
  | 0x0b -> error s pos "misplaced END opcode"

  | 0x0c -> br (at var s)
  | 0x0d -> br_if (at var s)
  | 0x0e ->
    let xs = vec (at var) s in
    let x = at var s in
    br_table xs x
  | 0x0f -> return

  | 0x10 -> call (at var s)
  | 0x11 ->
    let y = at var s in
    let x = at var s in
    call_indirect x y
  | 0x12 -> return_call (at var s)
  | 0x13 ->
    let y = at var s in
    let x = at var s in
    return_call_indirect x y

  | 0x14 -> call_ref (at var s)
  | 0x15 -> return_call_ref (at var s)

  | 0x16 as b -> illegal s pos b

  | 0x17 | 0x18 | 0x19 as b -> illegal s pos b

  | 0x1a -> drop
  | 0x1b -> select None
  | 0x1c -> select (Some (vec val_type s))

  | 0x1d | 0x1e | 0x1f as b -> illegal s pos b

  | 0x20 -> local_get (at var s)
  | 0x21 -> local_set (at var s)
  | 0x22 -> local_tee (at var s)
  | 0x23 -> global_get (at var s)
  | 0x24 -> global_set (at var s)
  | 0x25 -> table_get (at var s)
  | 0x26 -> table_set (at var s)

  | 0x27 as b -> illegal s pos b

  | 0x28 -> let a, o = memop s in i32_load a o
  | 0x29 -> let a, o = memop s in i64_load a o
  | 0x2a -> let a, o = memop s in f32_load a o
  | 0x2b -> let a, o = memop s in f64_load a o
  | 0x2c -> let a, o = memop s in i32_load8_s a o
  | 0x2d -> let a, o = memop s in i32_load8_u a o
  | 0x2e -> let a, o = memop s in i32_load16_s a o
  | 0x2f -> let a, o = memop s in i32_load16_u a o
  | 0x30 -> let a, o = memop s in i64_load8_s a o
  | 0x31 -> let a, o = memop s in i64_load8_u a o
  | 0x32 -> let a, o = memop s in i64_load16_s a o
  | 0x33 -> let a, o = memop s in i64_load16_u a o
  | 0x34 -> let a, o = memop s in i64_load32_s a o
  | 0x35 -> let a, o = memop s in i64_load32_u a o

  | 0x36 -> let a, o = memop s in i32_store a o
  | 0x37 -> let a, o = memop s in i64_store a o
  | 0x38 -> let a, o = memop s in f32_store a o
  | 0x39 -> let a, o = memop s in f64_store a o
  | 0x3a -> let a, o = memop s in i32_store8 a o
  | 0x3b -> let a, o = memop s in i32_store16 a o
  | 0x3c -> let a, o = memop s in i64_store8 a o
  | 0x3d -> let a, o = memop s in i64_store16 a o
  | 0x3e -> let a, o = memop s in i64_store32 a o

  | 0x3f -> zero s; memory_size
  | 0x40 -> zero s; memory_grow

  | 0x41 -> i32_const (at s32 s)
  | 0x42 -> i64_const (at s64 s)
  | 0x43 -> f32_const (at f32 s)
  | 0x44 -> f64_const (at f64 s)

  | 0x45 -> i32_eqz
  | 0x46 -> i32_eq
  | 0x47 -> i32_ne
  | 0x48 -> i32_lt_s
  | 0x49 -> i32_lt_u
  | 0x4a -> i32_gt_s
  | 0x4b -> i32_gt_u
  | 0x4c -> i32_le_s
  | 0x4d -> i32_le_u
  | 0x4e -> i32_ge_s
  | 0x4f -> i32_ge_u

  | 0x50 -> i64_eqz
  | 0x51 -> i64_eq
  | 0x52 -> i64_ne
  | 0x53 -> i64_lt_s
  | 0x54 -> i64_lt_u
  | 0x55 -> i64_gt_s
  | 0x56 -> i64_gt_u
  | 0x57 -> i64_le_s
  | 0x58 -> i64_le_u
  | 0x59 -> i64_ge_s
  | 0x5a -> i64_ge_u

  | 0x5b -> f32_eq
  | 0x5c -> f32_ne
  | 0x5d -> f32_lt
  | 0x5e -> f32_gt
  | 0x5f -> f32_le
  | 0x60 -> f32_ge

  | 0x61 -> f64_eq
  | 0x62 -> f64_ne
  | 0x63 -> f64_lt
  | 0x64 -> f64_gt
  | 0x65 -> f64_le
  | 0x66 -> f64_ge

  | 0x67 -> i32_clz
  | 0x68 -> i32_ctz
  | 0x69 -> i32_popcnt
  | 0x6a -> i32_add
  | 0x6b -> i32_sub
  | 0x6c -> i32_mul
  | 0x6d -> i32_div_s
  | 0x6e -> i32_div_u
  | 0x6f -> i32_rem_s
  | 0x70 -> i32_rem_u
  | 0x71 -> i32_and
  | 0x72 -> i32_or
  | 0x73 -> i32_xor
  | 0x74 -> i32_shl
  | 0x75 -> i32_shr_s
  | 0x76 -> i32_shr_u
  | 0x77 -> i32_rotl
  | 0x78 -> i32_rotr

  | 0x79 -> i64_clz
  | 0x7a -> i64_ctz
  | 0x7b -> i64_popcnt
  | 0x7c -> i64_add
  | 0x7d -> i64_sub
  | 0x7e -> i64_mul
  | 0x7f -> i64_div_s
  | 0x80 -> i64_div_u
  | 0x81 -> i64_rem_s
  | 0x82 -> i64_rem_u
  | 0x83 -> i64_and
  | 0x84 -> i64_or
  | 0x85 -> i64_xor
  | 0x86 -> i64_shl
  | 0x87 -> i64_shr_s
  | 0x88 -> i64_shr_u
  | 0x89 -> i64_rotl
  | 0x8a -> i64_rotr

  | 0x8b -> f32_abs
  | 0x8c -> f32_neg
  | 0x8d -> f32_ceil
  | 0x8e -> f32_floor
  | 0x8f -> f32_trunc
  | 0x90 -> f32_nearest
  | 0x91 -> f32_sqrt
  | 0x92 -> f32_add
  | 0x93 -> f32_sub
  | 0x94 -> f32_mul
  | 0x95 -> f32_div
  | 0x96 -> f32_min
  | 0x97 -> f32_max
  | 0x98 -> f32_copysign

  | 0x99 -> f64_abs
  | 0x9a -> f64_neg
  | 0x9b -> f64_ceil
  | 0x9c -> f64_floor
  | 0x9d -> f64_trunc
  | 0x9e -> f64_nearest
  | 0x9f -> f64_sqrt
  | 0xa0 -> f64_add
  | 0xa1 -> f64_sub
  | 0xa2 -> f64_mul
  | 0xa3 -> f64_div
  | 0xa4 -> f64_min
  | 0xa5 -> f64_max
  | 0xa6 -> f64_copysign

  | 0xa7 -> i32_wrap_i64
  | 0xa8 -> i32_trunc_f32_s
  | 0xa9 -> i32_trunc_f32_u
  | 0xaa -> i32_trunc_f64_s
  | 0xab -> i32_trunc_f64_u
  | 0xac -> i64_extend_i32_s
  | 0xad -> i64_extend_i32_u
  | 0xae -> i64_trunc_f32_s
  | 0xaf -> i64_trunc_f32_u
  | 0xb0 -> i64_trunc_f64_s
  | 0xb1 -> i64_trunc_f64_u
  | 0xb2 -> f32_convert_i32_s
  | 0xb3 -> f32_convert_i32_u
  | 0xb4 -> f32_convert_i64_s
  | 0xb5 -> f32_convert_i64_u
  | 0xb6 -> f32_demote_f64
  | 0xb7 -> f64_convert_i32_s
  | 0xb8 -> f64_convert_i32_u
  | 0xb9 -> f64_convert_i64_s
  | 0xba -> f64_convert_i64_u
  | 0xbb -> f64_promote_f32

  | 0xbc -> i32_reinterpret_f32
  | 0xbd -> i64_reinterpret_f64
  | 0xbe -> f32_reinterpret_i32
  | 0xbf -> f64_reinterpret_i64

  | 0xc0 -> i32_extend8_s
  | 0xc1 -> i32_extend16_s
  | 0xc2 -> i64_extend8_s
  | 0xc3 -> i64_extend16_s
  | 0xc4 -> i64_extend32_s

  | 0xc5 | 0xc6 | 0xc7 | 0xc8 | 0xc9 | 0xca | 0xcb
  | 0xcc | 0xcd | 0xce | 0xcf as b -> illegal s pos b

  | 0xd0 -> ref_null (heap_type s)
  | 0xd1 -> ref_is_null
  | 0xd2 -> ref_func (at var s)
  | 0xd3 -> ref_as_non_null
  | 0xd4 -> br_on_null (at var s)
  | 0xd5 -> ref_eq
  | 0xd6 -> br_on_non_null (at var s)

  | 0xfb as b ->
    (match u32 s with
    | 0x01l -> struct_new_canon (at var s)
    | 0x02l -> struct_new_canon_default (at var s)
    | 0x03l -> let x = at var s in let y = at var s in struct_get x y
    | 0x04l -> let x = at var s in let y = at var s in struct_get_s x y
    | 0x05l -> let x = at var s in let y = at var s in struct_get_u x y
    | 0x06l -> let x = at var s in let y = at var s in struct_set x y

    | 0x11l -> array_new_canon (at var s)
    | 0x12l -> array_new_canon_default (at var s)
    | 0x13l -> array_get (at var s)
    | 0x14l -> array_get_s (at var s)
    | 0x15l -> array_get_u (at var s)
    | 0x16l -> array_set (at var s)
    | 0x17l -> array_len

    | 0x19l -> let x = at var s in let n = u32 s in array_new_canon_fixed x n
    | 0x1bl -> let x = at var s in let y = at var s in array_new_canon_data x y
    | 0x1cl -> let x = at var s in let y = at var s in array_new_canon_elem x y

    | 0x20l -> i31_new
    | 0x21l -> i31_get_s
    | 0x22l -> i31_get_u

    | 0x40l -> ref_test (heap_type s)
    | 0x41l -> ref_cast (heap_type s)
    | 0x42l -> let x = at var s in br_on_cast x (heap_type s)
    | 0x43l -> let x = at var s in br_on_cast_fail x (heap_type s)
    | 0x48l -> ref_test_null (heap_type s)
    | 0x49l -> ref_cast_null (heap_type s)
    | 0x4al -> let x = at var s in br_on_cast_null x (heap_type s)
    | 0x4bl -> let x = at var s in br_on_cast_fail_null x (heap_type s)

    | 0x70l -> extern_internalize
    | 0x71l -> extern_externalize

    | n -> illegal2 s pos b n
    )

  | 0xfc as b ->
    (match u32 s with
    | 0x00l -> i32_trunc_sat_f32_s
    | 0x01l -> i32_trunc_sat_f32_u
    | 0x02l -> i32_trunc_sat_f64_s
    | 0x03l -> i32_trunc_sat_f64_u
    | 0x04l -> i64_trunc_sat_f32_s
    | 0x05l -> i64_trunc_sat_f32_u
    | 0x06l -> i64_trunc_sat_f64_s
    | 0x07l -> i64_trunc_sat_f64_u

    | 0x08l ->
      let x = at var s in
      zero s; memory_init x
    | 0x09l -> data_drop (at var s)
    | 0x0al -> zero s; zero s; memory_copy
    | 0x0bl -> zero s; memory_fill

    | 0x0cl ->
      let y = at var s in
      let x = at var s in
      table_init x y
    | 0x0dl -> elem_drop (at var s)
    | 0x0el ->
      let x = at var s in
      let y = at var s in
      table_copy x y
    | 0x0fl -> table_grow (at var s)
    | 0x10l -> table_size (at var s)
    | 0x11l -> table_fill (at var s)

    | n -> illegal2 s pos b n
    )

  | 0xfd ->
    (match u32 s with
    | 0x00l -> let a, o = memop s in v128_load a o
    | 0x01l -> let a, o = memop s in v128_load8x8_s a o
    | 0x02l -> let a, o = memop s in v128_load8x8_u a o
    | 0x03l -> let a, o = memop s in v128_load16x4_s a o
    | 0x04l -> let a, o = memop s in v128_load16x4_u a o
    | 0x05l -> let a, o = memop s in v128_load32x2_s a o
    | 0x06l -> let a, o = memop s in v128_load32x2_u a o
    | 0x07l -> let a, o = memop s in v128_load8_splat a o
    | 0x08l -> let a, o = memop s in v128_load16_splat a o
    | 0x09l -> let a, o = memop s in v128_load32_splat a o
    | 0x0al -> let a, o = memop s in v128_load64_splat a o
    | 0x0bl -> let a, o = memop s in v128_store a o
    | 0x0cl -> v128_const (at v128 s)
    | 0x0dl -> i8x16_shuffle (List.init 16 (fun _ -> byte s))
    | 0x0el -> i8x16_swizzle
    | 0x0fl -> i8x16_splat
    | 0x10l -> i16x8_splat
    | 0x11l -> i32x4_splat
    | 0x12l -> i64x2_splat
    | 0x13l -> f32x4_splat
    | 0x14l -> f64x2_splat
    | 0x15l -> let i = byte s in i8x16_extract_lane_s i
    | 0x16l -> let i = byte s in i8x16_extract_lane_u i
    | 0x17l -> let i = byte s in i8x16_replace_lane i
    | 0x18l -> let i = byte s in i16x8_extract_lane_s i
    | 0x19l -> let i = byte s in i16x8_extract_lane_u i
    | 0x1al -> let i = byte s in i16x8_replace_lane i
    | 0x1bl -> let i = byte s in i32x4_extract_lane i
    | 0x1cl -> let i = byte s in i32x4_replace_lane i
    | 0x1dl -> let i = byte s in i64x2_extract_lane i
    | 0x1el -> let i = byte s in i64x2_replace_lane i
    | 0x1fl -> let i = byte s in f32x4_extract_lane i
    | 0x20l -> let i = byte s in f32x4_replace_lane i
    | 0x21l -> let i = byte s in f64x2_extract_lane i
    | 0x22l -> let i = byte s in f64x2_replace_lane i
    | 0x23l -> i8x16_eq
    | 0x24l -> i8x16_ne
    | 0x25l -> i8x16_lt_s
    | 0x26l -> i8x16_lt_u
    | 0x27l -> i8x16_gt_s
    | 0x28l -> i8x16_gt_u
    | 0x29l -> i8x16_le_s
    | 0x2al -> i8x16_le_u
    | 0x2bl -> i8x16_ge_s
    | 0x2cl -> i8x16_ge_u
    | 0x2dl -> i16x8_eq
    | 0x2el -> i16x8_ne
    | 0x2fl -> i16x8_lt_s
    | 0x30l -> i16x8_lt_u
    | 0x31l -> i16x8_gt_s
    | 0x32l -> i16x8_gt_u
    | 0x33l -> i16x8_le_s
    | 0x34l -> i16x8_le_u
    | 0x35l -> i16x8_ge_s
    | 0x36l -> i16x8_ge_u
    | 0x37l -> i32x4_eq
    | 0x38l -> i32x4_ne
    | 0x39l -> i32x4_lt_s
    | 0x3al -> i32x4_lt_u
    | 0x3bl -> i32x4_gt_s
    | 0x3cl -> i32x4_gt_u
    | 0x3dl -> i32x4_le_s
    | 0x3el -> i32x4_le_u
    | 0x3fl -> i32x4_ge_s
    | 0x40l -> i32x4_ge_u
    | 0x41l -> f32x4_eq
    | 0x42l -> f32x4_ne
    | 0x43l -> f32x4_lt
    | 0x44l -> f32x4_gt
    | 0x45l -> f32x4_le
    | 0x46l -> f32x4_ge
    | 0x47l -> f64x2_eq
    | 0x48l -> f64x2_ne
    | 0x49l -> f64x2_lt
    | 0x4al -> f64x2_gt
    | 0x4bl -> f64x2_le
    | 0x4cl -> f64x2_ge
    | 0x4dl -> v128_not
    | 0x4el -> v128_and
    | 0x4fl -> v128_andnot
    | 0x50l -> v128_or
    | 0x51l -> v128_xor
    | 0x52l -> v128_bitselect
    | 0x53l -> v128_any_true
    | 0x54l ->
      let a, o = memop s in
      let lane = byte s in
      v128_load8_lane a o lane
    | 0x55l ->
      let a, o = memop s in
      let lane = byte s in
      v128_load16_lane a o lane
    | 0x56l ->
      let a, o = memop s in
      let lane = byte s in
      v128_load32_lane a o lane
    | 0x57l ->
      let a, o = memop s in
      let lane = byte s in
      v128_load64_lane a o lane
    | 0x58l ->
      let a, o = memop s in
      let lane = byte s in
      v128_store8_lane a o lane
    | 0x59l ->
      let a, o = memop s in
      let lane = byte s in
      v128_store16_lane a o lane
    | 0x5al ->
      let a, o = memop s in
      let lane = byte s in
      v128_store32_lane a o lane
    | 0x5bl ->
      let a, o = memop s in
      let lane = byte s in
      v128_store64_lane a o lane
    | 0x5cl -> let a, o = memop s in v128_load32_zero a o
    | 0x5dl -> let a, o = memop s in v128_load64_zero a o
    | 0x5el -> f32x4_demote_f64x2_zero
    | 0x5fl -> f64x2_promote_low_f32x4
    | 0x60l -> i8x16_abs
    | 0x61l -> i8x16_neg
    | 0x62l -> i8x16_popcnt
    | 0x63l -> i8x16_all_true
    | 0x64l -> i8x16_bitmask
    | 0x65l -> i8x16_narrow_i16x8_s
    | 0x66l -> i8x16_narrow_i16x8_u
    | 0x67l -> f32x4_ceil
    | 0x68l -> f32x4_floor
    | 0x69l -> f32x4_trunc
    | 0x6al -> f32x4_nearest
    | 0x6bl -> i8x16_shl
    | 0x6cl -> i8x16_shr_s
    | 0x6dl -> i8x16_shr_u
    | 0x6el -> i8x16_add
    | 0x6fl -> i8x16_add_sat_s
    | 0x70l -> i8x16_add_sat_u
    | 0x71l -> i8x16_sub
    | 0x72l -> i8x16_sub_sat_s
    | 0x73l -> i8x16_sub_sat_u
    | 0x74l -> f64x2_ceil
    | 0x75l -> f64x2_floor
    | 0x76l -> i8x16_min_s
    | 0x77l -> i8x16_min_u
    | 0x78l -> i8x16_max_s
    | 0x79l -> i8x16_max_u
    | 0x7al -> f64x2_trunc
    | 0x7bl -> i8x16_avgr_u
    | 0x7cl -> i16x8_extadd_pairwise_i8x16_s
    | 0x7dl -> i16x8_extadd_pairwise_i8x16_u
    | 0x7el -> i32x4_extadd_pairwise_i16x8_s
    | 0x7fl -> i32x4_extadd_pairwise_i16x8_u
    | 0x80l -> i16x8_abs
    | 0x81l -> i16x8_neg
    | 0x82l -> i16x8_q15mulr_sat_s
    | 0x83l -> i16x8_all_true
    | 0x84l -> i16x8_bitmask
    | 0x85l -> i16x8_narrow_i32x4_s
    | 0x86l -> i16x8_narrow_i32x4_u
    | 0x87l -> i16x8_extend_low_i8x16_s
    | 0x88l -> i16x8_extend_high_i8x16_s
    | 0x89l -> i16x8_extend_low_i8x16_u
    | 0x8al -> i16x8_extend_high_i8x16_u
    | 0x8bl -> i16x8_shl
    | 0x8cl -> i16x8_shr_s
    | 0x8dl -> i16x8_shr_u
    | 0x8el -> i16x8_add
    | 0x8fl -> i16x8_add_sat_s
    | 0x90l -> i16x8_add_sat_u
    | 0x91l -> i16x8_sub
    | 0x92l -> i16x8_sub_sat_s
    | 0x93l -> i16x8_sub_sat_u
    | 0x94l -> f64x2_nearest
    | 0x95l -> i16x8_mul
    | 0x96l -> i16x8_min_s
    | 0x97l -> i16x8_min_u
    | 0x98l -> i16x8_max_s
    | 0x99l -> i16x8_max_u
    | 0x9bl -> i16x8_avgr_u
    | 0x9cl -> i16x8_extmul_low_i8x16_s
    | 0x9dl -> i16x8_extmul_high_i8x16_s
    | 0x9el -> i16x8_extmul_low_i8x16_u
    | 0x9fl -> i16x8_extmul_high_i8x16_u
    | 0xa0l -> i32x4_abs
    | 0xa1l -> i32x4_neg
    | 0xa3l -> i32x4_all_true
    | 0xa4l -> i32x4_bitmask
    | 0xa7l -> i32x4_extend_low_i16x8_s
    | 0xa8l -> i32x4_extend_high_i16x8_s
    | 0xa9l -> i32x4_extend_low_i16x8_u
    | 0xaal -> i32x4_extend_high_i16x8_u
    | 0xabl -> i32x4_shl
    | 0xacl -> i32x4_shr_s
    | 0xadl -> i32x4_shr_u
    | 0xael -> i32x4_add
    | 0xb1l -> i32x4_sub
    | 0xb5l -> i32x4_mul
    | 0xb6l -> i32x4_min_s
    | 0xb7l -> i32x4_min_u
    | 0xb8l -> i32x4_max_s
    | 0xb9l -> i32x4_max_u
    | 0xbal -> i32x4_dot_i16x8_s
    | 0xbcl -> i32x4_extmul_low_i16x8_s
    | 0xbdl -> i32x4_extmul_high_i16x8_s
    | 0xbel -> i32x4_extmul_low_i16x8_u
    | 0xbfl -> i32x4_extmul_high_i16x8_u
    | 0xc0l -> i64x2_abs
    | 0xc1l -> i64x2_neg
    | 0xc3l -> i64x2_all_true
    | 0xc4l -> i64x2_bitmask
    | 0xc7l -> i64x2_extend_low_i32x4_s
    | 0xc8l -> i64x2_extend_high_i32x4_s
    | 0xc9l -> i64x2_extend_low_i32x4_u
    | 0xcal -> i64x2_extend_high_i32x4_u
    | 0xcbl -> i64x2_shl
    | 0xccl -> i64x2_shr_s
    | 0xcdl -> i64x2_shr_u
    | 0xcel -> i64x2_add
    | 0xd1l -> i64x2_sub
    | 0xd5l -> i64x2_mul
    | 0xd6l -> i64x2_eq
    | 0xd7l -> i64x2_ne
    | 0xd8l -> i64x2_lt_s
    | 0xd9l -> i64x2_gt_s
    | 0xdal -> i64x2_le_s
    | 0xdbl -> i64x2_ge_s
    | 0xdcl -> i64x2_extmul_low_i32x4_s
    | 0xddl -> i64x2_extmul_high_i32x4_s
    | 0xdel -> i64x2_extmul_low_i32x4_u
    | 0xdfl -> i64x2_extmul_high_i32x4_u
    | 0xe0l -> f32x4_abs
    | 0xe1l -> f32x4_neg
    | 0xe3l -> f32x4_sqrt
    | 0xe4l -> f32x4_add
    | 0xe5l -> f32x4_sub
    | 0xe6l -> f32x4_mul
    | 0xe7l -> f32x4_div
    | 0xe8l -> f32x4_min
    | 0xe9l -> f32x4_max
    | 0xeal -> f32x4_pmin
    | 0xebl -> f32x4_pmax
    | 0xecl -> f64x2_abs
    | 0xedl -> f64x2_neg
    | 0xefl -> f64x2_sqrt
    | 0xf0l -> f64x2_add
    | 0xf1l -> f64x2_sub
    | 0xf2l -> f64x2_mul
    | 0xf3l -> f64x2_div
    | 0xf4l -> f64x2_min
    | 0xf5l -> f64x2_max
    | 0xf6l -> f64x2_pmin
    | 0xf7l -> f64x2_pmax
    | 0xf8l -> i32x4_trunc_sat_f32x4_s
    | 0xf9l -> i32x4_trunc_sat_f32x4_u
    | 0xfal -> f32x4_convert_i32x4_s
    | 0xfbl -> f32x4_convert_i32x4_u
    | 0xfcl -> i32x4_trunc_sat_f64x2_s_zero
    | 0xfdl -> i32x4_trunc_sat_f64x2_u_zero
    | 0xfel -> f64x2_convert_low_i32x4_s
    | 0xffl -> f64x2_convert_low_i32x4_u
    | n -> illegal s pos (I32.to_int_u n)
    )

  | b -> illegal s pos b

and instr_block s = List.rev (instr_block' s [])
and instr_block' s es =
  match peek s with
  | None | Some (0x05 | 0x0b) -> es
  | _ ->
    let pos = pos s in
    let e' = instr s in
    instr_block' s ((e' @@ region s pos pos) :: es)

let const s =
  let c = at instr_block s in
  end_ s;
  c


(* Sections *)

let id s =
  let bo = peek s in
  Lib.Option.map
    (function
    | 0 -> `CustomSection
    | 1 -> `TypeSection
    | 2 -> `ImportSection
    | 3 -> `FuncSection
    | 4 -> `TableSection
    | 5 -> `MemorySection
    | 6 -> `GlobalSection
    | 7 -> `ExportSection
    | 8 -> `StartSection
    | 9 -> `ElemSection
    | 10 -> `CodeSection
    | 11 -> `DataSection
    | 12 -> `DataCountSection
    | _ -> error s (pos s) "malformed section id"
    ) bo

let section_with_size tag f default s =
  match id s with
  | Some tag' when tag' = tag -> skip 1 s; sized f s
  | _ -> default

let section tag f default s =
  section_with_size tag (fun _ -> f) default s


(* Type section *)

let type_ s = at def_type s

let type_section s =
  section `TypeSection (vec type_) [] s


(* Import section *)

let import_desc s =
  match byte s with
  | 0x00 -> FuncImport (at var s)
  | 0x01 -> TableImport (table_type s)
  | 0x02 -> MemoryImport (memory_type s)
  | 0x03 -> GlobalImport (global_type s)
  | _ -> error s (pos s - 1) "malformed import kind"

let import s =
  let module_name = name s in
  let item_name = name s in
  let idesc = at import_desc s in
  {module_name; item_name; idesc}

let import_section s =
  section `ImportSection (vec (at import)) [] s


(* Function section *)

let func_section s =
  section `FuncSection (vec (at var)) [] s


(* Table section *)

let table s =
  either [
    (fun s ->
      expect 0x40 s "";
      zero s;
      let ttype = table_type s in
      let tinit = const s in
      {ttype; tinit}
    );
    (fun s ->
      let at = region s (pos s) (pos s) in
      let TableT (_, (_, ht)) as ttype = table_type s in
      {ttype; tinit = [RefNull ht @@ at] @@ at}
    );
  ] s

let table_section s =
  section `TableSection (vec (at table)) [] s


(* Memory section *)

let memory s =
  let mtype = memory_type s in
  {mtype}

let memory_section s =
  section `MemorySection (vec (at memory)) [] s


(* Global section *)

let global s =
  let gtype = global_type s in
  let ginit = const s in
  {gtype; ginit}

let global_section s =
  section `GlobalSection (vec (at global)) [] s


(* Export section *)

let export_desc s =
  match byte s with
  | 0x00 -> FuncExport (at var s)
  | 0x01 -> TableExport (at var s)
  | 0x02 -> MemoryExport (at var s)
  | 0x03 -> GlobalExport (at var s)
  | _ -> error s (pos s - 1) "malformed export kind"

let export s =
  let name = name s in
  let edesc = at export_desc s in
  {name; edesc}

let export_section s =
  section `ExportSection (vec (at export)) [] s


(* Start section *)

let start s =
  let sfunc = at var s in
  {sfunc}

let start_section s =
  section `StartSection (opt (at start) true) None s


(* Code section *)

let code _ s =
  let locals = locals s in
  let body = instr_block s in
  end_ s;
  {locals; body; ftype = -1l @@ no_region}

let code_section s =
  section `CodeSection (vec (at (sized code))) [] s


(* Element section *)

let passive s =
  Passive

let active s =
  let index = at var s in
  let offset = const s in
  Active {index; offset}

let active_zero s =
  let index = 0l @@ no_region in
  let offset = const s in
  Active {index; offset}

let declarative s =
  Declarative

let elem_index s =
  let x = at var s in
  [ref_func x @@ x.at]

let elem_kind s =
  match byte s with
  | 0x00 -> (NoNull, FuncHT)
  | _ -> error s (pos s - 1) "malformed element kind"

let elem s =
  match u32 s with
  | 0x00l ->
    let emode = at active_zero s in
    let einit = vec (at elem_index) s in
    {etype = (NoNull, FuncHT); einit; emode}
  | 0x01l ->
    let emode = at passive s in
    let etype = elem_kind s in
    let einit = vec (at elem_index) s in
    {etype; einit; emode}
  | 0x02l ->
    let emode = at active s in
    let etype = elem_kind s in
    let einit = vec (at elem_index) s in
    {etype; einit; emode}
  | 0x03l ->
    let emode = at declarative s in
    let etype = elem_kind s in
    let einit = vec (at elem_index) s in
    {etype; einit; emode}
  | 0x04l ->
    let emode = at active_zero s in
    let einit = vec const s in
    {etype = (NoNull, FuncHT); einit; emode}
  | 0x05l ->
    let emode = at passive s in
    let etype = ref_type s in
    let einit = vec const s in
    {etype; einit; emode}
  | 0x06l ->
    let emode = at active s in
    let etype = ref_type s in
    let einit = vec const s in
    {etype; einit; emode}
  | 0x07l ->
    let emode = at declarative s in
    let etype = ref_type s in
    let einit = vec const s in
    {etype; einit; emode}
  | _ -> error s (pos s - 1) "malformed elements segment kind"

let elem_section s =
  section `ElemSection (vec (at elem)) [] s


(* Data section *)

let data s =
  match u32 s with
  | 0x00l ->
    let dmode = at active_zero s in
    let dinit = string s in
    {dinit; dmode}
  | 0x01l ->
    let dmode = at passive s in
    let dinit = string s in
    {dinit; dmode}
  | 0x02l ->
    let dmode = at active s in
    let dinit = string s in
    {dinit; dmode}
  | _ -> error s (pos s - 1) "malformed data segment kind"

let data_section s =
  section `DataSection (vec (at data)) [] s


(* DataCount section *)

let data_count s =
  Some (u32 s)

let data_count_section s =
  section `DataCountSection data_count None s


(* Custom section *)

let custom size s =
  let start = pos s in
  let id = name s in
  let bs = get_string (size - (pos s - start)) s in
  Some (id, bs)

let custom_section s =
  section_with_size `CustomSection custom None s

let non_custom_section s =
  match id s with
  | None | Some `CustomSection -> None
  | _ -> skip 1 s; sized skip s; Some ()


(* Modules *)

let rec iterate f s = if f s <> None then iterate f s

let magic = 0x6d736100l

let module_ s =
  let header = word32 s in
  require (header = magic) s 0 "magic header not detected";
  let version = word32 s in
  require (version = Encode.version) s 4 "unknown binary version";
  iterate custom_section s;
  let types = type_section s in
  iterate custom_section s;
  let imports = import_section s in
  iterate custom_section s;
  let func_types = func_section s in
  iterate custom_section s;
  let tables = table_section s in
  iterate custom_section s;
  let memories = memory_section s in
  iterate custom_section s;
  let globals = global_section s in
  iterate custom_section s;
  let exports = export_section s in
  iterate custom_section s;
  let start = start_section s in
  iterate custom_section s;
  let elems = elem_section s in
  iterate custom_section s;
  let data_count = data_count_section s in
  iterate custom_section s;
  let func_bodies = code_section s in
  iterate custom_section s;
  let datas = data_section s in
  iterate custom_section s;
  require (pos s = len s) s (len s) "unexpected content after last section";
  require (List.length func_types = List.length func_bodies)
    s (len s) "function and code section have inconsistent lengths";
  require (data_count = None || data_count = Some (Lib.List32.length datas))
    s (len s) "data count and data section have inconsistent lengths";
  require (data_count <> None ||
    List.for_all Free.(fun f -> (func f).datas = Set.empty) func_bodies)
    s (len s) "data count section required";
  let funcs =
    List.map2 (fun t f -> {f.it with ftype = t} @@ f.at) func_types func_bodies
  in {types; tables; memories; globals; funcs; imports; exports; elems; datas; start}


let decode name bs = at module_ (stream name bs)

let all_custom tag s =
  let header = word32 s in
  require (header = magic) s 0 "magic header not detected";
  let version = word32 s in
  require (version = Encode.version) s 4 "unknown binary version";
  let rec collect () =
    iterate non_custom_section s;
    match custom_section s with
    | None -> []
    | Some (n, s) when n = tag -> s :: collect ()
    | Some _ -> collect ()
  in collect ()

let decode_custom tag name bs = all_custom tag (stream name bs)<|MERGE_RESOLUTION|>--- conflicted
+++ resolved
@@ -172,11 +172,7 @@
 let heap_type s =
   let pos = pos s in
   either [
-<<<<<<< HEAD
-    (fun s -> DefHT (var_type s33 s));
-=======
-    (fun s -> VarHT (StatX (var_type s)));
->>>>>>> 43727015
+    (fun s -> VarHT (var_type s33 s));
     (fun s ->
       match s7 s with
       | -0x10 -> FuncHT
@@ -260,14 +256,14 @@
   | Some i when i = -0x30 land 0x7f ->
     skip 1 s;
     let xs = vec (var_type u32) s in
-    SubT (NoFinal, xs, str_type s)
+    SubT (NoFinal, List.map (fun x -> VarHT x) xs, str_type s)
   | Some i when i = -0x32 land 0x7f ->
     skip 1 s;
     let xs = vec (var_type u32) s in
-    SubT (Final, xs, str_type s)
+    SubT (Final, List.map (fun x -> VarHT x) xs, str_type s)
   | _ -> SubT (Final, [], str_type s)
 
-let def_type s =
+let rec_type s =
   match peek s with
   | Some i when i = -0x31 land 0x7f -> skip 1 s; RecT (vec sub_type s)
   | _ -> RecT [sub_type s]
@@ -979,7 +975,7 @@
 
 (* Type section *)
 
-let type_ s = at def_type s
+let type_ s = at rec_type s
 
 let type_section s =
   section `TypeSection (vec type_) [] s
