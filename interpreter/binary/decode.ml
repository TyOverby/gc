--- conflicted
+++ resolved
@@ -148,7 +148,7 @@
   | _ -> error s (pos s - 1) "malformed mutability"
 
 let var_type s =
-  SynVar (vu32 s)
+  SynVar (u32 s)
 
 let num_type s =
   match s7 s with
@@ -166,13 +166,8 @@
   | -0x12l -> AnyHeapType
   | -0x13l -> EqHeapType
   | -0x16l -> I31HeapType
-<<<<<<< HEAD
-  | -0x17l -> let n = u32 s in RttHeapType (SynVar (s33 s), Some n)
-  | -0x18l -> RttHeapType (SynVar (s33 s), None)
-=======
-  | -0x17l -> let n = vu32 s in RttHeapType (var_type s, Some n)
+  | -0x17l -> let n = u32 s in RttHeapType (var_type s, Some n)
   | -0x18l -> RttHeapType (var_type s, None)
->>>>>>> 213a2443
   | -0x19l -> DataHeapType
   | i when i >= 0l -> DefHeapType (SynVar i)
   | _ -> error s pos "malformed heap type"
@@ -187,7 +182,7 @@
   | -0x14l -> (Nullable, heap_type s)
   | -0x15l -> (NonNullable, heap_type s)
   | -0x16l -> (Nullable, I31HeapType)
-  | -0x17l -> let n = vu32 s in (NonNullable, RttHeapType (var_type s, Some n))
+  | -0x17l -> let n = u32 s in (NonNullable, RttHeapType (var_type s, Some n))
   | -0x18l -> (NonNullable, RttHeapType (var_type s, None))
   | -0x19l -> (Nullable, DataHeapType)
   | _ -> error s pos "malformed reference type"
