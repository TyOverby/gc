--- conflicted
+++ resolved
@@ -101,7 +101,6 @@
   then (if b land 0x40 = 0 then x else Int64.(logor x (logxor (-1L) 0x7fL)))
   else Int64.(logor x (shift_left (sN (n - 7) s) 7))
 
-<<<<<<< HEAD
 let u1 s = Int64.to_int (uN 1 s)
 let u32 s = Int64.to_int32 (uN 32 s)
 let s7 s = Int64.to_int (sN 7 s)
@@ -110,17 +109,7 @@
 let s64 s = sN 64 s
 let f32 s = F32.of_bits (int32 s)
 let f64 s = F64.of_bits (int64 s)
-=======
-let vu1 s = Int64.to_int (vuN 1 s)
-let vu32 s = Int64.to_int32 (vuN 32 s)
-let vs7 s = Int64.to_int (vsN 7 s)
-let vs32 s = Int64.to_int32 (vsN 32 s)
-let vs33 s = I32_convert.wrap_i64 (vsN 33 s)
-let vs64 s = vsN 64 s
-let f32 s = F32.of_bits (u32 s)
-let f64 s = F64.of_bits (u64 s)
 let v128 s = V128.of_bits (get_string (Types.vec_size Types.V128Type) s)
->>>>>>> 3f463111
 
 let len32 s =
   let pos = pos s in
@@ -176,7 +165,7 @@
   | _ -> error s (pos s - 1) "malformed number type"
 
 let vec_type s =
-  match vs7 s with
+  match s7 s with
   | -0x05 -> V128Type
   | _ -> error s (pos s - 1) "malformed vector type"
 
@@ -671,7 +660,7 @@
     )
 
   | 0xfd ->
-    (match vu32 s with
+    (match u32 s with
     | 0x00l -> let a, o = memop s in v128_load a o
     | 0x01l -> let a, o = memop s in v128_load8x8_s a o
     | 0x02l -> let a, o = memop s in v128_load8x8_u a o
@@ -685,7 +674,7 @@
     | 0x0al -> let a, o = memop s in v128_load64_splat a o
     | 0x0bl -> let a, o = memop s in v128_store a o
     | 0x0cl -> v128_const (at v128 s)
-    | 0x0dl -> i8x16_shuffle (List.init 16 (fun x -> u8 s))
+    | 0x0dl -> i8x16_shuffle (List.init 16 (fun _ -> int8 s))
     | 0x0el -> i8x16_swizzle
     | 0x0fl -> i8x16_splat
     | 0x10l -> i16x8_splat
@@ -693,20 +682,20 @@
     | 0x12l -> i64x2_splat
     | 0x13l -> f32x4_splat
     | 0x14l -> f64x2_splat
-    | 0x15l -> let i = u8 s in i8x16_extract_lane_s i
-    | 0x16l -> let i = u8 s in i8x16_extract_lane_u i
-    | 0x17l -> let i = u8 s in i8x16_replace_lane i
-    | 0x18l -> let i = u8 s in i16x8_extract_lane_s i
-    | 0x19l -> let i = u8 s in i16x8_extract_lane_u i
-    | 0x1al -> let i = u8 s in i16x8_replace_lane i
-    | 0x1bl -> let i = u8 s in i32x4_extract_lane i
-    | 0x1cl -> let i = u8 s in i32x4_replace_lane i
-    | 0x1dl -> let i = u8 s in i64x2_extract_lane i
-    | 0x1el -> let i = u8 s in i64x2_replace_lane i
-    | 0x1fl -> let i = u8 s in f32x4_extract_lane i
-    | 0x20l -> let i = u8 s in f32x4_replace_lane i
-    | 0x21l -> let i = u8 s in f64x2_extract_lane i
-    | 0x22l -> let i = u8 s in f64x2_replace_lane i
+    | 0x15l -> let i = int8 s in i8x16_extract_lane_s i
+    | 0x16l -> let i = int8 s in i8x16_extract_lane_u i
+    | 0x17l -> let i = int8 s in i8x16_replace_lane i
+    | 0x18l -> let i = int8 s in i16x8_extract_lane_s i
+    | 0x19l -> let i = int8 s in i16x8_extract_lane_u i
+    | 0x1al -> let i = int8 s in i16x8_replace_lane i
+    | 0x1bl -> let i = int8 s in i32x4_extract_lane i
+    | 0x1cl -> let i = int8 s in i32x4_replace_lane i
+    | 0x1dl -> let i = int8 s in i64x2_extract_lane i
+    | 0x1el -> let i = int8 s in i64x2_replace_lane i
+    | 0x1fl -> let i = int8 s in f32x4_extract_lane i
+    | 0x20l -> let i = int8 s in f32x4_replace_lane i
+    | 0x21l -> let i = int8 s in f64x2_extract_lane i
+    | 0x22l -> let i = int8 s in f64x2_replace_lane i
     | 0x23l -> i8x16_eq
     | 0x24l -> i8x16_ne
     | 0x25l -> i8x16_lt_s
@@ -758,35 +747,35 @@
     | 0x53l -> v128_any_true
     | 0x54l ->
       let a, o = memop s in
-      let lane = u8 s in
+      let lane = int8 s in
       v128_load8_lane a o lane
     | 0x55l ->
       let a, o = memop s in
-      let lane = u8 s in
+      let lane = int8 s in
       v128_load16_lane a o lane
     | 0x56l ->
       let a, o = memop s in
-      let lane = u8 s in
+      let lane = int8 s in
       v128_load32_lane a o lane
     | 0x57l ->
       let a, o = memop s in
-      let lane = u8 s in
+      let lane = int8 s in
       v128_load64_lane a o lane
     | 0x58l ->
       let a, o = memop s in
-      let lane = u8 s in
+      let lane = int8 s in
       v128_store8_lane a o lane
     | 0x59l ->
       let a, o = memop s in
-      let lane = u8 s in
+      let lane = int8 s in
       v128_store16_lane a o lane
     | 0x5al ->
       let a, o = memop s in
-      let lane = u8 s in
+      let lane = int8 s in
       v128_store32_lane a o lane
     | 0x5bl ->
       let a, o = memop s in
-      let lane = u8 s in
+      let lane = int8 s in
       v128_store64_lane a o lane
     | 0x5cl -> let a, o = memop s in v128_load32_zero a o
     | 0x5dl -> let a, o = memop s in v128_load64_zero a o
