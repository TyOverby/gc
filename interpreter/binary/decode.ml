--- conflicted
+++ resolved
@@ -168,12 +168,7 @@
     | -0x12 -> AnyHeapType
     | -0x13 -> EqHeapType
     | -0x16 -> I31HeapType
-<<<<<<< HEAD
-    | -0x17 -> let n = u32 s in RttHeapType (var_type s, Some n)
-    | -0x18 -> RttHeapType (var_type s, None)
-=======
     | -0x18 -> RttHeapType (var_type s)
->>>>>>> 4bf3ef27
     | -0x19 -> DataHeapType
     | _ -> error s pos "malformed heap type"
     )
@@ -192,12 +187,7 @@
   | -0x14 -> (Nullable, heap_type s)
   | -0x15 -> (NonNullable, heap_type s)
   | -0x16 -> (Nullable, I31HeapType)
-<<<<<<< HEAD
-  | -0x17 -> let n = u32 s in (NonNullable, RttHeapType (var_type s, Some n))
-  | -0x18 -> (NonNullable, RttHeapType (var_type s, None))
-=======
   | -0x18 -> (NonNullable, RttHeapType (var_type s))
->>>>>>> 4bf3ef27
   | -0x19 -> (Nullable, DataHeapType)
   | _ -> error s pos "malformed reference type"
 
@@ -233,21 +223,13 @@
   let out = result_type s in
   FuncType (ins, out)
 
-<<<<<<< HEAD
-let def_type s =
+let str_type s =
   match s7 s with
-=======
-let str_type s =
-  match vs7 s with
->>>>>>> 4bf3ef27
   | -0x20 -> FuncDefType (func_type s)
   | -0x21 -> StructDefType (struct_type s)
   | -0x22 -> ArrayDefType (array_type s)
   | _ -> error s (pos s - 1) "malformed definition type"
 
-<<<<<<< HEAD
-let limits uN s =
-=======
 let sub_type s =
   match peek s with
   | Some i when i = -0x30 land 0x7f ->
@@ -262,8 +244,7 @@
   | _ -> DefType (sub_type s)
 
 
-let limits vu s =
->>>>>>> 4bf3ef27
+let limits uN s =
   let has_max = bool s in
   let min = uN s in
   let max = opt uN has_max s in
