open Script
open Source


(* Errors & Tracing *)

module Script = Error.Make ()
module Abort = Error.Make ()
module Assert = Error.Make ()
module IO = Error.Make ()

exception Abort = Abort.Error
exception Assert = Assert.Error
exception IO = IO.Error

let trace name = if !Flags.trace then print_endline ("-- " ^ name)


(* File types *)

let binary_ext = "wasm"
let sexpr_ext = "wat"
let script_binary_ext = "bin.wast"
let script_ext = "wast"
let js_ext = "js"

let dispatch_file_ext on_binary on_sexpr on_script_binary on_script on_js file =
  if Filename.check_suffix file binary_ext then
    on_binary file
  else if Filename.check_suffix file sexpr_ext then
    on_sexpr file
  else if Filename.check_suffix file script_binary_ext then
    on_script_binary file
  else if Filename.check_suffix file script_ext then
    on_script file
  else if Filename.check_suffix file js_ext then
    on_js file
  else
    raise (Sys_error (file ^ ": unrecognized file type"))


(* Output *)

let create_binary_file file _ get_module =
  trace ("Encoding (" ^ file ^ ")...");
  let s = Encode.encode (get_module ()) in
  let oc = open_out_bin file in
  try
    trace "Writing...";
    output_string oc s;
    close_out oc
  with exn -> close_out oc; raise exn

let create_sexpr_file file _ get_module =
  trace ("Writing (" ^ file ^ ")...");
  let oc = open_out file in
  try
    Print.module_ oc !Flags.width (get_module ());
    close_out oc
  with exn -> close_out oc; raise exn

let create_script_file mode file get_script _ =
  trace ("Writing (" ^ file ^ ")...");
  let oc = open_out file in
  try
    Print.script oc !Flags.width mode (get_script ());
    close_out oc
  with exn -> close_out oc; raise exn

let create_js_file file get_script _ =
  trace ("Converting (" ^ file ^ ")...");
  let js = Js.of_script (get_script ()) in
  let oc = open_out file in
  try
    trace "Writing...";
    output_string oc js;
    close_out oc
  with exn -> close_out oc; raise exn

let output_file =
  dispatch_file_ext
    create_binary_file
    create_sexpr_file
    (create_script_file `Binary)
    (create_script_file `Textual)
    create_js_file

let output_stdout get_module =
  trace "Printing...";
  Print.module_ stdout !Flags.width (get_module ())


(* Input *)

let error at category msg =
  trace ("Error: ");
  prerr_endline (Source.string_of_region at ^ ": " ^ category ^ ": " ^ msg);
  false

let input_from get_script run =
  try
    let script = get_script () in
    trace "Running...";
    run script;
    true
  with
  | Decode.Code (at, msg) -> error at "decoding error" msg
  | Parse.Syntax (at, msg) -> error at "syntax error" msg
  | Valid.Invalid (at, msg) -> error at "invalid module" msg
  | Import.Unknown (at, msg) -> error at "link failure" msg
  | Eval.Link (at, msg) -> error at "link failure" msg
  | Eval.Trap (at, msg) -> error at "runtime trap" msg
  | Eval.Exhaustion (at, msg) -> error at "resource exhaustion" msg
  | Eval.Crash (at, msg) -> error at "runtime crash" msg
  | Encode.Code (at, msg) -> error at "encoding error" msg
  | Script.Error (at, msg) -> error at "script error" msg
  | IO (at, msg) -> error at "i/o error" msg
  | Assert (at, msg) -> error at "assertion failure" msg
  | Abort _ -> false

let input_script start name lexbuf run =
  input_from (fun _ -> Parse.parse name lexbuf start) run

let input_sexpr name lexbuf run =
  input_from (fun _ ->
    let var_opt, def = Parse.parse name lexbuf Parse.Module in
    [Module (var_opt, def) @@ no_region]) run

let input_binary name buf run =
  let open Source in
  input_from (fun _ ->
    [Module (None, Encoded (name, buf) @@ no_region) @@ no_region]) run

let input_sexpr_file input file run =
  trace ("Loading (" ^ file ^ ")...");
  let ic = open_in file in
  try
    let lexbuf = Lexing.from_channel ic in
    trace "Parsing...";
    let success = input file lexbuf run in
    close_in ic;
    success
  with exn -> close_in ic; raise exn

let input_binary_file file run =
  trace ("Loading (" ^ file ^ ")...");
  let ic = open_in_bin file in
  try
    let len = in_channel_length ic in
    let buf = Bytes.make len '\x00' in
    really_input ic buf 0 len;
    trace "Decoding...";
    let success = input_binary file (Bytes.to_string buf) run in
    close_in ic;
    success
  with exn -> close_in ic; raise exn

let input_js_file file run =
  raise (Sys_error (file ^ ": unrecognized input file type"))

let input_file file run =
  dispatch_file_ext
    input_binary_file
    (input_sexpr_file input_sexpr)
    (input_sexpr_file (input_script Parse.Script))
    (input_sexpr_file (input_script Parse.Script))
    input_js_file
    file run

let input_string string run =
  trace ("Running (\"" ^ String.escaped string ^ "\")...");
  let lexbuf = Lexing.from_string string in
  trace "Parsing...";
  input_script Parse.Script "string" lexbuf run


(* Interactive *)

let continuing = ref false

let lexbuf_stdin buf len =
  let prompt = if !continuing then "  " else "> " in
  print_string prompt; flush_all ();
  continuing := true;
  let rec loop i =
    if i = len then i else
    let ch = input_char stdin in
    Bytes.set buf i ch;
    if ch = '\n' then i + 1 else loop (i + 1)
  in
  let n = loop 0 in
  if n = 1 then continuing := false else trace "Parsing...";
  n

let input_stdin run =
  let lexbuf = Lexing.from_function lexbuf_stdin in
  let rec loop () =
    let success = input_script Parse.Script1 "stdin" lexbuf run in
    if not success then Lexing.flush_input lexbuf;
    if Lexing.(lexbuf.lex_curr_pos >= lexbuf.lex_buffer_len - 1) then
      continuing := false;
    loop ()
  in
  try loop () with End_of_file ->
    print_endline "";
    trace "Bye."


(* Printing *)

let indent s =
  let lines = List.filter ((<>) "") (String.split_on_char '\n' s) in
  String.concat "\n" (List.map ((^) "  ") lines) ^ "\n"

let print_module x_opt m =
  Printf.printf "module%s :\n%s%!"
    (match x_opt with None -> "" | Some x -> " " ^ x.it)
    (indent (Types.string_of_module_type (Ast.module_type_of m)))

let print_values vs =
  let ts = List.map Value.type_of_value vs in
  Printf.printf "%s : %s\n%!"
    (Value.string_of_values vs) (Types.string_of_result_type ts)

let string_of_nan = function
  | CanonicalNan -> "nan:canonical"
  | ArithmeticNan -> "nan:arithmetic"

let type_of_result r =
  match r with
<<<<<<< HEAD
  | LitResult v -> Value.type_of_value v.it
  | NanResult n -> Types.NumType (Value.type_of_num n.it)
  | RefResult t -> Types.(RefType (NonNullable, t))
  | NullResult -> Types.(RefType (Nullable, AnyHeapType))
=======
  | NumResult (NumPat n) -> Types.NumType (Value.type_of_num n.it)
  | NumResult (NanPat n) -> Types.NumType (Value.type_of_num n.it)
  | VecResult (VecPat _) -> Types.VecType Types.V128Type
  | RefResult (RefPat r) -> Types.RefType (Value.type_of_ref r.it)
  | RefResult (RefTypePat t) -> Types.(RefType (NonNullable, t))
  | RefResult (NullPat) -> Types.(RefType (Nullable, ExternHeapType))

let string_of_num_pat (p : num_pat) =
  match p with
  | NumPat n -> Value.string_of_num n.it
  | NanPat nanop ->
    match nanop.it with
    | Value.I32 _ | Value.I64 _ -> assert false
    | Value.F32 n | Value.F64 n -> string_of_nan n

let string_of_vec_pat (p : vec_pat) =
  match p with
  | VecPat (Value.V128 (shape, ns)) ->
    String.concat " " (List.map string_of_num_pat ns)

let string_of_ref_pat (p : ref_pat) =
  match p with
  | RefPat r -> Value.string_of_ref r.it
  | RefTypePat t -> Types.string_of_heap_type t
  | NullPat -> "null"
>>>>>>> a4a7f684

let string_of_result r =
  match r with
  | NumResult np -> string_of_num_pat np
  | VecResult vp -> string_of_vec_pat vp
  | RefResult rp -> string_of_ref_pat rp

let string_of_results = function
  | [r] -> string_of_result r
  | rs -> "[" ^ String.concat " " (List.map string_of_result rs) ^ "]"

let print_results rs =
  let ts = List.map type_of_result rs in
  Printf.printf "%s : %s\n%!"
    (string_of_results rs) (Types.string_of_result_type ts)


(* Configuration *)

module Map = Map.Make(String)

let quote : script ref = ref []
let scripts : script Map.t ref = ref Map.empty
let modules : Ast.module_ Map.t ref = ref Map.empty
let instances : Instance.module_inst Map.t ref = ref Map.empty
let registry : Instance.module_inst Map.t ref = ref Map.empty

let bind map x_opt y =
  let map' =
    match x_opt with
    | None -> !map
    | Some x -> Map.add x.it y !map
  in map := Map.add "" y map'

let lookup category map x_opt at =
  let key = match x_opt with None -> "" | Some x -> x.it in
  try Map.find key !map with Not_found ->
    IO.error at
      (if key = "" then "no " ^ category ^ " defined"
       else "unknown " ^ category ^ " " ^ key)

let lookup_script = lookup "script" scripts
let lookup_module = lookup "module" modules
let lookup_instance = lookup "module" instances

let lookup_registry module_name item_name _t =
  match Instance.export (Map.find module_name !registry) item_name with
  | Some ext -> ext
  | None -> raise Not_found


(* Running *)

let rec run_definition def : Ast.module_ =
  match def.it with
  | Textual m -> m
  | Encoded (name, bs) ->
    trace "Decoding...";
    Decode.decode name bs
  | Quoted (_, s) ->
    trace "Parsing quote...";
    let def' = Parse.string_to_definition s in
    run_definition def'

let run_action act : Value.t list =
  match act.it with
  | Invoke (x_opt, name, vs) ->
    trace ("Invoking function \"" ^ Types.string_of_name name ^ "\"...");
    let inst = lookup_instance x_opt act.at in
    (match Instance.export inst name with
    | Some (Instance.ExternFunc f) ->
      let Types.FuncType (ins, out) = Func.type_of f in
      if List.length vs <> List.length ins then
        Script.error act.at "wrong number of arguments";
      List.iter2 (fun v t ->
        if not (Match.match_value_type [] (Value.type_of_value v.it) t) then
          Script.error v.at "wrong type of argument"
      ) vs ins;
      Eval.invoke f (List.map (fun v -> v.it) vs)
    | Some _ -> Assert.error act.at "export is not a function"
    | None -> Assert.error act.at "undefined export"
    )

 | Get (x_opt, name) ->
    trace ("Getting global \"" ^ Types.string_of_name name ^ "\"...");
    let inst = lookup_instance x_opt act.at in
    (match Instance.export inst name with
    | Some (Instance.ExternGlobal gl) -> [Global.load gl]
    | Some _ -> Assert.error act.at "export is not a global"
    | None -> Assert.error act.at "undefined export"
    )

let assert_nan_pat n nan =
  let open Value in
  match n, nan.it with
  | F32 z, F32 CanonicalNan -> z = F32.pos_nan || z = F32.neg_nan
  | F64 z, F64 CanonicalNan -> z = F64.pos_nan || z = F64.neg_nan
  | F32 z, F32 ArithmeticNan ->
    let pos_nan = F32.to_bits F32.pos_nan in
    Int32.logand (F32.to_bits z) pos_nan = pos_nan
  | F64 z, F64 ArithmeticNan ->
    let pos_nan = F64.to_bits F64.pos_nan in
    Int64.logand (F64.to_bits z) pos_nan = pos_nan
  | _, _ -> false

let assert_num_pat n np =
  match np with
    | NumPat n' -> n = n'.it
    | NanPat nanop -> assert_nan_pat n nanop

let assert_vec_pat v p =
  let open Value in
  match v, p with
  | V128 v, VecPat (V128 (shape, ps)) ->
    let extract = match shape with
      | V128.I8x16 () -> fun v i -> I32 (V128.I8x16.extract_lane_s i v)
      | V128.I16x8 () -> fun v i -> I32 (V128.I16x8.extract_lane_s i v)
      | V128.I32x4 () -> fun v i -> I32 (V128.I32x4.extract_lane_s i v)
      | V128.I64x2 () -> fun v i -> I64 (V128.I64x2.extract_lane_s i v)
      | V128.F32x4 () -> fun v i -> F32 (V128.F32x4.extract_lane i v)
      | V128.F64x2 () -> fun v i -> F64 (V128.F64x2.extract_lane i v)
    in
    List.for_all2 assert_num_pat
      (List.init (V128.num_lanes shape) (extract v)) ps

let assert_ref_pat r p =
  match r, p with
  | r, RefPat r' -> Value.eq_ref r r'.it
  | Instance.FuncRef _, RefTypePat Types.FuncHeapType
  | ExternRef _, RefTypePat Types.ExternHeapType -> true
  | Value.NullRef _, NullPat -> true
  | _ -> false

let assert_pat v r =
  let open Value in
  match v, r with
  | Num n, NumResult np -> assert_num_pat n np
  | Vec v, VecResult vp -> assert_vec_pat v vp
  | Ref r, RefResult rp -> assert_ref_pat r rp
  | _, _ -> false

let assert_result at got expect =
  if
    List.length got <> List.length expect ||
<<<<<<< HEAD
    List.exists2 (fun v r ->
      match r with
      | LitResult v' -> v <> v'.it
      | NanResult nanop ->
        (match nanop.it, v with
        | F32 CanonicalNan, Num (F32 z) ->
          z <> F32.pos_nan && z <> F32.neg_nan
        | F64 CanonicalNan, Num (F64 z) ->
          z <> F64.pos_nan && z <> F64.neg_nan
        | F32 ArithmeticNan, Num (F32 z) ->
          let pos_nan = F32.to_bits F32.pos_nan in
          Int32.logand (F32.to_bits z) pos_nan <> pos_nan
        | F64 ArithmeticNan, Num (F64 z) ->
          let pos_nan = F64.to_bits F64.pos_nan in
          Int64.logand (F64.to_bits z) pos_nan <> pos_nan
        | _, _ -> false
        )
      | RefResult t ->
        (match t, v with
        | Types.AnyHeapType, Ref _
        | Types.EqHeapType, Ref (I31.I31Ref _ | Data.DataRef _)
        | Types.I31HeapType, Ref (I31.I31Ref _)
        | Types.DataHeapType, Ref (Data.DataRef _)
        | Types.ArrayHeapType, Ref (Data.DataRef (Data.Array _))
        | Types.FuncHeapType, Ref (Instance.FuncRef _) -> false
        | _ -> true
        )
      | NullResult ->
        (match v with
        | Ref (NullRef _) -> false
        | _ -> true
        )
    ) got expect
=======
    List.exists2 (fun v r -> not (assert_pat v r)) got expect
>>>>>>> a4a7f684
  then begin
    print_string "Result: "; print_values got;
    print_string "Expect: "; print_results expect;
    Assert.error at "wrong return values"
  end

let assert_message at name msg re =
  if
    String.length msg < String.length re ||
    String.sub msg 0 (String.length re) <> re
  then begin
    print_endline ("Result: \"" ^ msg ^ "\"");
    print_endline ("Expect: \"" ^ re ^ "\"");
    Assert.error at ("wrong " ^ name ^ " error")
  end

let run_assertion ass =
  match ass.it with
  | AssertMalformed (def, re) ->
    trace "Asserting malformed...";
    (match ignore (run_definition def) with
    | exception Decode.Code (_, msg) -> assert_message ass.at "decoding" msg re
    | exception Parse.Syntax (_, msg) -> assert_message ass.at "parsing" msg re
    | _ -> Assert.error ass.at "expected decoding/parsing error"
    )

  | AssertInvalid (def, re) ->
    trace "Asserting invalid...";
    (match
      let m = run_definition def in
      Valid.check_module m
    with
    | exception Valid.Invalid (_, msg) ->
      assert_message ass.at "validation" msg re
    | _ -> Assert.error ass.at "expected validation error"
    )

  | AssertUnlinkable (def, re) ->
    trace "Asserting unlinkable...";
    let m = run_definition def in
    if not !Flags.unchecked then Valid.check_module m;
    (match
      let imports = Import.link m in
      ignore (Eval.init m imports)
    with
    | exception (Import.Unknown (_, msg) | Eval.Link (_, msg)) ->
      assert_message ass.at "linking" msg re
    | _ -> Assert.error ass.at "expected linking error"
    )

  | AssertUninstantiable (def, re) ->
    trace "Asserting trap...";
    let m = run_definition def in
    if not !Flags.unchecked then Valid.check_module m;
    (match
      let imports = Import.link m in
      ignore (Eval.init m imports)
    with
    | exception Eval.Trap (_, msg) ->
      assert_message ass.at "instantiation" msg re
    | _ -> Assert.error ass.at "expected instantiation error"
    )

  | AssertReturn (act, rs) ->
    trace ("Asserting return...");
    let got_vs = run_action act in
    let expect_rs = List.map (fun r -> r.it) rs in
    assert_result ass.at got_vs expect_rs

  | AssertTrap (act, re) ->
    trace ("Asserting trap...");
    (match run_action act with
    | exception Eval.Trap (_, msg) -> assert_message ass.at "runtime" msg re
    | _ -> Assert.error ass.at "expected runtime error"
    )

  | AssertExhaustion (act, re) ->
    trace ("Asserting exhaustion...");
    (match run_action act with
    | exception Eval.Exhaustion (_, msg) ->
      assert_message ass.at "exhaustion" msg re
    | _ -> Assert.error ass.at "expected exhaustion error"
    )

let rec run_command cmd =
  match cmd.it with
  | Module (x_opt, def) ->
    quote := cmd :: !quote;
    let m = run_definition def in
    if not !Flags.unchecked then begin
      trace "Checking...";
      Valid.check_module m;
      if !Flags.print_sig then begin
        trace "Signature:";
        print_module x_opt m
      end
    end;
    bind scripts x_opt [cmd];
    bind modules x_opt m;
    if not !Flags.dry then begin
      trace "Initializing...";
      let imports = Import.link m in
      let inst = Eval.init m imports in
      bind instances x_opt inst
    end

  | Register (name, x_opt) ->
    quote := cmd :: !quote;
    if not !Flags.dry then begin
      trace ("Registering module \"" ^ Types.string_of_name name ^ "\"...");
      let inst = lookup_instance x_opt cmd.at in
      registry := Map.add (Utf8.encode name) inst !registry;
      Import.register name (lookup_registry (Utf8.encode name))
    end

  | Action act ->
    quote := cmd :: !quote;
    if not !Flags.dry then begin
      let vs = run_action act in
      if vs <> [] then print_values vs
    end

  | Assertion ass ->
    quote := cmd :: !quote;
    if not !Flags.dry then begin
      run_assertion ass
    end

  | Meta cmd ->
    run_meta cmd

and run_meta cmd =
  match cmd.it with
  | Script (x_opt, script) ->
    run_quote_script script;
    bind scripts x_opt (lookup_script None cmd.at)

  | Input (x_opt, file) ->
    (try if not (input_file file run_quote_script) then
      Abort.error cmd.at "aborting"
    with Sys_error msg -> IO.error cmd.at msg);
    bind scripts x_opt (lookup_script None cmd.at);
    if x_opt <> None then begin
      bind modules x_opt (lookup_module None cmd.at);
      if not !Flags.dry then begin
        bind instances x_opt (lookup_instance None cmd.at)
      end
    end

  | Output (x_opt, Some file) ->
    (try
      output_file file
        (fun () -> lookup_script x_opt cmd.at)
        (fun () -> lookup_module x_opt cmd.at)
    with Sys_error msg -> IO.error cmd.at msg)

  | Output (x_opt, None) ->
    (try output_stdout (fun () -> lookup_module x_opt cmd.at)
    with Sys_error msg -> IO.error cmd.at msg)

and run_script script =
  List.iter run_command script

and run_quote_script script =
  let save_quote = !quote in
  quote := [];
  (try run_script script with exn -> quote := save_quote; raise exn);
  bind scripts None (List.rev !quote);
  quote := !quote @ save_quote

let run_file file = input_file file run_script
let run_string string = input_string string run_script
let run_stdin () = input_stdin run_script<|MERGE_RESOLUTION|>--- conflicted
+++ resolved
@@ -228,18 +228,12 @@
 
 let type_of_result r =
   match r with
-<<<<<<< HEAD
-  | LitResult v -> Value.type_of_value v.it
-  | NanResult n -> Types.NumType (Value.type_of_num n.it)
-  | RefResult t -> Types.(RefType (NonNullable, t))
-  | NullResult -> Types.(RefType (Nullable, AnyHeapType))
-=======
   | NumResult (NumPat n) -> Types.NumType (Value.type_of_num n.it)
   | NumResult (NanPat n) -> Types.NumType (Value.type_of_num n.it)
   | VecResult (VecPat _) -> Types.VecType Types.V128Type
   | RefResult (RefPat r) -> Types.RefType (Value.type_of_ref r.it)
   | RefResult (RefTypePat t) -> Types.(RefType (NonNullable, t))
-  | RefResult (NullPat) -> Types.(RefType (Nullable, ExternHeapType))
+  | RefResult (NullPat) -> Types.(RefType (Nullable, AnyHeapType))
 
 let string_of_num_pat (p : num_pat) =
   match p with
@@ -259,7 +253,6 @@
   | RefPat r -> Value.string_of_ref r.it
   | RefTypePat t -> Types.string_of_heap_type t
   | NullPat -> "null"
->>>>>>> a4a7f684
 
 let string_of_result r =
   match r with
@@ -386,11 +379,15 @@
       (List.init (V128.num_lanes shape) (extract v)) ps
 
 let assert_ref_pat r p =
-  match r, p with
-  | r, RefPat r' -> Value.eq_ref r r'.it
-  | Instance.FuncRef _, RefTypePat Types.FuncHeapType
-  | ExternRef _, RefTypePat Types.ExternHeapType -> true
-  | Value.NullRef _, NullPat -> true
+  match p, r with
+  | RefPat r', r -> Value.eq_ref r r'.it
+  | RefTypePat Types.AnyHeapType, _
+  | RefTypePat Types.EqHeapType, (I31.I31Ref _ | Data.DataRef _)
+  | RefTypePat Types.I31HeapType, I31.I31Ref _
+  | RefTypePat Types.DataHeapType, Data.DataRef _
+  | RefTypePat Types.ArrayHeapType, Data.DataRef (Data.Array _) -> true
+  | RefTypePat Types.FuncHeapType, Instance.FuncRef _
+  | NullPat, Value.NullRef _ -> true
   | _ -> false
 
 let assert_pat v r =
@@ -404,43 +401,7 @@
 let assert_result at got expect =
   if
     List.length got <> List.length expect ||
-<<<<<<< HEAD
-    List.exists2 (fun v r ->
-      match r with
-      | LitResult v' -> v <> v'.it
-      | NanResult nanop ->
-        (match nanop.it, v with
-        | F32 CanonicalNan, Num (F32 z) ->
-          z <> F32.pos_nan && z <> F32.neg_nan
-        | F64 CanonicalNan, Num (F64 z) ->
-          z <> F64.pos_nan && z <> F64.neg_nan
-        | F32 ArithmeticNan, Num (F32 z) ->
-          let pos_nan = F32.to_bits F32.pos_nan in
-          Int32.logand (F32.to_bits z) pos_nan <> pos_nan
-        | F64 ArithmeticNan, Num (F64 z) ->
-          let pos_nan = F64.to_bits F64.pos_nan in
-          Int64.logand (F64.to_bits z) pos_nan <> pos_nan
-        | _, _ -> false
-        )
-      | RefResult t ->
-        (match t, v with
-        | Types.AnyHeapType, Ref _
-        | Types.EqHeapType, Ref (I31.I31Ref _ | Data.DataRef _)
-        | Types.I31HeapType, Ref (I31.I31Ref _)
-        | Types.DataHeapType, Ref (Data.DataRef _)
-        | Types.ArrayHeapType, Ref (Data.DataRef (Data.Array _))
-        | Types.FuncHeapType, Ref (Instance.FuncRef _) -> false
-        | _ -> true
-        )
-      | NullResult ->
-        (match v with
-        | Ref (NullRef _) -> false
-        | _ -> true
-        )
-    ) got expect
-=======
     List.exists2 (fun v r -> not (assert_pat v r)) got expect
->>>>>>> a4a7f684
   then begin
     print_string "Result: "; print_values got;
     print_string "Expect: "; print_results expect;
