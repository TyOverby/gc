open Types
open Ast
open Value
open Script
open Source


(* Harness *)

let harness =
{|
'use strict';

let externrefs = {};
let externsym = Symbol("externref");
function externref(s) {
  if (! (s in externrefs)) externrefs[s] = {[externsym]: s};
  return externrefs[s];
}
function is_anyref(x) {
  return x !== null ? 1 : 0;
}
function is_eqref(x) {
  return x !== null ? 1 : 0;  // TODO
}
function is_i31ref(x) {
  return typeof x === "number" && (x | 0x7fffffff) === x ? 1 : 0;
}
function is_dataref(x) {
  return x !== null && typeof x !== "function" ? 1 : 0;
}
function is_funcref(x) {
  return typeof x === "function" ? 1 : 0;
}
function is_externref(x) {
  return (x !== null && externsym in x) ? 1 : 0;
}
function eq_ref(x, y) {
  return x === y ? 1 : 0;
}

let spectest = {
  externref: externref,
  is_anyref: is_anyref,
  is_eqref: is_eqref,
  is_i31ref: is_i31ref,
  is_dataref: is_dataref,
  is_funcref: is_funcref,
  is_externref: is_externref,
  eq_ref: eq_ref,
  print: console.log.bind(console),
  print_i32: console.log.bind(console),
  print_i32_f32: console.log.bind(console),
  print_f64_f64: console.log.bind(console),
  print_f32: console.log.bind(console),
  print_f64: console.log.bind(console),
  global_i32: 666,
  global_i64: 666n,
  global_f32: 666,
  global_f64: 666,
  table: new WebAssembly.Table({initial: 10, maximum: 20, element: 'anyfunc'}),
  memory: new WebAssembly.Memory({initial: 1, maximum: 2})
};

let handler = {
  get(target, prop) {
    return (prop in target) ?  target[prop] : {};
  }
};
let registry = new Proxy({spectest}, handler);

function register(name, instance) {
  registry[name] = instance.exports;
}

function module(bytes, valid = true) {
  let buffer = new ArrayBuffer(bytes.length);
  let view = new Uint8Array(buffer);
  for (let i = 0; i < bytes.length; ++i) {
    view[i] = bytes.charCodeAt(i);
  }
  let validated;
  try {
    validated = WebAssembly.validate(buffer);
  } catch (e) {
    throw new Error("Wasm validate throws");
  }
  if (validated !== valid) {
    throw new Error("Wasm validate failure" + (valid ? "" : " expected"));
  }
  return new WebAssembly.Module(buffer);
}

function instance(bytes, imports = registry) {
  return new WebAssembly.Instance(module(bytes), imports);
}

function call(instance, name, args) {
  return instance.exports[name](...args);
}

function get(instance, name) {
  let v = instance.exports[name];
  return (v instanceof WebAssembly.Global) ? v.value : v;
}

function exports(instance) {
  return {module: instance.exports, spectest: spectest};
}

function run(action) {
  action();
}

function assert_malformed(bytes) {
  try { module(bytes, false) } catch (e) {
    if (e instanceof WebAssembly.CompileError) return;
  }
  throw new Error("Wasm decoding failure expected");
}

function assert_invalid(bytes) {
  try { module(bytes, false) } catch (e) {
    if (e instanceof WebAssembly.CompileError) return;
  }
  throw new Error("Wasm validation failure expected");
}

function assert_unlinkable(bytes) {
  let mod = module(bytes);
  try { new WebAssembly.Instance(mod, registry) } catch (e) {
    if (e instanceof WebAssembly.LinkError) return;
  }
  throw new Error("Wasm linking failure expected");
}

function assert_uninstantiable(bytes) {
  let mod = module(bytes);
  try { new WebAssembly.Instance(mod, registry) } catch (e) {
    if (e instanceof WebAssembly.RuntimeError) return;
  }
  throw new Error("Wasm trap expected");
}

function assert_trap(action) {
  try { action() } catch (e) {
    if (e instanceof WebAssembly.RuntimeError) return;
  }
  throw new Error("Wasm trap expected");
}

let StackOverflow;
try { (function f() { 1 + f() })() } catch (e) { StackOverflow = e.constructor }

function assert_exhaustion(action) {
  try { action() } catch (e) {
    if (e instanceof StackOverflow) return;
  }
  throw new Error("Wasm resource exhaustion expected");
}

function assert_return(action, ...expected) {
  let actual = action();
  if (actual === undefined) {
    actual = [];
  } else if (!Array.isArray(actual)) {
    actual = [actual];
  }
  if (actual.length !== expected.length) {
    throw new Error(expected.length + " value(s) expected, got " + actual.length);
  }
  for (let i = 0; i < actual.length; ++i) {
    switch (expected[i]) {
      case "nan:canonical":
      case "nan:arithmetic":
      case "nan:any":
        // Note that JS can't reliably distinguish different NaN values,
        // so there's no good way to test that it's a canonical NaN.
        if (!Number.isNaN(actual[i])) {
          throw new Error("Wasm return value NaN expected, got " + actual[i]);
        };
        return;
      case "ref.func":
        if (typeof actual[i] !== "function") {
          throw new Error("Wasm function return value expected, got " + actual[i]);
        };
        return;
      case "ref.extern":
        if (actual[i] === null) {
          throw new Error("Wasm reference return value expected, got " + actual[i]);
        };
        return;
      case "ref.null":
        if (actual !== null) {
          throw new Error("Wasm null return value expected, got " + actual);
        };
        return;
      default:
        if (!Object.is(actual[i], expected[i])) {
          throw new Error("Wasm return value " + expected[i] + " expected, got " + actual[i]);
        };
    }
  }
}
|}


(* Context *)

module NameMap = Map.Make(struct type t = Ast.name let compare = compare end)
module Map = Map.Make(String)

type exports = extern_type NameMap.t
type modules = {mutable env : exports Map.t; mutable current : int}

let exports m : exports =
  let ets = List.map (export_type_of m) m.it.exports in
  List.fold_left (fun map (ExportType (et, name)) -> NameMap.add name et map)
    NameMap.empty ets

let modules () : modules = {env = Map.empty; current = 0}

let current_var (mods : modules) = "$" ^ string_of_int mods.current
let of_var_opt (mods : modules) = function
  | None -> current_var mods
  | Some x -> x.it

let bind (mods : modules) x_opt m =
  let exports = exports m in
  mods.current <- mods.current + 1;
  mods.env <- Map.add (of_var_opt mods x_opt) exports mods.env;
  if x_opt <> None then mods.env <- Map.add (current_var mods) exports mods.env

let lookup (mods : modules) x_opt name at =
  let exports =
    try Map.find (of_var_opt mods x_opt) mods.env with Not_found ->
      raise (Eval.Crash (at, 
        if x_opt = None then "no module defined within script"
        else "unknown module " ^ of_var_opt mods x_opt ^ " within script"))
  in try NameMap.find name exports with Not_found ->
    raise (Eval.Crash (at, "unknown export \"" ^
      string_of_name name ^ "\" within module"))


(* Wrappers *)

let subject_idx = 0l
let externref_idx = 1l
let is_eqref_idx = 2l
let eq_ref_idx = 3l
let subject_type_idx = 4l

let eq_of = function
  | I32Type -> I32 I32Op.Eq
  | I64Type -> I64 I64Op.Eq
  | F32Type -> F32 F32Op.Eq
  | F64Type -> F64 F64Op.Eq

let and_of = function
  | I32Type | F32Type -> I32 I32Op.And
  | I64Type | F64Type -> I64 I64Op.And

let reinterpret_of = function
  | I32Type -> I32Type, Nop
  | I64Type -> I64Type, Nop
  | F32Type -> I32Type, Convert (I32 I32Op.ReinterpretFloat)
  | F64Type -> I64Type, Convert (I64 I64Op.ReinterpretFloat)

let canonical_nan_of = function
  | I32Type | F32Type -> I32 (F32.to_bits F32.pos_nan)
  | I64Type | F64Type -> I64 (F64.to_bits F64.pos_nan)

let abs_mask_of = function
  | I32Type | F32Type -> I32 Int32.max_int
  | I64Type | F64Type -> I64 Int64.max_int

let value v =
  match v.it with
  | Num num -> [Const (num @@ v.at) @@ v.at]
  | Ref (NullRef t) -> [RefNull t @@ v.at]
  | Ref (ExternRef n) ->
    [Const (I32 n @@ v.at) @@ v.at; Call (externref_idx @@ v.at) @@ v.at]
  | Ref _ -> assert false

let invoke ft vs at =
<<<<<<< HEAD
  let dt = DefType (SubType ([], FuncDefType ft)) in
=======
  let dt = RecDefType [SubType ([], FuncDefType ft)] in
>>>>>>> d2e886e2
  [dt @@ at], FuncImport (subject_type_idx @@ at) @@ at,
  List.concat (List.map value vs) @ [Call (subject_idx @@ at) @@ at]

let get t at =
  [], GlobalImport t @@ at, [GlobalGet (subject_idx @@ at) @@ at]

let run ts at =
  [], []

let assert_return ress ts at =
  let test (res, t) =
    match res.it with
    | LitResult {it = Num num; at = at'} ->
      let t', reinterpret = reinterpret_of (type_of_num num) in
      [ reinterpret @@ at;
        Const (num @@ at')  @@ at;
        reinterpret @@ at;
        Compare (eq_of t') @@ at;
        Test (I32 I32Op.Eqz) @@ at;
        BrIf (0l @@ at) @@ at ]
    | LitResult {it = Ref (NullRef t); _} ->
      [ RefTest NullOp @@ at;
        Test (I32 I32Op.Eqz) @@ at;
        BrIf (0l @@ at) @@ at ]
    | LitResult {it = Ref (ExternRef n); _} ->
      [ Const (I32 n @@ at) @@ at;
        Call (externref_idx @@ at) @@ at;
        Call (eq_ref_idx @@ at)  @@ at;
        Test (I32 I32Op.Eqz) @@ at;
        BrIf (0l @@ at) @@ at ]
    | LitResult {it = Ref _; _} ->
      assert false
    | NanResult nanop ->
      let nan =
        match nanop.it with
        | I32 _ | I64 _ -> assert false
        | F32 n | F64 n -> n
      in
      let nan_bitmask_of =
        match nan with
        | CanonicalNan -> abs_mask_of (* must only differ from the canonical NaN in its sign bit *)
        | ArithmeticNan -> canonical_nan_of (* can be any NaN that's one everywhere the canonical NaN is one *)
      in
      let t = type_of_num nanop.it in
      let t', reinterpret = reinterpret_of t in
      [ reinterpret @@ at;
        Const (nan_bitmask_of t' @@ at) @@ at;
        Binary (and_of t') @@ at;
        Const (canonical_nan_of t' @@ at) @@ at;
        Compare (eq_of t') @@ at;
        Test (I32 I32Op.Eqz) @@ at;
        BrIf (0l @@ at) @@ at ]
    | RefResult t ->
      let is_ref =
        match t with
        | AnyHeapType -> Const (I32 1l @@ at)
        | EqHeapType -> Call (is_eqref_idx @@ at)
        | I31HeapType -> RefTest I31Op
        | DataHeapType -> RefTest DataOp
        | ArrayHeapType -> RefTest ArrayOp
        | FuncHeapType -> RefTest FuncOp
        | DefHeapType _ -> Const (I32 1l @@ at) (* TODO *)
        | RttHeapType _ -> Const (I32 1l @@ at) (* TODO *)
        | BotHeapType -> assert false
      in
      [ is_ref @@ at;
        Test (I32 I32Op.Eqz) @@ at;
        BrIf (0l @@ at) @@ at ]
    | NullResult ->
      (match t with
      | RefType _ ->
        [ BrCast (0l @@ at, NullOp) @@ at ]
      | _ ->
        [ Br (0l @@ at) @@ at ]
      )
  in [], List.flatten (List.rev_map test (List.combine ress ts))

let i32_type = NumType I32Type
let anyref_type = RefType (Nullable, AnyHeapType)
let eqref_type = RefType (Nullable, EqHeapType)
<<<<<<< HEAD
let externref_type = RefType (Nullable, ExternHeapType)
let func_def_type ins out at =
  DefType (SubType ([], FuncDefType (FuncType (ins, out)))) @@ at
=======
let func_def_type ins out at =
  RecDefType [SubType ([], FuncDefType (FuncType (ins, out)))] @@ at
>>>>>>> d2e886e2

let wrap item_name wrap_action wrap_assertion at =
  let itypes, idesc, action = wrap_action at in
  let locals, assertion = wrap_assertion at in
  let types =
    func_def_type [] [] at ::
    func_def_type [i32_type] [anyref_type] at ::
    func_def_type [anyref_type] [i32_type] at ::
    func_def_type [eqref_type; eqref_type] [i32_type] at ::
    itypes
  in
  let imports =
    [ {module_name = Utf8.decode "module"; item_name; idesc} @@ at;
      {module_name = Utf8.decode "spectest"; item_name = Utf8.decode "externref";
       idesc = FuncImport (1l @@ at) @@ at} @@ at;
      {module_name = Utf8.decode "spectest"; item_name = Utf8.decode "is_eqref";
       idesc = FuncImport (2l @@ at) @@ at} @@ at;
      {module_name = Utf8.decode "spectest"; item_name = Utf8.decode "eq_ref";
       idesc = FuncImport (3l @@ at) @@ at} @@ at;
    ]
  in
  let item =
    List.fold_left
      (fun i im ->
        match im.it.idesc.it with FuncImport _ -> Int32.add i 1l | _ -> i
      ) 0l imports @@ at
  in
  let edesc = FuncExport item @@ at in
  let exports = [{name = Utf8.decode "run"; edesc} @@ at] in
  let body =
    [ Block (ValBlockType None, action @ assertion @ [Return @@ at]) @@ at;
      Unreachable @@ at ]
  in
  let funcs = [{ftype = 0l @@ at; locals; body} @@ at] in
  let m = {empty_module with types; funcs; imports; exports} @@ at in
  Encode.encode m


let is_js_num_type = function
  | I32Type -> true
  | I64Type | F32Type | F64Type -> false

let is_js_value_type = function
  | NumType t -> is_js_num_type t
  | RefType t -> true
  | BotType -> assert false

let is_js_global_type = function
  | GlobalType (t, mut) -> is_js_value_type t && mut = Immutable

let is_js_func_type = function
  | FuncType (ins, out) -> List.for_all is_js_value_type (ins @ out)


(* Script conversion *)

let add_hex_char buf c = Printf.bprintf buf "\\x%02x" (Char.code c)
let add_char buf c =
  if c < '\x20' || c >= '\x7f' then
    add_hex_char buf c
  else begin
    if c = '\"' || c = '\\' then Buffer.add_char buf '\\';
    Buffer.add_char buf c
  end
let add_unicode_char buf uc =
  if uc < 0x20 || uc >= 0x7f then
    Printf.bprintf buf "\\u{%02x}" uc
  else
    add_char buf (Char.chr uc)

let of_string_with iter add_char s =
  let buf = Buffer.create 256 in
  Buffer.add_char buf '\"';
  iter (add_char buf) s;
  Buffer.add_char buf '\"';
  Buffer.contents buf

let of_bytes = of_string_with String.iter add_hex_char
let of_name = of_string_with List.iter add_unicode_char

let of_float z =
  match string_of_float z with
  | "nan" -> "NaN"
  | "-nan" -> "-NaN"
  | "inf" -> "Infinity"
  | "-inf" -> "-Infinity"
  | s -> s

let of_value v =
  match v.it with
  | Num (I32 i) -> I32.to_string_s i
  | Num (I64 i) -> "int64(\"" ^ I64.to_string_s i ^ "\")"
  | Num (F32 z) -> of_float (F32.to_float z)
  | Num (F64 z) -> of_float (F64.to_float z)
  | Ref (NullRef _) -> "null"
  | Ref (ExternRef n) -> "externref(" ^ Int32.to_string n ^ ")"
  | _ -> assert false

let of_nan = function
  | CanonicalNan -> "\"nan:canonical\""
  | ArithmeticNan -> "\"nan:arithmetic\""

let of_result res =
  match res.it with
  | LitResult value -> of_value value
  | NanResult nanop ->
    (match nanop.it with
    | I32 _ | I64 _ -> assert false
    | F32 n | F64 n -> of_nan n
    )
  | RefResult t -> "\"ref." ^ string_of_heap_type t ^ "\""
  | NullResult -> "\"ref.null\""

let rec of_definition def =
  match def.it with
  | Textual m -> of_bytes (Encode.encode m)
  | Encoded (_, bs) -> of_bytes bs
  | Quoted (_, s) ->
    try of_definition (Parse.string_to_definition s) with Parse.Syntax _ ->
      of_bytes "<malformed quote>"

let of_wrapper mods x_opt name wrap_action wrap_assertion at =
  let x = of_var_opt mods x_opt in
  let bs = wrap name wrap_action wrap_assertion at in
  "call(instance(" ^ of_bytes bs ^ ", " ^
    "exports(" ^ x ^ ")), " ^ " \"run\", [])"

let of_action mods act =
  match act.it with
  | Invoke (x_opt, name, vs) ->
    "call(" ^ of_var_opt mods x_opt ^ ", " ^ of_name name ^ ", " ^
      "[" ^ String.concat ", " (List.map of_value vs) ^ "])",
    (match lookup mods x_opt name act.at with
    | ExternFuncType ft when not (is_js_func_type ft) ->
      let FuncType (_, out) = ft in
      Some (of_wrapper mods x_opt name (invoke ft vs), out)
    | _ -> None
    )
  | Get (x_opt, name) ->
    "get(" ^ of_var_opt mods x_opt ^ ", " ^ of_name name ^ ")",
    (match lookup mods x_opt name act.at with
    | ExternGlobalType gt when not (is_js_global_type gt) ->
      let GlobalType (t, _) = gt in
      Some (of_wrapper mods x_opt name (get gt), [t])
    | _ -> None
    )

let of_assertion' mods act name args wrapper_opt =
  let act_js, act_wrapper_opt = of_action mods act in
  let js = name ^ "(() => " ^ act_js ^ String.concat ", " ("" :: args) ^ ")" in
  match act_wrapper_opt with
  | None -> js ^ ";"
  | Some (act_wrapper, out) ->
    let run_name, wrapper =
      match wrapper_opt with
      | None -> name, run
      | Some wrapper -> "run", wrapper
    in run_name ^ "(() => " ^ act_wrapper (wrapper out) act.at ^ ");  // " ^ js

let of_assertion mods ass =
  match ass.it with
  | AssertMalformed (def, _) ->
    "assert_malformed(" ^ of_definition def ^ ");"
  | AssertInvalid (def, _) ->
    "assert_invalid(" ^ of_definition def ^ ");"
  | AssertUnlinkable (def, _) ->
    "assert_unlinkable(" ^ of_definition def ^ ");"
  | AssertUninstantiable (def, _) ->
    "assert_uninstantiable(" ^ of_definition def ^ ");"
  | AssertReturn (act, ress) ->
    of_assertion' mods act "assert_return" (List.map of_result ress)
      (Some (assert_return ress))
  | AssertTrap (act, _) ->
    of_assertion' mods act "assert_trap" [] None
  | AssertExhaustion (act, _) ->
    of_assertion' mods act "assert_exhaustion" [] None

let of_command mods cmd =
  "\n// " ^ Filename.basename cmd.at.left.file ^
    ":" ^ string_of_int cmd.at.left.line ^ "\n" ^
  match cmd.it with
  | Module (x_opt, def) ->
    let rec unquote def =
      match def.it with
      | Textual m -> m
      | Encoded (_, bs) -> Decode.decode "binary" bs
      | Quoted (_, s) -> unquote (Parse.string_to_definition s)
    in bind mods x_opt (unquote def);
    "let " ^ current_var mods ^ " = instance(" ^ of_definition def ^ ");\n" ^
    (if x_opt = None then "" else
    "let " ^ of_var_opt mods x_opt ^ " = " ^ current_var mods ^ ";\n")
  | Register (name, x_opt) ->
    "register(" ^ of_name name ^ ", " ^ of_var_opt mods x_opt ^ ")\n"
  | Action act ->
    of_assertion' mods act "run" [] None ^ "\n"
  | Assertion ass ->
    of_assertion mods ass ^ "\n"
  | Meta _ -> assert false

let of_script scr =
  (if !Flags.harness then harness else "") ^
  String.concat "" (List.map (of_command (modules ())) scr)<|MERGE_RESOLUTION|>--- conflicted
+++ resolved
@@ -283,11 +283,7 @@
   | Ref _ -> assert false
 
 let invoke ft vs at =
-<<<<<<< HEAD
-  let dt = DefType (SubType ([], FuncDefType ft)) in
-=======
   let dt = RecDefType [SubType ([], FuncDefType ft)] in
->>>>>>> d2e886e2
   [dt @@ at], FuncImport (subject_type_idx @@ at) @@ at,
   List.concat (List.map value vs) @ [Call (subject_idx @@ at) @@ at]
 
@@ -368,14 +364,8 @@
 let i32_type = NumType I32Type
 let anyref_type = RefType (Nullable, AnyHeapType)
 let eqref_type = RefType (Nullable, EqHeapType)
-<<<<<<< HEAD
-let externref_type = RefType (Nullable, ExternHeapType)
-let func_def_type ins out at =
-  DefType (SubType ([], FuncDefType (FuncType (ins, out)))) @@ at
-=======
 let func_def_type ins out at =
   RecDefType [SubType ([], FuncDefType (FuncType (ins, out)))] @@ at
->>>>>>> d2e886e2
 
 let wrap item_name wrap_action wrap_assertion at =
   let itypes, idesc, action = wrap_action at in
