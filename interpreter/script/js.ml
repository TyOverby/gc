--- conflicted
+++ resolved
@@ -292,15 +292,9 @@
         Compare (eq_of t') @@ at;
         Test (I32 I32Op.Eqz) @@ at;
         BrIf (0l @@ at) @@ at ]
-<<<<<<< HEAD
     | LitResult {it = Ref (NullRef t); _} ->
-      [ RefIsNull t @@ at;
+      [ RefIsNull @@ at;
         Test (I32 I32Op.Eqz) @@ at;
-=======
-    | LitResult {it = Values.Ref (Values.NullRef t); _} ->
-      [ RefIsNull @@ at;
-        Test (Values.I32 I32Op.Eqz) @@ at;
->>>>>>> 6c0beae4
         BrIf (0l @@ at) @@ at ]
     | LitResult {it = Ref (ExternRef n); _} ->
       [ Const (I32 n @@ at) @@ at;
