(*
 * Simple collection of functions useful for writing test cases.
 *)

open Types
open Value
open Instance


let global (GlobalType (t, _) as gt) =
  let v =
    match t with
    | NumType I32Type -> Num (I32 666l)
    | NumType I64Type -> Num (I64 666L)
    | NumType F32Type -> Num (F32 (F32.of_float 666.6))
    | NumType F64Type -> Num (F64 (F64.of_float 666.6))
    | RefType (_, t) -> Ref (NullRef t)
    | BotType -> assert false
  in ExternGlobal (Global.alloc gt v)

let table =
<<<<<<< HEAD
  Table.alloc (TableType ({min = 10l; max = Some 20l}, (Nullable, FuncHeapType)))
    (NullRef FuncHeapType)
let memory = Memory.alloc (MemoryType {min = 1l; max = Some 2l})
let func_type ft = Types.alloc (CtxType (SubType ([], FuncDefType ft)))
let func f ft = Func.alloc_host (func_type ft) (f ft)
=======
  let tt = TableType ({min = 10l; max = Some 20l}, (Nullable, FuncHeapType)) in
  ExternTable (Table.alloc tt (NullRef FuncHeapType))

let memory =
  let mt = MemoryType {min = 1l; max = Some 2l} in
  ExternMemory (Memory.alloc mt)

let func f ft =
  let x = Types.alloc_uninit () in
  Types.init x (RecCtxType ([(SemVar x, SubType ([], FuncDefType ft))], 0l));
  ExternFunc (Func.alloc_host x (f ft))

>>>>>>> d2e886e2

let print_value v =
  Printf.printf "%s : %s\n"
    (string_of_value v) (string_of_value_type (type_of_value v))

let print (FuncType (_, out)) vs =
  List.iter print_value vs;
  flush_all ();
  List.map default_value out


let lookup name t =
  match Utf8.encode name, t with
  | "print", _ -> func print (FuncType ([], []))
  | "print_i32", _ -> func print (FuncType ([NumType I32Type], []))
  | "print_i64", _ -> func print (FuncType ([NumType I64Type], []))
  | "print_f32", _ -> func print (FuncType ([NumType F32Type], []))
  | "print_f64", _ -> func print (FuncType ([NumType F64Type], []))
  | "print_i32_f32", _ ->
    func print (FuncType ([NumType I32Type; NumType F32Type], []))
  | "print_f64_f64", _ ->
    func print (FuncType ([NumType F64Type; NumType F64Type], []))
  | "global_i32", _ -> global (GlobalType (NumType I32Type, Immutable))
  | "global_i64", _ -> global (GlobalType (NumType I64Type, Immutable))
  | "global_f32", _ -> global (GlobalType (NumType F32Type, Immutable))
  | "global_f64", _ -> global (GlobalType (NumType F64Type, Immutable))
  | "table", _ -> table
  | "memory", _ -> memory
  | "debug_print", ExternFuncType ft -> func print ft
  | _ -> raise Not_found<|MERGE_RESOLUTION|>--- conflicted
+++ resolved
@@ -19,13 +19,6 @@
   in ExternGlobal (Global.alloc gt v)
 
 let table =
-<<<<<<< HEAD
-  Table.alloc (TableType ({min = 10l; max = Some 20l}, (Nullable, FuncHeapType)))
-    (NullRef FuncHeapType)
-let memory = Memory.alloc (MemoryType {min = 1l; max = Some 2l})
-let func_type ft = Types.alloc (CtxType (SubType ([], FuncDefType ft)))
-let func f ft = Func.alloc_host (func_type ft) (f ft)
-=======
   let tt = TableType ({min = 10l; max = Some 20l}, (Nullable, FuncHeapType)) in
   ExternTable (Table.alloc tt (NullRef FuncHeapType))
 
@@ -38,7 +31,6 @@
   Types.init x (RecCtxType ([(SemVar x, SubType ([], FuncDefType ft))], 0l));
   ExternFunc (Func.alloc_host x (f ft))
 
->>>>>>> d2e886e2
 
 let print_value v =
   Printf.printf "%s : %s\n"
