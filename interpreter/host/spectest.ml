(*
 * Simple collection of functions useful for writing test cases.
 *)

open Types
open Value
open Instance


let global (GlobalT (_, t) as gt) =
  let v =
    match t with
<<<<<<< HEAD
    | NumType I32Type -> Num (I32 666l)
    | NumType I64Type -> Num (I64 666L)
    | NumType F32Type -> Num (F32 (F32.of_float 666.6))
    | NumType F64Type -> Num (F64 (F64.of_float 666.6))
    | VecType V128Type -> Vec (V128 (V128.I32x4.of_lanes [666l; 666l; 666l; 666l]))
    | RefType (_, t) -> Ref (NullRef t)
    | BotType -> assert false
  in ExternGlobal (Global.alloc gt v)

let table =
  let tt = TableType ({min = 10l; max = Some 20l}, (Nullable, FuncHeapType)) in
  ExternTable (Table.alloc tt (NullRef FuncHeapType))

let memory =
  let mt = MemoryType {min = 1l; max = Some 2l} in
  ExternMemory (Memory.alloc mt)

let func f ft =
  let x = Types.alloc_uninit () in
  Types.init x (RecCtxType ([(SemVar x, SubType ([], FuncDefType ft))], 0l));
  ExternFunc (Func.alloc_host x (f ft))

=======
    | NumT I32T -> Num (I32 666l)
    | NumT I64T -> Num (I64 666L)
    | NumT F32T -> Num (F32 (F32.of_float 666.6))
    | NumT F64T -> Num (F64 (F64.of_float 666.6))
    | VecT V128T -> Vec (V128 (V128.I32x4.of_lanes [666l; 666l; 666l; 666l]))
    | RefT (_, t) -> Ref (NullRef t)
    | BotT -> assert false
  in Global.alloc gt v

let table =
  Table.alloc (TableT ({min = 10l; max = Some 20l}, (Null, FuncHT)))
    (NullRef FuncHT)
let memory = Memory.alloc (MemoryT {min = 1l; max = Some 2l})
let func f ft = Func.alloc_host (Types.alloc (DefFuncT ft)) (f ft)
>>>>>>> 571c299a

let print_value v =
  Printf.printf "%s : %s\n"
    (string_of_value v) (string_of_val_type (type_of_value v))

let print _ vs =
  List.iter print_value vs;
  flush_all ();
  []


let lookup name t =
  match Utf8.encode name, t with
<<<<<<< HEAD
  | "print", _ -> func print (FuncType ([], []))
  | "print_i32", _ -> func print (FuncType ([NumType I32Type], []))
  | "print_i64", _ -> func print (FuncType ([NumType I64Type], []))
  | "print_f32", _ -> func print (FuncType ([NumType F32Type], []))
  | "print_f64", _ -> func print (FuncType ([NumType F64Type], []))
  | "print_i32_f32", _ ->
    func print (FuncType ([NumType I32Type; NumType F32Type], []))
  | "print_f64_f64", _ ->
    func print (FuncType ([NumType F64Type; NumType F64Type], []))
  | "global_i32", _ -> global (GlobalType (NumType I32Type, Immutable))
  | "global_i64", _ -> global (GlobalType (NumType I64Type, Immutable))
  | "global_f32", _ -> global (GlobalType (NumType F32Type, Immutable))
  | "global_f64", _ -> global (GlobalType (NumType F64Type, Immutable))
  | "table", _ -> table
  | "memory", _ -> memory
  | "debug_print", ExternFuncType x ->
    func print (as_func_str_type (expand_ctx_type (def_of (as_sem_var x))))
=======
  | "print", _ -> ExternFunc (func print (FuncT ([], [])))
  | "print_i32", _ -> ExternFunc (func print (FuncT ([NumT I32T], [])))
  | "print_i64", _ -> ExternFunc (func print (FuncT ([NumT I64T], [])))
  | "print_f32", _ -> ExternFunc (func print (FuncT ([NumT F32T], [])))
  | "print_f64", _ -> ExternFunc (func print (FuncT ([NumT F64T], [])))
  | "print_i32_f32", _ -> ExternFunc (func print (FuncT ([NumT I32T; NumT F32T], [])))
  | "print_f64_f64", _ -> ExternFunc (func print (FuncT ([NumT F64T; NumT F64T], [])))
  | "global_i32", _ -> ExternGlobal (global (GlobalT (Cons, NumT I32T)))
  | "global_i64", _ -> ExternGlobal (global (GlobalT (Cons, NumT I64T)))
  | "global_f32", _ -> ExternGlobal (global (GlobalT (Cons, NumT F32T)))
  | "global_f64", _ -> ExternGlobal (global (GlobalT (Cons, NumT F64T)))
  | "table", _ -> ExternTable table
  | "memory", _ -> ExternMemory memory
>>>>>>> 571c299a
  | _ -> raise Not_found<|MERGE_RESOLUTION|>--- conflicted
+++ resolved
@@ -10,30 +10,6 @@
 let global (GlobalT (_, t) as gt) =
   let v =
     match t with
-<<<<<<< HEAD
-    | NumType I32Type -> Num (I32 666l)
-    | NumType I64Type -> Num (I64 666L)
-    | NumType F32Type -> Num (F32 (F32.of_float 666.6))
-    | NumType F64Type -> Num (F64 (F64.of_float 666.6))
-    | VecType V128Type -> Vec (V128 (V128.I32x4.of_lanes [666l; 666l; 666l; 666l]))
-    | RefType (_, t) -> Ref (NullRef t)
-    | BotType -> assert false
-  in ExternGlobal (Global.alloc gt v)
-
-let table =
-  let tt = TableType ({min = 10l; max = Some 20l}, (Nullable, FuncHeapType)) in
-  ExternTable (Table.alloc tt (NullRef FuncHeapType))
-
-let memory =
-  let mt = MemoryType {min = 1l; max = Some 2l} in
-  ExternMemory (Memory.alloc mt)
-
-let func f ft =
-  let x = Types.alloc_uninit () in
-  Types.init x (RecCtxType ([(SemVar x, SubType ([], FuncDefType ft))], 0l));
-  ExternFunc (Func.alloc_host x (f ft))
-
-=======
     | NumT I32T -> Num (I32 666l)
     | NumT I64T -> Num (I64 666L)
     | NumT F32T -> Num (F32 (F32.of_float 666.6))
@@ -41,14 +17,20 @@
     | VecT V128T -> Vec (V128 (V128.I32x4.of_lanes [666l; 666l; 666l; 666l]))
     | RefT (_, t) -> Ref (NullRef t)
     | BotT -> assert false
-  in Global.alloc gt v
+  in ExternGlobal (Global.alloc gt v)
 
 let table =
-  Table.alloc (TableT ({min = 10l; max = Some 20l}, (Null, FuncHT)))
-    (NullRef FuncHT)
-let memory = Memory.alloc (MemoryT {min = 1l; max = Some 2l})
-let func f ft = Func.alloc_host (Types.alloc (DefFuncT ft)) (f ft)
->>>>>>> 571c299a
+  let tt = TableT ({min = 10l; max = Some 20l}, (Null, FuncHT)) in
+  ExternTable (Table.alloc tt (NullRef FuncHT))
+
+let memory =
+  let mt = MemoryT {min = 1l; max = Some 2l} in
+  ExternMemory (Memory.alloc mt)
+
+let func f ft =
+  let x = Types.alloc_uninit () in
+  Types.init x (CtxT ([(DynX x, SubT ([], DefFuncT ft))], 0l));
+  ExternFunc (Func.alloc_host x (f ft))
 
 let print_value v =
   Printf.printf "%s : %s\n"
@@ -62,37 +44,17 @@
 
 let lookup name t =
   match Utf8.encode name, t with
-<<<<<<< HEAD
-  | "print", _ -> func print (FuncType ([], []))
-  | "print_i32", _ -> func print (FuncType ([NumType I32Type], []))
-  | "print_i64", _ -> func print (FuncType ([NumType I64Type], []))
-  | "print_f32", _ -> func print (FuncType ([NumType F32Type], []))
-  | "print_f64", _ -> func print (FuncType ([NumType F64Type], []))
-  | "print_i32_f32", _ ->
-    func print (FuncType ([NumType I32Type; NumType F32Type], []))
-  | "print_f64_f64", _ ->
-    func print (FuncType ([NumType F64Type; NumType F64Type], []))
-  | "global_i32", _ -> global (GlobalType (NumType I32Type, Immutable))
-  | "global_i64", _ -> global (GlobalType (NumType I64Type, Immutable))
-  | "global_f32", _ -> global (GlobalType (NumType F32Type, Immutable))
-  | "global_f64", _ -> global (GlobalType (NumType F64Type, Immutable))
+  | "print", _ -> func print (FuncT ([], []))
+  | "print_i32", _ -> func print (FuncT ([NumT I32T], []))
+  | "print_i64", _ -> func print (FuncT ([NumT I64T], []))
+  | "print_f32", _ -> func print (FuncT ([NumT F32T], []))
+  | "print_f64", _ -> func print (FuncT ([NumT F64T], []))
+  | "print_i32_f32", _ -> func print (FuncT ([NumT I32T; NumT F32T], []))
+  | "print_f64_f64", _ -> func print (FuncT ([NumT F64T; NumT F64T], []))
+  | "global_i32", _ -> global (GlobalT (Cons, NumT I32T))
+  | "global_i64", _ -> global (GlobalT (Cons, NumT I64T))
+  | "global_f32", _ -> global (GlobalT (Cons, NumT F32T))
+  | "global_f64", _ -> global (GlobalT (Cons, NumT F64T))
   | "table", _ -> table
   | "memory", _ -> memory
-  | "debug_print", ExternFuncType x ->
-    func print (as_func_str_type (expand_ctx_type (def_of (as_sem_var x))))
-=======
-  | "print", _ -> ExternFunc (func print (FuncT ([], [])))
-  | "print_i32", _ -> ExternFunc (func print (FuncT ([NumT I32T], [])))
-  | "print_i64", _ -> ExternFunc (func print (FuncT ([NumT I64T], [])))
-  | "print_f32", _ -> ExternFunc (func print (FuncT ([NumT F32T], [])))
-  | "print_f64", _ -> ExternFunc (func print (FuncT ([NumT F64T], [])))
-  | "print_i32_f32", _ -> ExternFunc (func print (FuncT ([NumT I32T; NumT F32T], [])))
-  | "print_f64_f64", _ -> ExternFunc (func print (FuncT ([NumT F64T; NumT F64T], [])))
-  | "global_i32", _ -> ExternGlobal (global (GlobalT (Cons, NumT I32T)))
-  | "global_i64", _ -> ExternGlobal (global (GlobalT (Cons, NumT I64T)))
-  | "global_f32", _ -> ExternGlobal (global (GlobalT (Cons, NumT F32T)))
-  | "global_f64", _ -> ExternGlobal (global (GlobalT (Cons, NumT F64T)))
-  | "table", _ -> ExternTable table
-  | "memory", _ -> ExternMemory memory
->>>>>>> 571c299a
   | _ -> raise Not_found