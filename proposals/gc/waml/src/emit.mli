module W :
sig
  module Wasm = Wasm
  include module type of Wasm
  include module type of Wasm.Ast
  include module type of Wasm.Types
  include module type of Wasm.Value
  include module type of Wasm.Operators
  type region = Wasm.Source.region
end


(* Compilation context *)

type internal
type 'a ctxt = {ext : 'a; int : internal}

val make_ctxt : 'a -> 'a ctxt


(* Lookup *)

<<<<<<< HEAD
val lookup_types : 'a ctxt -> W.ctx_type list

val lookup_sub_type : 'a ctxt -> int32 -> W.sub_type
=======
val lookup_def_type : 'a ctxt -> int32 -> W.def_type
>>>>>>> fd829fa9
val lookup_func_type : 'a ctxt -> int32 -> W.func_type
val lookup_param_type : 'a ctxt -> int32 -> int32 -> W.value_type
val lookup_field_type : 'a ctxt -> int32 -> int32 -> W.value_type
val lookup_ref_field_type : 'a ctxt -> int32 -> int32 -> int32

val lookup_intrinsic : 'a ctxt -> string -> ((int32 -> unit) -> int32) -> int32


(* Emitter *)

val emit_type : 'a ctxt -> W.region -> W.def_type -> int32
val emit_type_deferred : 'a ctxt -> W.region -> int32 * (W.def_type -> unit)

val emit_func_import :
  'a ctxt -> W.region -> string -> string -> W.func_type -> int32
val emit_global_import :
  'a ctxt -> W.region -> string -> string -> W.mutability -> W.value_type -> int32
val emit_memory_import :
  'a ctxt -> W.region -> string -> string -> int32 -> int32 option -> int32

val emit_func_export : 'a ctxt -> W.region -> string -> int32 -> unit
val emit_global_export : 'a ctxt -> W.region -> string -> int32 -> unit
val emit_memory_export : 'a ctxt -> W.region -> string -> int32 -> unit

val emit_param : 'a ctxt -> W.region -> int32
val emit_local : 'a ctxt -> W.region -> W.value_type -> int32
val emit_global :
  'a ctxt -> W.region -> W.mutability -> W.value_type -> W.const option -> int32

val emit_memory : 'a ctxt -> W.region -> int32 -> int32 option -> int32
val emit_passive_data : 'a ctxt -> W.region -> string -> int32
val emit_active_data : 'a ctxt -> W.region -> string -> int32 (* address *)

val emit_instr : 'a ctxt -> W.region -> W.instr' -> unit
val emit_block : 'a ctxt -> W.region ->
    (W.block_type -> W.instr list -> W.instr') ->
    W.block_type -> ('a ctxt -> unit) -> unit

val emit_let : 'a ctxt -> W.region -> W.block_type -> W.value_type list ->
  ('a ctxt -> unit) -> unit

val emit_func :
  'a ctxt -> W.region -> W.value_type list -> W.value_type list ->
  ('a ctxt -> int32 -> unit) -> int32
val emit_func_deferred : 'a ctxt ->
  int32 *
  (W.region -> W.value_type list -> W.value_type list -> ('a ctxt -> int32 -> unit) -> unit)

val emit_func_ref : 'a ctxt -> W.region -> int32 -> unit
val emit_start : 'a ctxt -> W.region -> int32 -> unit


(* Generation *)

val gen_module : 'a ctxt -> W.region -> W.module_<|MERGE_RESOLUTION|>--- conflicted
+++ resolved
@@ -20,13 +20,7 @@
 
 (* Lookup *)
 
-<<<<<<< HEAD
-val lookup_types : 'a ctxt -> W.ctx_type list
-
 val lookup_sub_type : 'a ctxt -> int32 -> W.sub_type
-=======
-val lookup_def_type : 'a ctxt -> int32 -> W.def_type
->>>>>>> fd829fa9
 val lookup_func_type : 'a ctxt -> int32 -> W.func_type
 val lookup_param_type : 'a ctxt -> int32 -> int32 -> W.value_type
 val lookup_field_type : 'a ctxt -> int32 -> int32 -> W.value_type
