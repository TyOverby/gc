--- conflicted
+++ resolved
@@ -589,13 +589,8 @@
   - passes cast operand along with branch, plus possible extra args
 
 * `br_on_cast_fail <labelidx>` branches if a value can not be cast down to a given reference type
-<<<<<<< HEAD
   - `br_on_cast_fail $l : [t0* t (rtt n? $t')] -> [t0* (ref $t')]`
     - iff `$l : [t0* tl]`
-=======
-  - `br_on_cast_fail $l : [t0* t (rtt $t')] -> [t0* (ref $t')]`
-    - iff `$l : [t0* t']`
->>>>>>> 4bf3ef27
     - and `t <: (ref null data)` or `t <: (ref null func)`
     - and `t <: tl`
   - branches iff the first operand is null or its runtime type is not a sub-RTT of the RTT operand
