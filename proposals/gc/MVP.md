--- conflicted
+++ resolved
@@ -48,13 +48,10 @@
 * `rtt <typeidx>` is a new heap type that is a runtime representation of the static type `<typeidx>`
   - `heaptype ::= ... | rtt <typeidx>`
   - `rtt t ok` iff `t ok`
-<<<<<<< HEAD
-=======
 
 * `extern` is renamed back to `any`
   - the common supertype of all referenceable types
   - the name `extern` is kept as an alias in the text format for backwards compatibility
->>>>>>> d2e886e2
 
 * Note: heap types `func` and `extern` already exist via [reference types proposal](https://github.com/WebAssembly/reference-types), and `(ref null? $t)` via [typed references](https://github.com/WebAssembly/function-references)
 
@@ -81,37 +78,24 @@
 
 * `rtt <typeidx>` is a new reference type
   - `(rtt $t) == (ref (rtt $t))`
-<<<<<<< HEAD
-=======
 
 * `externref` is renamed to `anyref`
   - `anyref == (ref null any)`
   - the name `externref` is kept as an alias in the text format for backwards compatibility
->>>>>>> d2e886e2
 
 
 #### Type Definitions
 
 * `deftype` is the syntax for an entry in the type section, generalising the existing syntax
-<<<<<<< HEAD
-  - `deftype ::= <subtype> | rec <subtype>*`
-  - `module ::= {..., types vec(<deftype>)}`
-  - a `rec` definition defines a group of mutually recursive types that can refer to each other; it thereby defines several type indices at a time
-=======
   - `deftype ::= rec <subtype>*`
   - `module ::= {..., types vec(<deftype>)}`
   - a `rec` definition defines a group of mutually recursive types that can refer to each other; it thereby defines several type indices at a time
   - a single type definition, as in Wasm before this proposal, is reinterpreted as a short-hand for a recursive group containing just one type
->>>>>>> d2e886e2
 
 * `subtype` is a new category of type defining a single type, as a subtype of possible other types
   - `subtype ::= sub <typeidx>* <strtype>`
   - the preexisting syntax with no `sub` clause is redefined to be a shorthand for a `sub` clause with empty `typeidx` list: `<strtype> == sub () <strtype>`
-<<<<<<< HEAD
-  - Note: This allows multiple supertypes. For the MVP, it could be restricted to at most one supertype.
-=======
   - Note: This allows multiple supertypes. For the MVP, it is restricted to at most one supertype.
->>>>>>> d2e886e2
 
 * `strtype` is a new category of types covering the different forms of concrete structural reference types
   - `strtype ::= <functype> | <structtype> | <arraytype>`
@@ -135,11 +119,7 @@
 
 Validity of a module is checked under a context storing the definitions for each type. In the case of recursive types, this definition is given by a respective projection from the full type:
 ```
-<<<<<<< HEAD
-ctxtype ::= <subtype> | (rec <subtype>*).<i>
-=======
 ctxtype ::= <deftype>.<i>
->>>>>>> d2e886e2
 ```
 
 #### Auxiliary Definitions
@@ -149,20 +129,11 @@
   - `unpacked(pt) = i32`
 
 * Unrolling a possibly recursive context type projects the respective item
-<<<<<<< HEAD
-  - `unroll($t)                 = unroll(<ctxtype>)`  iff `C($t) = <ctxtype>`
-  - `unroll(<subtype>)          = <subtype>`
-  - `unroll((rec <subtype>*).i) = (<subtype>*)[i]`
-
-* Expanding a type definition unrolls it and returns its plain definition
-  - `expand($t)                 = expand(<ctxtype>)`  iff `C($t) = <ctxtype>`
-=======
   - `unroll($t)                 = unroll(<ctxtype>)`  iff `$t = <ctxtype>`
   - `unroll((rec <subtype>*).i) = (<subtype>*)[i]`
 
 * Expanding a type definition unrolls it and returns its plain definition
   - `expand($t)                 = expand(<ctxtype>)`  iff `$t = <ctxtype>`
->>>>>>> d2e886e2
   - `expand(<ctxtype>) = <strtype>`
     - where `unroll(<ctxttype>) = sub x* <strtype>`
 
@@ -176,15 +147,7 @@
     - iff `<deftype0> ok` and extends the context accordingly
     - and `<deftype>* ok` under the extended context
 
-<<<<<<< HEAD
-* a plain type definition is valid if its `subtype` is at its type index
-  - `<subtype> ok` and extends the context with `<subtype>`
-    - iff `<subtype> ok($t)` where `$t` is the next unused (i.e., current) type index
-
-* a recursive type definition is valid if its types are valid under the context containing all of them
-=======
 * a group of recursive type definitions is valid if its types are valid under the context containing all of them
->>>>>>> d2e886e2
   - `rec <subtype>* ok` and extends the context with `<ctxtype>*`
     - iff `<subtype>* ok($t)` under the extended context(!)
     - where `$t` is the next unused (i.e., current) type index
@@ -241,16 +204,9 @@
 
 * Rolling a context type produces an _iso-recursive_ representation of its underlying recursion group
   - `tie($t)                    = tie_$t(<ctxtype>)`  iff `$t = <ctxtype>`
-<<<<<<< HEAD
-  - `tie_$t(<subtype>)          = <subtype>`
-  - `tie_$t((rec <subtype>*).i) = (rec <subtype>*).i[$t':=rec.0, ..., $t'+N:=rec.N]` iff `$t' = $t-i` and `N = |<subtype>*|-1`
-  - Note: If a type is not recursive, `tie` is just the identity.
-  - Note: This definition assumes that all projections of the recursive type are bound to consecutive type indices, so that `$t-i` is the first of them.
-=======
   - `tie_$t((rec <subtype>*).i) = (rec <subtype>*).i[$t':=rec.0, ..., $t'+N:=rec.N]` iff `$t' = $t-i` and `N = |<subtype>*|-1`
   - Note: This definition assumes that all projections of the recursive type are bound to consecutive type indices, so that `$t-i` is the first of them.
   - Note: If a type is not recursive, `tie` is just the identity.
->>>>>>> d2e886e2
 
 With that:
 
@@ -312,12 +268,8 @@
 
 Note 2: This semantics implies that type equivalence checks can be implemented in constant-time by representing all types as trees in tied form and canonicalising them bottom-up in linear time upfront.
 
-<<<<<<< HEAD
-Note 3: It's worth noting that the only observable difference to a nominal type system is the equivalence rule on (non-recursive) type indices: instead of looking at their definitions, a nominal system would require `$t = $t'` syntactically (at least as long as we ignore things like checking imports, where type indices become meaningless).
-=======
 Note 3: It's worth noting that the only observable difference to the rules for a nominal type system is the equivalence rule on (non-recursive) type indices: instead of comparing the definitions of their recursive groups, a nominal system would require `$t = $t'` syntactically (at least as long as we ignore things like checking imports, where type indices become meaningless).
 Consequently, using a single big recursion group in this system makes it behave like a nominal system.
->>>>>>> d2e886e2
 
 
 #### Subtyping
@@ -353,20 +305,12 @@
 * Any concrete type is a subtype of either `data` or `func`
   - `$t <: data`
      - if `$t = <structtype>` or `$t = <arraytype>`
-<<<<<<< HEAD
-     - or `$t = type ht` and `ht <: data` (imports)
-  - `$t <: func`
-     - if `$t = <functype>`
-     - or `$t = type ht` and `ht <: func` (imports)
-=======
   - `$t <: func`
      - if `$t = <functype>`
 
 * Any concrete array type is a subtype of `array`
   - `(type $t) <: array`
      - if `$t = <arraytype>`
-     - or `$t = type ht` and `rt <: array` (imports)
->>>>>>> d2e886e2
 
 * `rtt $t` is a subtype of `eq`
   - `rtt $t <: eq`
@@ -394,11 +338,6 @@
 
 ##### Structural Types
 
-<<<<<<< HEAD
-##### Structural Types
-
-=======
->>>>>>> d2e886e2
 The subtyping rules for structural types are only invoked during validation of a `sub` [type definition](#type-definitions).
 
 * Structure types support width and depth subtyping
@@ -417,25 +356,6 @@
 
 
 ##### Type Definitions
-<<<<<<< HEAD
-
-Subtyping is not defined on type definitions.
-
-
-### Runtime
-
-#### Runtime Types
-
-* Runtime types (RTTs) are explicit values representing concrete types at runtime; a value of type `rtt <typeidx>` is a dynamic representative of the static type `<typeidx>`.
-
-* All RTTs are explicitly created and all operations involving dynamic type information (like casts) operate on explicit RTT operands. This allows maximum flexibility and custom choices wrt which RTTs to represent a source type.
-
-* An RTT value r1 is *equal* to another RTT value r2 iff they both represent the same static type.
-
-* An RTT value r1 is a *subtype* of another RTT value r2 iff they represent static types that are in a respective subtype relation.
-
-Note: RTT values correspond to type descriptors or "shape" objects as they exist in various engines. RTT equality can be implemented as a single pointer test by memoising RTT values. More interestingly, runtime casts along the hierachy encoded in these values can be implemented in an engine efficiently by using well-known techniques such as including a vector of its (direct and indirect) super-RTTs in each RTT value (with itself as the last entry). A subtype check between two RTT values can be implemented as follows using such a representation. Assume RTT value v1 has static type `(rtt $t1)` and v2 has type `(rtt $t2)`. Let `n1` and `n2` be the lenghts of the respective supertype vectors. To check whether v1 denotes a subtype RTT of v2, first verify that `n1 >= n2` -- if both `n1` and `n2` are known statically, this can be performed at compile time; if either is not statically known, it has to be read from the respective RTT value dynamically, and `n1 >= n2` becomes a dynamic check. Then compare v2 to the n2-th entry in v1's supertype vector. If they are equal, v1 is a subtype RTT.
-=======
 
 Subtyping is not defined on type definitions.
 
@@ -465,12 +385,9 @@
 it has to be read from the respective RTT value dynamically, and `n1 >= n2` becomes a dynamic check.
 Then compare v2 to the n2-th entry in v1's supertype vector.
 If they are equal, v1 is a subtype RTT.
->>>>>>> d2e886e2
 In the case of actual casts, the static type of RTT v1 (obtained from the value to cast) is not known at compile time, so `n1` is dynamic as well.
 (Note that `$t1` and `$t2` are not relevant for the dynamic semantics,
 but merely for validation.)
-
-Note: This assumes that there is at most one supertype. For hierarchies with multiple supertypes, more complex tests would be necessary.
 
 Note: This assumes that there is at most one supertype. For hierarchies with multiple supertypes, more complex tests would be necessary.
 
@@ -563,14 +480,8 @@
     - and `t = unpacked(t')`
   - traps on `null` or if the dynamic index is out of bounds
 
-<<<<<<< HEAD
-* `array.len <typeidx>` inquires the length of an array
-  - `array.len $t : [(ref null $t)] -> [i32]`
-    - iff `expand($t) = array (mut t)`
-=======
 * `array.len` inquires the length of an array
   - `array.len : [(ref null array)] -> [i32]`
->>>>>>> d2e886e2
   - traps on `null`
 
 
@@ -716,15 +627,10 @@
   - passes cast operand along with branch, plus possible extra args
 
 * `br_on_cast_fail <labelidx>` branches if a value can not be cast down to a given reference type
-<<<<<<< HEAD
-  - `br_on_cast_fail $l : [t0* t (rtt n? $t')] -> [t0* (ref $t')]`
-    - iff `$l : [t0* tl]`
-=======
   - `br_on_cast_fail $l : [t0* t (rtt $t')] -> [t0* (ref $t')]`
     - iff `$l : [t0* t']`
->>>>>>> d2e886e2
     - and `t <: (ref null data)` or `t <: (ref null func)`
-    - and `t <: tl`
+    - and `t <: t'`
   - branches iff the first operand is null or its runtime type is not a sub-RTT of the RTT operand
   - passes operand along with branch, plus possible extra args
 
@@ -787,8 +693,6 @@
 | ------ | --------------- | ---------- |
 | -0x21  | `struct ft*`    | `ft* : vec(fieldtype)` |
 | -0x22  | `array ft`      | `ft : fieldtype`       |
-| -0x30  | `sub $t* st`    | `$t* : vec(typeidx)`, `st : strtype` |
-| -0x31  | `rec dt*`       | `dt* : vec(subtype)` |
 
 #### Subtypes
 
@@ -941,13 +845,6 @@
 #### Defined Types (`C |- <deftype>* -| C'`)
 
 ```
-<<<<<<< HEAD
-C |- st ok(|C|)
----------------
-C |- st -| C,st
-
-=======
->>>>>>> d2e886e2
 x = |C|    N = |st*|-1
 C' = C,(rec st*).0,...,(rec st*).N
 C' |- st* ok(x)
