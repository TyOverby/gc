--- conflicted
+++ resolved
@@ -172,8 +172,6 @@
 		  else echo '**' Skipping $(@F).$(EXT); \
 		fi
 
-<<<<<<< HEAD
-=======
 linktest/%:	$(WASMDIR)/wasm $(WASMLINK)
 	  @ if ! grep -q "@FAIL-LINK" $(TESTDIR)/$(@F).$(WASMLINK); \
 		  then \
@@ -188,7 +186,6 @@
 		fi; \
 		# $(NODE) js/$(NAME).js $(TESTDIR)/$(@F)
 
->>>>>>> 135658d8
 $(RUNTIME).wasm:	$(OPT)
 		@./$(NAME) -g $@
 
