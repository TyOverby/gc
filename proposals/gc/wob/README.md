--- conflicted
+++ resolved
@@ -559,34 +559,14 @@
 
 let fs = require('fs');
 
-<<<<<<< HEAD
-function arraybuffer(bytes) {
-  let buffer = new ArrayBuffer(bytes.length);
-  let view = new Uint8Array(buffer);
-  for (let i = 0; i < bytes.length; ++i) {
-    view[i] = bytes.charCodeAt(i);
-  }
-  return buffer;
-}
-
-=======
->>>>>>> 135658d8
 let registry = {__proto__: null};
 
 async function link(name) {
   if (! (name in registry)) {
-<<<<<<< HEAD
-    let bytes = await fs.readFile(name + ".wasm", "binary");
-    let binary = arraybuffer(bytes);
-    let module = await WebAssembly.compile(binary);
-    for (let im of WebAssembly.Module.imports(module)) {
-      link(im.module);
-=======
     let binary = fs.readFileSync(name + ".wasm");
     let module = await WebAssembly.compile(new Uint8Array(binary));
     for (let im of WebAssembly.Module.imports(module)) {
       await link(im.module);
->>>>>>> 135658d8
     }
     let instance = await WebAssembly.instantiate(module, registry);
     registry[name] = instance.exports;
@@ -597,13 +577,10 @@
 async function run(name) {
   let exports = await link(name);
   return exports.return;
-<<<<<<< HEAD
-=======
 }
 
 process.argv.splice(0, 2);
 for (let file of process.argv) {
   run(file);
->>>>>>> 135658d8
 }
 ```