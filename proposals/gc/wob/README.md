# Wob -- Wasm Objects

An experimental object-oriented language and implementation for exploring and evaluating the Wasm [GC proposal](https://github.com/WebAssembly/gc/#gc-proposal-for-webassembly).

## Overview

Wob is a typed mini-OO language in the style of C# and friends. It is meant to be representative of the most relevant problems that arise when compiling such languages to Wasm with GC extensions. These arguably are:

* generics
* classes
* safe downcasts
* separate compilation

To that end, Wob features:

* primitive data types
* tuples and arrays
* functions and closures
* classes and inheritance
* first-class generics
* safe runtime casts
* simple modules with separate compilation and client-side linking

For simplicity, Wob omits various other common features, such as access control to classes and modules, more advanced control constructs, or sophisticated type inference, which are mostly independent from code generation and data representation problems. It also doesn't currently have interface types.

The `wob` implementation encompasses:

* Interpreter
* Compiler to Wasm (WIP)
* A read-eval-print-loop that can run either interpreted or compiled code

The language is fully implemented in the interpreter, but the compiler does not yet support closures. It does, however, fully implement garbage-collected objects, tuples, arrays, text strings, classes, casts, and generics, making use of [most of the constructs](#under-the-hood) in the GC proposal's MVP.

For example, here is a short transcript of a REPL session with [`wob -c -x`](#invocation):
```
proposals/gc/wob$ ./wob -x -c
wob 0.1 interpreter
> func f(x : Int) : Int { x + 7 }; f(5);
(module
  (type $0 (func))
  (type $1 (func (param i32) (result i32)))
  (global $0 (mut i32) (i32.const 0))
  (func $0 (type 0) (i32.const 5) (call 1) (global.set 0))
  (func $1 (type 1) (local.get 0) (i32.const 7) (i32.add))
  (export "return" (global 0))
  (export "f" (func 1))
  (start 0)
)
12 : Int
f : Int -> Int
> 
```
See [below](#under-the-hood) for a brief explanation regarding the produced code.


## Usage

### Building

Saying
```
make
```
in the `wob` directory should produce a binary `wob` in that directory.

### Invocation

The `wob` binary is both compiler and REPL. For example:

* `wob` starts the interactive prompt, using the interpreter.
* `wob -c` starts the interactive prompt, but each input is compiled and run via Wasm.
* `wob -c -x` same, but the generated Wasm code is also shown for each input.
* `wob -r <file.wob>` batch-executes the file via the interpreter.
* `wob -r -c <file.wob>` batch-executes the file via Wasm.
* `wob -c <file.wob>` compiles the file to `<file.wasm>`.

See `wob -h` for further options.

Points of note:

* The Wasm code produced is self-contained with no imports except the small Wob runtime system (unless the source declares explicit imports of other Wob modules). Consequently, it can run in any Wasm environment supporting the GC proposal.

* The compiler even supports a *headless* mode in which the relevant parts of the runtime system is included into each module.

* That measn that there is no I/O. However, a program can communicate results via module exports or run assertions.

* When batch-executing, all Wasm code is itself executed via the Wasm reference interpreter, so don't expect performance miracles.

### Test Suite

Run
```
make test
```
to run the interpreter against the tests, or
```
make wasmtest
```
to run the compiler.


## Syntax

### Types

```
typ ::=
  id ('<' typ,* '>')?                      named use
  '(' typ,* ')'                            tuple
  typ '[' ']'                              array
  typ '$'                                  boxed
  ('<' id,* '>')? '(' typ,* ')' '->' typ   function
  typ '->' typ                             function (shorthand)
```

Notes:

* Generics can only be instantiated with _boxed_ types, which excludes the primitive data types `Bool`, `Byte`, `Int`, and `Float`. These can be converted to boxed types via `Bool$`, `Int$`, etc. There is no autoboxing.


### Expressions

```
unop  ::= '+' | '-' | '^' | '!'
binop ::= '+' | '-' | '*' | '/' | '%' | '&' | '|' | '^' | '<<' | '>>'
relop ::= '==' | '!=' | '<' | '>' | '<=' | '>='
logop ::= '&&' | '||'

exp ::=
  int                                      integer literal
  float                                    floating-point literal
  text                                     text string
  id                                       variable use
  unop exp                                 unary operator
  exp binop exp                            binary operator
  exp relop exp                            comparison operator
  exp logop exp                            logical operator
  exp ':=' exp                             assignment
  '(' exp,* ')'                            tuple
  '[' exp,* ']'                            array
  exp '.' nat                              tuple access
  exp '.' id                               object access
  exp '[' exp ']'                          array or text access
  '#' exp                                  array or text length
  exp ('<' typ,* '>')? '(' exp,* ')'       function call
  'new' id ('<' typ,* '>')? '(' exp,* ')'  class instantiation
  'new' typ '[' exp ']' '(' exp ')'        array instantiation
  exp '$'                                  box value
  exp '.' '$'                              unbox boxed value
  exp ':' typ                              static type annotation
  exp ':>' typ                             dynamic type cast
  'assert' exp                             assertion
  'return' exp?                            function return
  block                                    block
  'if' exp block ('else' block)?           conditional
  'while' exp block                        loop
  'func' ('<' id,* '>')? '(' param,* ')'   anonymous function (shorthand)
      (':' typ) block

block :
  '{' dec;* '}'                            block
```
Notes:

* There is no distinction between expressions and statements: a block can be used in any expression context and it evaluates to the value of its last expression, or `()` (the empty tuple) if its last `dec` isn't an expression.

* In the REPL, the entire input is treated as a block, and its result is the input result.

* An `assert` failure is indicated by executing an `unreachable` instruction in Wasm and thereby trapping.


### Declarations
```
param ::=
  id ':' typ

dec ::=
  exp                                             expression
  'let' id (':' typ)? '=' exp                     immutable binding
  'var' id ':' typ '=' exp                        mutable binding
  'func' id ('<' id,* '>')? '(' param,* ')'       function
      (':' typ) block
  'class' id ('<' id,* '>')? '(' param,* ')'      class
      ('<:' id ('<' typ,* '>')? '(' exp,* ')')?
      block
  'type' id ('<' id,* '>')? '=' typ               type alias
```

Note:

* All scoping is strictly linear, i.e., it is not currently possible to forward-reference a binding, not even inside a class, except through the use of `this`. Functions and classes can, however, recursively refer to themselves.

* Classes have just one constructor, whose parameters are the class definition's parameters and whose body is the class body.

* Inside class scope, immutable `let` bindings can only refer to the class parameters or `let` variables from a super-class, or any bindings from outer scope; they have neither access to methods nor `this`. That prevents the ability to observe uninitialised `let` through dispatch, which is crucial, since these have to be represented as immutable Wasm fields on the instance.

* Classes are nominal types.

* For simplicity, there is no access control for objects.


### Modules
```
imp ::=
  'import' id? '{' id,* '}' 'from' text           import

module ::=
  imp;* dec;*
```

Notes:

* A module executes by executing all contained declarations in order.

* For simplicity, there is no access control beyond using blocks, that is, all top-level declarations are exported.

* Imports are loaded eagerly and recursively. When an import specifies a qualifying identifier `M`, then all names from the import list are renamed to include the prefix `M` -- this is a hack to avoid the introduction of name spacing constructs.

* With batch compilation, modifying a module generally requires recompiling its dependencies, otherwise Wasm linking may fail.


### Prebound Identifiers

#### Types
```
Bool  Byte  Int  Float  Text  Object
```

#### Values
```
true  false  null  nan  this
```

Notes:

* The `this` identifier is only bound within a class.


## Examples

### Functions
```
func fac(x : Int) : Int {
  if x == 0 { return 1 };
  x * fac(x - 1);
};

assert fac(5) == 120;
```
```
func foreach(a : Int[], f : Int -> ()) {
  var i : Int = 0;
  while i < #a {
    f(a[i]);
    i := i + 1;
  }
};

let a = [1, 2, 5, 6, -8];
var sum : Int = 0;
foreach(a, func(k : Int) { sum := sum + k });
assert sum == 6;
```

### Generics
```
func fold<T, R>(a : T[], x : R, f : (Int, T, R) -> R) : R {
  var i : Int = 0;
  var r : R = x;
  while (i < #a) {
    r := f(i, a[i], r);
    i := i + 1;
  };
  return r;
};
```
```
func f<X>(x : X, f : <Y>(Y) -> Y) : (Int, X, Float) {
  let t = (1, x, 1e100);
  (f<Int$>(t.0$), f<X>(t.1), f<Float$>(t.2$));
};

let t = f<Bool$>(false$, func<T>(x : T) : T { x });
assert t.0 == 1;
assert !t.1;
assert t.2 == 1e100;
```

### Classes
```
class Counter(x : Int) {
  var c : Int = x;
  func get() : Int { return c };
  func set(x : Int) { c := x };
  func inc() { c := c + 1 };
};

class DCounter(x : Int) <: Counter(x) {
  func dec() { c := c - 1 };
};

class ECounter(x : Int) <: DCounter(x*2) {
  func inc() { c := c + 2 };
  func dec() { c := c - 2 };
};

let e = new ECounter(8);
```

### Modules
```
// Module "intpair"
type IntPair = (Int, Int);

func pair(x : Int, y : Int) : IntPair { (x, y) };
func fst(p : IntPair) : Int { p.0 };
func snd(p : IntPair) : Int { p.1 };
```
A client:
```
import IP_{pair, fst} from "intpair";

let p = IP_pair(4, 5);
assert IP_fst(p) == 4;
```

## Under the Hood


### Use of GC instructions

The compiler makes use of the following constructs from the GC proposal.

#### Types
```
i8
anyref  eqref  dataref  i31ref  (ref $t)  (ref null $t)  (rtt n $t)
struct  array
```
(Currently unused is `i16`).

#### Instructions
```
ref.eq
ref.is_null  ref.as_non_null  ref.as_i31  ref.as_data  ref.cast
i31.new  i31.get_u
struct.new  struct.get  struct.get_u  struct.set
array.new  array.new_default  array.get  array.get_u  array.set  array.len
rtt.canon  rtt.sub
```

(Currently unused are the remaining `ref.is_*` and `ref.as_*` instructions, `ref.test`, the `br_on_*` instructions, the signed `*.get_s` instructions, and `struct.new_default`.)


### Value representations

Wob types are lowered to Wasm as shown in the following table.

| Wob type | Wasm value type | Wasm field type |
| -------- | --------------- | --------------- |
| Bool     | i32             | i8              |
| Byte     | i32             | i8              |
| Int      | i32             | i32             |
| Float    | f64             | f64             |
| Bool$    | i31ref          | eqref           |
| Byte$    | i31ref          | eqref           |
| Int$     | ref (struct i32)| eqref           |
| Float$   | ref (struct f64)| eqref           |
| Text     | ref (array i8)  | eqref           |
| Object   | ref (struct)    | eqref           |
| (Float,Text)|ref (struct f64 eqref)| eqref   |
| Float[]  | ref (array f64) | eqref           |
| Text[]   | ref (array eqref)| eqref          |
| C        | ref (struct (ref $vt) ...)| eqref |
| <T>      | eqref           | eqref           |

Notably, all fields of boxed type have to be represented as `eqref`, in order to be compatible with [generics](#generics).

Types and type parameters have a [runtime representation](#runtime-type-represetation) as well, in order to enable casts over generic types.


### Bindings

Wob bindings are compiled to Wasm as follows.

| Wob declaration | in global scope | in func/block scope | in class scope |
| --------------- | --------------- | ------------------- | -------------- |
| `let`           | mutable `global`| `local`          | immutable field in instance struct |
| `var`           | mutable `global`| `local`             | mutable field in instance struct |
| `func`          | `func`          | not supported yet   | immutable field in dispatch struct |
| `class`         | immutable `global`| not supported yet | not supported yet |

Note that all global declarations have to be compiled into mutable globals, since they could not be initialised otherwise.

### Object representation

Objects are represented in the obvious manner, as a struct whose first field is a reference to the dispatch table, while the rest of the fields represent:

* class type arguments (immutable)
* constructor arguments (immutable)
* `let` fields (immutable)
* `var` fields (mutable)

of the class and its super classes, in definition order. All fields but `var` ones are immutable. Type arguments are represented as [runtime type](#runtime-type-representation), and used to check casts. Identical (type or value) arguments just passed forward to a super class are not currently deduped, but could be.

The dispatch table contains references to the function of the class and its super classes, in definition order. In addition, the last field of each dispatch table is a pointer to itself. This is also duplicated in place by dispatch tables for subclasses, so that each dispatch table is interleaved with references to the dispatch tables of all its super classes. The type of these references is `eqref`, and it is used to implement the class check for explicit casts. That is, the identity of dispatch tables is used as a proxy for class identities.

For example, the dispatch tables for the classes in the following snippet,
```
class C() {
  func f() {};
};
class D() <: C() {
  func g() {};
  func h() {};
};
class E() <: D() {
  func f() {};  // override
};
```
are:
```
$disp_C = [ $f_C | $disp_C ]
$disp_D = [ $f_C | $disp_C | $g_D | $h_D | $disp_D ]
$disp_E = [ $f_E | $disp_C | $g_D | $h_D | $disp_D | $disp_E ]
```
To check that an object's class is a subclass of `D`, the code first uses `br_on_cast` to down cast the object to the expected representation, which also implies that its dispatch table contains a slot for `$disp_D`. It then checks that the reference in that slot is equal to class `D`'s dispatch table. Finally, it checks that the [runtime types](#runtime-type-representation) for generic parameters match up.


### Class representation

Class declarations translate to a global binding a class _descriptor_, which is represented as a struct with the following fields:

| Index | Type | Description |
| ----- | ---- | ----------- |
| 0     | ref (struct ...) | Dispatch table |
| 1     | rtt $C | Instance RTT |
| 2     | ref (func ...) | Constructor function |
| 3     | ref (func ...) | Pre-allocation |
| 4     | ref (func ...) | Post-allocation |
| 5     | ref $Super | Super class descriptor |

Objects are allocated by a class'es constructor function with a 2-phase initialisation protocol:

* The first phase evaluates constructor args and invokes the pre-alloc hook, which initialises parameter and `let` fields, after possibly invoking the pre-alloc hook of the super class to do the same; this returns the values of all immutable fields (including constructor parameters as hidden fields).

* With these values as initialisation values, the instance struct is allocated.

* The second phase invokes the post-alloc hook, which evaluates expression declarations and `var` fields, after possibly invoking the post-alloc hook of the super class to do the same; this initialises var fields via mutation.

* Finally, the instance struct is returned.


### Generics

Generics require boxed types and use `eqref` as a universal representation for any value of variable type.

References returned from a generic function call are cast back to their concrete type when that type is known at the call site.

Moreover, arrays and tuples likewise represent all fields of boxed type with `eqref`, i.e., they are treated like generic types as well. This is necessary to enable passing them to generic functions that abstract some of their types, for example:
```
func fst<X, Y>(p : (X, Y)) : X { p.0 };

let p = ("foo", "bar");
fst<Text, Text>(p);
```
If `p` was not represented as `ref (struct eqref eqref)`, then the call to `fst` would produce invalid Wasm.


### Runtime type representation

All type parameters to a function or class are reified as value parameters of type `eqref`, representing a runtime description of the source-level type. Similarly, an object of generic class stores each of the class'es type parameter instantiations as hidden fields.

When invoking a generic function or constructor, a suitable representation is built dynamically for the type arguments (possibly using surrounding type parameters) and passed along.

The type representation is a fairly simple tree structure, where non-generic types are the leaves, which are a reference that is either an `i31ref` representing a primitive type (or a box thereof), or a reference to a class'es dispatch table representing that class. Generic types or any other structural types are represented by an array whose first slot is the tag, again an `i31ref` for built-in types or a reference to a class'es dispatch table, and the remaining slots are the representations of the type arguments.

| Wob type | Runtime type |
| -------- | ------------ |
| Bool     | i31(1)       |
| Byte     | i31(2)       |
| Int      | i31(3)       |
| Float    | i31(4)       |
| Text     | i31(5)       |
| Object   | i31(6)       |
| Bool$    | i31(-1)      |
| Byte$    | i31(-2)      |
| Int$     | i31(-3)      |
| Float$   | i31(-4)      |
| Text$    | [i31(7); i31(5)] |
| (Float$,Text) | [i31(8); i31(-4); i31(5)] |
| Object[] | [i31(9); i31(6)] |
<<<<<<< HEAD
| C        | $disp_C      |
=======
| C        | $disp_C |
>>>>>>> b5e6af51
| C<Int$,Text> | array [$disp_C; i31(-3); i31(5)]

Checking type equivalence is a simple parallel tree recursion, short-cut by reference equality. The runtime does not currently perform type canonicalisation.

Type definitions (with the `type` keyword) are implemented as functions returning a runtime type.

All runtime representations (including reified generic type parameters) are omitted in "parametric" compilation mode (command line flag `-p`). In that mode, casts are forbidden.


### Runtime system

Wob requires a tiny runtime system containing a handful of instrinsic operations, such as for `Text` type and for comparing runtime types. It is imported by each output module under the name `"wob-runtime".`And it comes in the form of a little Wasm module that is generated internally on the fly when using the interpreter.

When running outside the interpreter, the `"wob-runtime"` module has to be provided externally. A suitable standalone runtime module can be *generated* with the compiler invocation
```
wob -g wob-runtime.wasm
```

#### Headless mode

Using option `-n` when compiling sources, the compiler also allows producing *headless* Wasm modules that do not import a runtime. Instead they, include all necessary intrinisics in the produced module.


### Modules

Each Wob module compiles into a Wasm module. The body of a Wob module is compiled into the Wasm start function.

All global definitions are automatically turned into exports, of their respective [binding form](#bindings) (for simplicity, there currently is no access control). In addition, an exported global named `"return"` is generated for the program block's result value.

Import declarations directly map to Wasm imports of the same name. No other imports are generated for a module.


#### Linking

A Wob program can be executed by _linking_ its main module. Linking does not require any magic, it simply locates the [runime](#runtime-system) (if used) and all imported modules (by appending `.wasm` to the URL, which is interpreted as file path), recursively links them (using a simple registry to share instantiations), and maps exports to imports by name.


#### Batch compilation

The batch compiler inserts a custom section named `"wob-sig"` into the Wasm binary, which contains all static type information about the module. This is read back when compiling against an import of another module. (In principle, this information could also be stored in a separate file, since the Wasm code itself is not needed to compile an importing module.)


#### REPL

In the REPL, each input is compiled into a new module and [linked](#linking) immediately.

Furthermore, before compilation, each input is preprocessed by injecting imports from an implicit module named `"*env*"`, which represents the REPL's environment. That makes previous interactive definitions available to the module.


#### Running from JavaScript

Wob's linking model is as straightforward as it can get, and requires no language-specific support. It merely assumes that modules are loaded and instantiated in a bottom-up manner.

Here is a template for minimal glue code to run Wob programs in an environment like node.js. Invoking `run("name")` should suffice to run a compiled `name.wasm` and return its result, provided the dependencies are also avaliable in the right place (imported modules and the Wob [runtime system](#runtime-system), if not running headless).
```
'use strict';

let fs = require('fs').promises;

function arraybuffer(bytes) {
  let buffer = new ArrayBuffer(bytes.length);
  let view = new Uint8Array(buffer);
  for (let i = 0; i < bytes.length; ++i) {
    view[i] = bytes.charCodeAt(i);
  }
  return buffer;
}

let registry = {__proto__: null};

async function link(name) {
  if (! (name in registry)) {
    let bytes = await fs.readFile(name + ".wasm", "binary");
    let binary = arraybuffer(bytes);
    let module = await WebAssembly.compile(binary);
    for (let im of WebAssembly.Module.imports(module)) {
      link(im.module);
    }
    let instance = await WebAssembly.instantiate(module, registry);
    registry[name] = instance.exports;
  }
  return registry[name];
}

async function run(name) {
  let exports = await link(name);
  return exports.return;
}
```<|MERGE_RESOLUTION|>--- conflicted
+++ resolved
@@ -490,11 +490,7 @@
 | Text$    | [i31(7); i31(5)] |
 | (Float$,Text) | [i31(8); i31(-4); i31(5)] |
 | Object[] | [i31(9); i31(6)] |
-<<<<<<< HEAD
-| C        | $disp_C      |
-=======
 | C        | $disp_C |
->>>>>>> b5e6af51
 | C<Int$,Text> | array [$disp_C; i31(-3); i31(5)]
 
 Checking type equivalence is a simple parallel tree recursion, short-cut by reference equality. The runtime does not currently perform type canonicalisation.
